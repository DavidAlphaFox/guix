--- conflicted
+++ resolved
@@ -27,9 +27,6 @@
   #:use-module (srfi srfi-1)
   #:use-module (srfi srfi-9 gnu)
   #:use-module (ice-9 match)
-<<<<<<< HEAD
-  #:export (marionette-service-type
-=======
   #:export (marionette-configuration
             marionette-configuration?
             marionette-configuration-device
@@ -37,7 +34,6 @@
             marionette-configuration-requirements
 
             marionette-service-type
->>>>>>> 5f010781
             marionette-operating-system
             define-os-with-source
 

;;; GNU Guix --- Functional package management for GNU
;;; Copyright © 2012, 2013, 2014, 2015, 2016, 2017, 2018, 2019, 2020 Ludovic Courtès <ludo@gnu.org>
;;; Copyright © 2013, 2014, 2015, 2016 Andreas Enge <andreas@enge.fr>
;;; Copyright © 2012 Nikita Karetnikov <nikita@karetnikov.org>
;;; Copyright © 2014, 2015, 2016, 2017, 2018, 2019, 2020 Mark H Weaver <mhw@netris.org>
;;; Copyright © 2015 Federico Beffa <beffa@fbengineering.ch>
;;; Copyright © 2015 Taylan Ulrich Bayırlı/Kammer <taylanbayirli@gmail.com>
;;; Copyright © 2015, 2016, 2017, 2018, 2020 Efraim Flashner <efraim@flashner.co.il>
;;; Copyright © 2016 Christopher Allan Webber <cwebber@dustycloud.org>
;;; Copyright © 2016, 2017, 2018, 2019, 2020 Tobias Geerinckx-Rice <me@tobias.gr>
;;; Copyright © 2016, 2017 Alex Kost <alezost@gmail.com>
;;; Copyright © 2016 Raymond Nicholson <rain1@openmailbox.org>
;;; Copyright © 2016 Mathieu Lirzin <mthl@gnu.org>
;;; Copyright © 2016, 2018, 2019, 2020 Nicolas Goaziou <mail@nicolasgoaziou.fr>
;;; Copyright © 2016, 2018, 2019 Ricardo Wurmus <rekado@elephly.net>
;;; Copyright © 2016 David Craven <david@craven.ch>
;;; Copyright © 2016 John Darrington <jmd@gnu.org>
;;; Copyright © 2016, 2017, 2018, 2019, 2020 Marius Bakke <mbakke@fastmail.com>
;;; Copyright © 2016, 2018 Rene Saavedra <pacoon@protonmail.com>
;;; Copyright © 2016 Carlos Sánchez de La Lama <csanchezdll@gmail.com>
;;; Copyright © 2016, 2017 ng0 <ng0@n0.is>
;;; Copyright © 2017, 2018 Leo Famulari <leo@famulari.name>
;;; Copyright © 2017 José Miguel Sánchez García <jmi2k@openmailbox.com>
;;; Copyright © 2017 Gábor Boskovits <boskovits@gmail.com>
;;; Copyright © 2017, 2019 Mathieu Othacehe <m.othacehe@gmail.com>
;;; Copyright © 2017 Clément Lassieur <clement@lassieur.org>
;;; Copyright © 2017, 2018, 2019 Rutger Helling <rhelling@mykolab.com>
;;; Copyright © 2017 nee <nee-git@hidamari.blue>
;;; Copyright © 2017 Dave Love <fx@gnu.org>
;;; Copyright © 2018 Pierre-Antoine Rouby <pierre-antoine.rouby@inria.fr>
;;; Copyright © 2018 Brendan Tildesley <mail@brendan.scot>
;;; Copyright © 2018 Manuel Graf <graf@init.at>
;;; Copyright © 2018 Pierre Langlois <pierre.langlois@gmx.com>
;;; Copyright © 2018 Vasile Dumitrascu <va511e@yahoo.com>
;;; Copyright © 2019 Tim Gesthuizen <tim.gesthuizen@yahoo.de>
;;; Copyright © 2019, 2020 Maxim Cournoyer <maxim.cournoyer@gmail.com>
;;; Copyright © 2019 Stefan Stefanović <stefanx2ovic@gmail.com>
;;; Copyright © 2019 Pierre Langlois <pierre.langlois@gmx.com>
;;; Copyright © 2019, 2020 Brice Waegeneire <brice@waegenei.re>
;;; Copyright © 2019 Kei Kebreau <kkebreau@posteo.net>
;;; Copyright © 2020 Oleg Pykhalov <go.wigust@gmail.com>
;;; Copyright © 2020 Pierre Neidhardt <mail@ambrevar.xyz>
;;; Copyright © 2020 Chris Marusich <cmmarusich@gmail.com>
;;; Copyright © 2020 Vincent Legoll <vincent.legoll@gmail.com>
;;; Copyright © 2020 Jan (janneke) Nieuwenhuizen <janneke@gnu.org>
;;;
;;; This file is part of GNU Guix.
;;;
;;; GNU Guix is free software; you can redistribute it and/or modify it
;;; under the terms of the GNU General Public License as published by
;;; the Free Software Foundation; either version 3 of the License, or (at
;;; your option) any later version.
;;;
;;; GNU Guix is distributed in the hope that it will be useful, but
;;; WITHOUT ANY WARRANTY; without even the implied warranty of
;;; MERCHANTABILITY or FITNESS FOR A PARTICULAR PURPOSE.  See the
;;; GNU General Public License for more details.
;;;
;;; You should have received a copy of the GNU General Public License
;;; along with GNU Guix.  If not, see <http://www.gnu.org/licenses/>.

(define-module (gnu packages linux)
  #:use-module (gnu packages)
  #:use-module (gnu packages acl)
  #:use-module (gnu packages admin)
  #:use-module (gnu packages algebra)
  #:use-module (gnu packages audio)
  #:use-module (gnu packages autotools)
  #:use-module (gnu packages backup)
  #:use-module (gnu packages base)
  #:use-module (gnu packages bash)
  #:use-module (gnu packages bison)
  #:use-module (gnu packages calendar)
  #:use-module (gnu packages check)
  #:use-module (gnu packages crypto)
  #:use-module (gnu packages cryptsetup)
  #:use-module (gnu packages compression)
  #:use-module (gnu packages dbm)
  #:use-module (gnu packages datastructures)
  #:use-module (gnu packages docbook)
  #:use-module (gnu packages documentation)
  #:use-module (gnu packages elf)
  #:use-module (gnu packages flex)
  #:use-module (gnu packages file)
  #:use-module (gnu packages freedesktop)
  #:use-module (gnu packages gcc)
  #:use-module (gnu packages gettext)
  #:use-module (gnu packages glib)
  #:use-module (gnu packages golang)
  #:use-module (gnu packages gperf)
  #:use-module (gnu packages gstreamer)
  #:use-module (gnu packages gtk)
  #:use-module (gnu packages haskell-apps)
  #:use-module (gnu packages haskell-xyz)
  #:use-module (gnu packages libunwind)
  #:use-module (gnu packages libusb)
  #:use-module (gnu packages man)
  #:use-module (gnu packages maths)
  #:use-module (gnu packages multiprecision)
  #:use-module (gnu packages ncurses)
  #:use-module (gnu packages netpbm)
  #:use-module (gnu packages networking)
  #:use-module (gnu packages ninja)
  #:use-module (gnu packages nss)
  #:use-module (gnu packages perl)
  #:use-module (gnu packages pciutils)
  #:use-module (gnu packages pkg-config)
  #:use-module (gnu packages popt)
  #:use-module (gnu packages pulseaudio)
  #:use-module (gnu packages python)
  #:use-module (gnu packages python-xyz)
  #:use-module (gnu packages readline)
  #:use-module (gnu packages rrdtool)
  #:use-module (gnu packages samba)
  #:use-module (gnu packages sdl)
  #:use-module (gnu packages serialization)
  #:use-module (gnu packages slang)
  #:use-module (gnu packages texinfo)
  #:use-module (gnu packages tls)
  #:use-module (gnu packages valgrind)
  #:use-module (gnu packages video)
  #:use-module (gnu packages web)
  #:use-module (gnu packages xiph)
  #:use-module (gnu packages xml)
  #:use-module (gnu packages xdisorg)
  #:use-module (gnu packages xorg)
  #:use-module (gnu packages groff)
  #:use-module (gnu packages rsync)
  #:use-module (gnu packages selinux)
  #:use-module (gnu packages swig)
  #:use-module (guix build-system cmake)
  #:use-module (guix build-system gnu)
  #:use-module (guix build-system go)
  #:use-module (guix build-system meson)
  #:use-module (guix build-system python)
  #:use-module (guix build-system trivial)
  #:use-module (guix build-system linux-module)
  #:use-module (guix download)
  #:use-module (guix git-download)
  #:use-module ((guix licenses) #:prefix license:)
  #:use-module (guix packages)
  #:use-module (guix gexp)
  #:use-module (guix store)
  #:use-module (guix monads)
  #:use-module (guix utils)
  #:use-module (srfi srfi-1)
  #:use-module (srfi srfi-2)
  #:use-module (srfi srfi-26)
  #:use-module (ice-9 match))

(define-public (system->linux-architecture arch)
  "Return the Linux architecture name for ARCH, a Guix system name such as
\"x86_64-linux\" or a target triplet such as \"arm-linux-gnueabihf\"."
  (let ((arch (car (string-split arch #\-))))
    (cond ((string=? arch "i686") "i386")
          ((string-prefix? "mips" arch) "mips")
          ((string-prefix? "arm" arch) "arm")
          ((string-prefix? "aarch64" arch) "arm64")
          ((string-prefix? "alpha" arch) "alpha")
          ((string-prefix? "powerpc" arch) "powerpc") ;including "powerpc64le"
          ((string-prefix? "s390" arch) "s390")
          ((string-prefix? "riscv" arch) "riscv")
          (else arch))))

(define-public (system->defconfig system)
  "Some systems (notably powerpc-linux) require a special target for kernel
defconfig.  Return the appropriate make target if applicable, otherwise return
\"defconfig\"."
  (cond ((string-prefix? "powerpc-" system) "pmac32_defconfig")
        ((string-prefix? "powerpc64le-" system) "ppc64_defconfig")
        (else "defconfig")))


;;;
;;; Kernel source code deblobbing.
;;;

(define (linux-libre-deblob-scripts version
                                    deblob-hash
                                    deblob-check-hash)
  (list (version-major+minor version)
        (origin
          (method url-fetch)
          (uri (string-append "https://linux-libre.fsfla.org"
                              "/pub/linux-libre/releases/" version "-gnu/"
                              "deblob-" (version-major+minor version)))
          (sha256 deblob-hash))
        (origin
          (method url-fetch)
          (uri (string-append "https://linux-libre.fsfla.org"
                              "/pub/linux-libre/releases/" version "-gnu/"
                              "deblob-check"))
          (sha256 deblob-check-hash))))

(define deblob-scripts-5.4
  (linux-libre-deblob-scripts
   "5.4.28"
   (base32 "0ckxn7k5zgcqk30dq943bnamr6a6zjbw2aqjl3x30f4kvh5f6k25")
   (base32 "08ls4gx5vanyiq9rn0869nfq4piw4lx1dl8hh9w9xgkr4ypc1j4k")))

(define deblob-scripts-4.19
  (linux-libre-deblob-scripts
   "4.19.103"
   (base32 "02zs405awaxydbapka4nz8h6lmnc0dahgczqsrs5s2bmzjyyqkcy")
   (base32 "1w2wgxblpq09i33qmqgw5v3r5rm9vkkygr6m0sgv4zgczk9s29wr")))

(define deblob-scripts-4.14
  (linux-libre-deblob-scripts
   "4.14.170"
   (base32 "091jk9jkn9jf39bxpc7395bhcb7p96nkg3a8047380ki06lnfxh6")
   (base32 "1qij18inijj6c3ma8hv98yjagnzxdxyn134da9fd23ky8q6hbvky")))

(define deblob-scripts-4.9
  (linux-libre-deblob-scripts
   "4.9.213"
   (base32 "1wvldzlv7q2xdbadas87dh593nxr4a8p5n0f8zpm72lja6w18hmg")
   (base32 "0fxajshb75siq39lj5h8xvhdj8lcmddkslwlyj65rhlwk6g2r4b2")))

(define deblob-scripts-4.4
  (linux-libre-deblob-scripts
   "4.4.213"
   (base32 "0x2j1i88am54ih2mk7gyl79g25l9zz4r08xhl482l3fvjj2irwbw")
   (base32 "0hhin1jpfkd6nwrb6xqxjzl3hdxy4pn8a15hy2d3d83yw6pflbsf")))

(define* (computed-origin-method gexp-promise hash-algo hash
                                 #:optional (name "source")
                                 #:key (system (%current-system))
                                 (guile (default-guile)))
  "Return a derivation that executes the G-expression that results
from forcing GEXP-PROMISE."
  (mlet %store-monad ((guile (package->derivation guile system)))
    (gexp->derivation (or name "computed-origin")
                      (force gexp-promise)
                      #:graft? #f       ;nothing to graft
                      #:system system
                      #:guile-for-build guile)))

(define (make-linux-libre-source version
                                 upstream-source
                                 deblob-scripts)
  "Return a 'computed' origin that generates a Linux-libre tarball from the
corresponding UPSTREAM-SOURCE (an origin), using the given DEBLOB-SCRIPTS."
  (match deblob-scripts
    ((deblob-version (? origin? deblob) (? origin? deblob-check))
     (unless (string=? deblob-version (version-major+minor version))
       ;; The deblob script cannot be expected to work properly on a
       ;; different version (major+minor) of Linux, even if no errors
       ;; are signaled during execution.
       (error "deblob major+minor version mismatch"))
     (origin
       (method computed-origin-method)
       (file-name (string-append "linux-libre-" version "-guix.tar.xz"))
       (sha256 #f)
       (uri
        (delay
          (with-imported-modules '((guix build utils))
            #~(begin
                (use-modules (guix build utils)
                             (srfi srfi-1)
                             (ice-9 match)
                             (ice-9 ftw))
                (let ((dir (string-append "linux-" #$version)))

                  (mkdir "/tmp/bin")
                  (set-path-environment-variable
                   "PATH" '("bin")
                   (list "/tmp"
                         #+(canonical-package bash)
                         #+(canonical-package coreutils)
                         #+(canonical-package diffutils)
                         #+(canonical-package findutils)
                         #+(canonical-package patch)
                         #+(canonical-package xz)
                         #+(canonical-package sed)
                         #+(canonical-package grep)
                         #+(canonical-package bzip2)
                         #+(canonical-package gzip)
                         #+(canonical-package tar)
                         ;; The comments in the 'deblob-check' script
                         ;; claim that it supports Python 2 and 3, but
                         ;; in fact it fails when run in Python 3 as
                         ;; of version 5.1.3.
                         #+python-2))

                  (with-directory-excursion "/tmp/bin"

                    (copy-file #+deblob "deblob")
                    (chmod "deblob" #o755)
                    (substitute* "deblob"
                      (("/bin/sh") (which "sh")))

                    (copy-file #+deblob-check "deblob-check")
                    (chmod "deblob-check" #o755)
                    (substitute* "deblob-check"
                      (("/bin/sh") (which "sh"))
                      (("/bin/sed") (which "sed"))
                      (("/usr/bin/python") (which "python"))))

                  (if (file-is-directory? #+upstream-source)
                      (begin
                        (format #t "Copying upstream linux source...~%")
                        (force-output)
                        (invoke "cp" "--archive" #+upstream-source dir)
                        (invoke "chmod" "--recursive" "u+w" dir))
                      (begin
                        (format #t "Unpacking upstream linux tarball...~%")
                        (force-output)
                        (invoke "tar" "xf" #$upstream-source)
                        (match (scandir "."
                                        (lambda (name)
                                          (and (not (member name '("." "..")))
                                               (file-is-directory? name))))
                          ((unpacked-dir)
                           (unless (string=? dir unpacked-dir)
                             (rename-file unpacked-dir dir)))
                          (dirs
                           (error "multiple directories found" dirs)))))

                  (with-directory-excursion dir
                    (setenv "PYTHON" (which "python"))
                    (format #t "Running deblob script...~%")
                    (force-output)
                    (invoke "/tmp/bin/deblob"))

                  (format #t "~%Packing new Linux-libre tarball...~%")
                  (force-output)
                  (invoke "tar" "cvfa" #$output
                          ;; Avoid non-determinism in the archive.
                          "--mtime=@0"
                          "--owner=root:0"
                          "--group=root:0"
                          "--sort=name"
                          "--hard-dereference"
                          dir))))))))))


;;;
;;; Kernel sources.
;;;

(define (linux-libre-urls version)
  "Return a list of URLs for Linux-Libre VERSION."
  (list (string-append
         "https://linux-libre.fsfla.org/pub/linux-libre/releases/"
         version "-gnu/linux-libre-" version "-gnu.tar.xz")

        ;; XXX: Work around <http://bugs.gnu.org/14851>.
        (string-append
         "ftp://alpha.gnu.org/gnu/guix/mirror/linux-libre-"
         version "-gnu.tar.xz")

        ;; Maybe this URL will become valid eventually.
        (string-append
         "mirror://gnu/linux-libre/" version "-gnu/linux-libre-"
         version "-gnu.tar.xz")))

(define (%upstream-linux-source version hash)
  (origin
    (method url-fetch)
    (uri (string-append "mirror://kernel.org"
                        "/linux/kernel/v" (version-major version) ".x/"
                        "linux-" version ".tar.xz"))
    (sha256 hash)))

(define-public linux-libre-5.4-version "5.4.28")
(define-public linux-libre-5.4-pristine-source
  (let ((version linux-libre-5.4-version)
        (hash (base32 "197p7rjmbs229ncj1y8s80f7n4bm8g9w0jrv1109m3rl8q9wqqy8")))
   (make-linux-libre-source version
                            (%upstream-linux-source version hash)
                            deblob-scripts-5.4)))

(define-public linux-libre-4.19-version "4.19.113")
(define-public linux-libre-4.19-pristine-source
  (let ((version linux-libre-4.19-version)
        (hash (base32 "1rf0jz7r1f4rb4k0g3glssfa1hm2ka6vlbwjlkmsx1bybxnmg85m")))
    (make-linux-libre-source version
                             (%upstream-linux-source version hash)
                             deblob-scripts-4.19)))

(define-public linux-libre-4.14-version "4.14.174")
(define-public linux-libre-4.14-pristine-source
  (let ((version linux-libre-4.14-version)
        (hash (base32 "12ai2lc2ny38s93d0m5ngrv030vwv1h2hhzp0fs6fhjxasikq8jc")))
    (make-linux-libre-source version
                             (%upstream-linux-source version hash)
                             deblob-scripts-4.14)))

(define-public linux-libre-4.9-version "4.9.217")
(define-public linux-libre-4.9-pristine-source
  (let ((version linux-libre-4.9-version)
        (hash (base32 "06b8av9f9pk2yp95nzv4322k0d5wsg40sxd9kfim1xzb093abckg")))
    (make-linux-libre-source version
                             (%upstream-linux-source version hash)
                             deblob-scripts-4.9)))

(define-public linux-libre-4.4-version "4.4.217")
(define-public linux-libre-4.4-pristine-source
  (let ((version linux-libre-4.4-version)
        (hash (base32 "0vsjchywznmjn01flgvm9vsja5zqni319rfwgy997afcbz0c9spx")))
    (make-linux-libre-source version
                             (%upstream-linux-source version hash)
                             deblob-scripts-4.4)))

(define %boot-logo-patch
  ;; Linux-Libre boot logo featuring Freedo and a gnu.
  (origin
    (method url-fetch)
    (uri (string-append "http://www.fsfla.org/svn/fsfla/software/linux-libre/"
                        "lemote/gnewsense/branches/3.16/100gnu+freedo.patch"))
    (sha256
     (base32
      "1hk9swxxc80bmn2zd2qr5ccrjrk28xkypwhl4z0qx4hbivj7qm06"))))

(define %linux-libre-arm-export-__sync_icache_dcache-patch
  (origin
    (method url-fetch)
    (uri (string-append
          "https://salsa.debian.org/kernel-team/linux"
          "/raw/34a7d9011fcfcfa38b68282fd2b1a8797e6834f0"
          "/debian/patches/bugfix/arm/"
          "arm-mm-export-__sync_icache_dcache-for-xen-privcmd.patch"))
    (file-name "linux-libre-arm-export-__sync_icache_dcache.patch")
    (sha256
     (base32 "1ifnfhpakzffn4b8n7x7w5cps9mzjxlkcfz9zqak2vaw8nzvl39f"))))

(define (source-with-patches source patches)
  (origin
    (inherit source)
    (patches (append (origin-patches source)
                     patches))))

(define-public linux-libre-5.4-source
  (source-with-patches linux-libre-5.4-pristine-source
                       (list %boot-logo-patch
                             %linux-libre-arm-export-__sync_icache_dcache-patch
                             ;; Pinebook Pro patch from linux-next,
                             ;; can be dropped for linux-libre 5.7
                             (search-patch
                              "linux-libre-support-for-Pinebook-Pro.patch"))))

(define-public linux-libre-4.19-source
  (source-with-patches linux-libre-4.19-pristine-source
                       (list %boot-logo-patch
                             %linux-libre-arm-export-__sync_icache_dcache-patch)))

(define-public linux-libre-4.14-source
  (source-with-patches linux-libre-4.14-pristine-source
                       (list %boot-logo-patch)))

(define-public linux-libre-4.9-source
  (source-with-patches linux-libre-4.9-pristine-source
                       (list %boot-logo-patch)))

(define-public linux-libre-4.4-source
  (source-with-patches linux-libre-4.4-pristine-source
                       (list %boot-logo-patch)))


;;;
;;; Kernel headers.
;;;

(define (make-linux-libre-headers version hash-string)
  (make-linux-libre-headers* version
                             (origin
                               (method url-fetch)
                               (uri (linux-libre-urls version))
                               (sha256 (base32 hash-string)))))

(define (make-linux-libre-headers* version source)
  (package
    (name "linux-libre-headers")
    (version version)
    (source source)
    (build-system gnu-build-system)
    (native-inputs `(("perl" ,perl)
                     ,@(if (version>=? version "4.16")
                           `(("flex" ,flex)
                             ("bison" ,bison))
                           '())
                     ,@(if (version>=? version "5.3")
                           `(("rsync" ,rsync))
                           '())))
    (arguments
     `(#:modules ((guix build gnu-build-system)
                  (guix build utils)
                  (srfi srfi-1))
       #:phases
       (modify-phases %standard-phases
         (delete 'configure)
         (replace 'build
           (lambda _
             (let ((arch ,(system->linux-architecture
                          (or (%current-target-system)
                              (%current-system))))
                   (defconfig ,(system->defconfig
                                (or (%current-target-system)
                                    (%current-system)))))
               (setenv "ARCH" arch)
               (format #t "`ARCH' set to `~a'~%" (getenv "ARCH"))
               (invoke "make" defconfig)
               (invoke "make" "mrproper" "headers_check"))))
         (replace 'install
           (lambda* (#:key outputs #:allow-other-keys)
             (let ((out (assoc-ref outputs "out")))
               (invoke "make"
                       (string-append "INSTALL_HDR_PATH=" out)
                       "headers_install")

               (mkdir (string-append out "/include/config"))
               (call-with-output-file
                   (string-append out
                                  "/include/config/kernel.release")
                 (lambda (p)
                   (format p "~a-default~%" ,version)))

               ;; Remove the '.install' and '..install.cmd' files; the
               ;; latter contains store paths, which pulls in bootstrap
               ;; binaries in the build environment, and prevents bit
               ;; reproducibility for the bootstrap binaries.
               (for-each delete-file (find-files out "\\.install"))

               #t))))
       #:allowed-references ()
       #:tests? #f))
    (home-page "https://www.gnu.org/software/linux-libre/")
    (synopsis "GNU Linux-Libre kernel headers")
    (description "Headers of the Linux-Libre kernel.")
    (license license:gpl2)))

(define-public linux-libre-headers-5.4
  (make-linux-libre-headers* linux-libre-5.4-version
                             linux-libre-5.4-source))

(define-public linux-libre-headers-4.19
  (make-linux-libre-headers* linux-libre-4.19-version
                             linux-libre-4.19-source))

(define-public linux-libre-headers-4.14
  (make-linux-libre-headers* linux-libre-4.14-version
                             linux-libre-4.14-source))

(define-public linux-libre-headers-4.9
  (make-linux-libre-headers* linux-libre-4.9-version
                             linux-libre-4.9-source))

(define-public linux-libre-headers-4.4
  (make-linux-libre-headers* linux-libre-4.4-version
                             linux-libre-4.4-source))

;; The following package is used in the early bootstrap, and thus must be kept
;; stable and with minimal build requirements.
(define-public linux-libre-headers-5.4.20
  (make-linux-libre-headers "5.4.20"
                            "1qxhf6dmcwjblzx8fgn6vr10p38xw10iwh6d1y1v1mxb25y30b47"))

(define-public linux-libre-headers linux-libre-headers-5.4.20)


;;;
;;; Kernel configurations.
;;;

(define* (kernel-config arch #:key variant)
  "Return the absolute file name of the Linux-Libre build configuration file
for ARCH and optionally VARIANT, or #f if there is no such configuration."
  (let* ((name (string-append (if variant (string-append variant "-") "")
                              (if (string=? "i386" arch) "i686" arch) ".conf"))
         (file (string-append "linux-libre/" name)))
    (search-auxiliary-file file)))

(define %default-extra-linux-options
  `(;; Some very mild hardening.
    ("CONFIG_SECURITY_DMESG_RESTRICT" . #t)
    ;; All kernels should have NAMESPACES options enabled
    ("CONFIG_NAMESPACES" . #t)
    ("CONFIG_UTS_NS" . #t)
    ("CONFIG_IPC_NS" . #t)
    ("CONFIG_USER_NS" . #t)
    ("CONFIG_PID_NS" . #t)
    ("CONFIG_NET_NS" . #t)
    ;; Modules required for initrd:
    ("CONFIG_NET_9P" . m)
    ("CONFIG_NET_9P_VIRTIO" . m)
    ("CONFIG_VIRTIO_BLK" . m)
    ("CONFIG_VIRTIO_NET" . m)
    ("CONFIG_VIRTIO_PCI" . m)
    ("CONFIG_VIRTIO_BALLOON" . m)
    ("CONFIG_VIRTIO_MMIO" . m)
    ("CONFIG_FUSE_FS" . m)
    ("CONFIG_CIFS" . m)
    ("CONFIG_9P_FS" . m)))

(define (config->string options)
  (string-join (map (match-lambda
                      ((option . 'm)
                       (string-append option "=m"))
                      ((option . #t)
                       (string-append option "=y"))
                      ((option . #f)
                       (string-append option "=n")))
                    options)
               "\n"))


;;;
;;; Kernel package utilities.
;;;

(define* (make-linux-libre version hash-string supported-systems
                           #:key
                           ;; A function that takes an arch and a variant.
                           ;; See kernel-config for an example.
                           (extra-version #f)
                           (configuration-file #f)
                           (defconfig "defconfig")
                           (extra-options %default-extra-linux-options)
                           (patches (list %boot-logo-patch)))
  (make-linux-libre* version
                     (origin
                       (method url-fetch)
                       (uri (linux-libre-urls version))
                       (sha256 (base32 hash-string))
                       (patches patches))
                     supported-systems
                     #:extra-version extra-version
                     #:configuration-file configuration-file
                     #:defconfig defconfig
                     #:extra-options extra-options))

(define* (make-linux-libre* version source supported-systems
                            #:key
                            ;; A function that takes an arch and a variant.
                            ;; See kernel-config for an example.
                            (extra-version #f)
                            (configuration-file #f)
                            (defconfig "defconfig")
                            (extra-options %default-extra-linux-options))
  (package
    (name (if extra-version
              (string-append "linux-libre-" extra-version)
              "linux-libre"))
    (version version)
    (source source)
    (supported-systems supported-systems)
    (build-system gnu-build-system)
    (native-inputs
     `(("perl" ,perl)
       ("bc" ,bc)
       ("openssl" ,openssl)
       ("elfutils" ,elfutils)  ; Needed to enable CONFIG_STACK_VALIDATION
       ("flex" ,flex)
       ("bison" ,bison)

       ;; These are needed to compile the GCC plugins.
       ("gmp" ,gmp)
       ("mpfr" ,mpfr)
       ("mpc" ,mpc)

       ,@(match (and configuration-file
                     (configuration-file
                      (system->linux-architecture
                       (or (%current-target-system) (%current-system)))
                      #:variant (version-major+minor version)))
           (#f                                    ;no config for this platform
            '())
           ((? string? config)
            `(("kconfig" ,config))))))
    (arguments
     `(#:modules ((guix build gnu-build-system)
                  (guix build utils)
                  (srfi srfi-1)
                  (srfi srfi-26)
                  (ice-9 ftw)
                  (ice-9 match))
       #:phases
       (modify-phases %standard-phases
         (add-after 'unpack 'patch-/bin/pwd
           (lambda _
             (substitute* (find-files "." "^Makefile(\\.include)?$")
               (("/bin/pwd") "pwd"))
             #t))
         (replace 'configure
           (lambda* (#:key inputs native-inputs target #:allow-other-keys)
             ;; Avoid introducing timestamps
             (setenv "KCONFIG_NOTIMESTAMP" "1")
             (setenv "KBUILD_BUILD_TIMESTAMP" (getenv "SOURCE_DATE_EPOCH"))

             ;; Set ARCH and CROSS_COMPILE
             (let ((arch ,(system->linux-architecture
                           (or (%current-target-system)
                               (%current-system)))))
               (setenv "ARCH" arch)
               (format #t "`ARCH' set to `~a'~%" (getenv "ARCH"))

               (when target
                 (setenv "CROSS_COMPILE" (string-append target "-"))
                 (format #t "`CROSS_COMPILE' set to `~a'~%"
                         (getenv "CROSS_COMPILE"))))

             (setenv "EXTRA_VERSION" ,extra-version)

             (let ((build  (assoc-ref %standard-phases 'build))
                   (config (assoc-ref (or native-inputs inputs) "kconfig")))

               ;; Use a custom kernel configuration file or a default
               ;; configuration file.
               (if config
                   (begin
                     (copy-file config ".config")
                     (chmod ".config" #o666))
                   (invoke "make" ,defconfig))

               ;; Appending works even when the option wasn't in the
               ;; file.  The last one prevails if duplicated.
               (let ((port (open-file ".config" "a"))
                     (extra-configuration ,(config->string extra-options)))
                 (display extra-configuration port)
                 (close-port port))

               (invoke "make" "oldconfig"))))
         (replace 'install
           (lambda* (#:key inputs native-inputs outputs #:allow-other-keys)
             (let* ((out    (assoc-ref outputs "out"))
                    (moddir (string-append out "/lib/modules"))
                    (dtbdir (string-append out "/lib/dtbs")))
               ;; Install kernel image, kernel configuration and link map.
               (for-each (lambda (file) (install-file file out))
                         (find-files "." "^(\\.config|bzImage|zImage|Image|vmlinuz|System\\.map|Module\\.symvers)$"))
               ;; Install device tree files
               (unless (null? (find-files "." "\\.dtb$"))
                 (mkdir-p dtbdir)
                 (invoke "make" (string-append "INSTALL_DTBS_PATH=" dtbdir)
                         "dtbs_install"))
               ;; Install kernel modules
               (mkdir-p moddir)
               (invoke "make"
                       ;; Disable depmod because the Guix system's module directory
                       ;; is an union of potentially multiple packages.  It is not
                       ;; possible to use depmod to usefully calculate a dependency
                       ;; graph while building only one of those packages.
                       "DEPMOD=true"
                       (string-append "MODULE_DIR=" moddir)
                       (string-append "INSTALL_PATH=" out)
                       (string-append "INSTALL_MOD_PATH=" out)
                       "INSTALL_MOD_STRIP=1"
                       "modules_install")
               (let* ((versions (filter (lambda (name)
                                          (not (string-prefix? "." name)))
                                        (scandir moddir)))
                      (version (match versions
                                ((x) x))))
                 ;; There are symlinks to the build and source directory,
                 ;; both of which will point to target /tmp/guix-build*
                 ;; and thus not be useful in a profile.  Delete the symlinks.
                 (false-if-file-not-found
                  (delete-file (string-append moddir "/" version "/build")))
                 (false-if-file-not-found
                  (delete-file (string-append moddir "/" version "/source"))))
               #t))))
       #:tests? #f))
    (home-page "https://www.gnu.org/software/linux-libre/")
    (synopsis "100% free redistribution of a cleaned Linux kernel")
    (description
     "GNU Linux-Libre is a free (as in freedom) variant of the Linux kernel.
It has been modified to remove all non-free binary blobs.")
    (license license:gpl2)))


;;;
;;; Generic kernel packages.
;;;

(define-public linux-libre-5.4
  (make-linux-libre* linux-libre-5.4-version
                     linux-libre-5.4-source
                     '("x86_64-linux" "i686-linux" "armhf-linux" "aarch64-linux" "riscv64-linux")
                     #:configuration-file kernel-config))

(define-public linux-libre-version         linux-libre-5.4-version)
(define-public linux-libre-pristine-source linux-libre-5.4-pristine-source)
(define-public linux-libre-source          linux-libre-5.4-source)
(define-public linux-libre                 linux-libre-5.4)

(define-public linux-libre-4.19
  (make-linux-libre* linux-libre-4.19-version
                     linux-libre-4.19-source
                     '("x86_64-linux" "i686-linux" "armhf-linux" "aarch64-linux")
                     #:configuration-file kernel-config))

(define-public linux-libre-4.14
  (make-linux-libre* linux-libre-4.14-version
                     linux-libre-4.14-source
                     '("x86_64-linux" "i686-linux" "armhf-linux")
                     #:configuration-file kernel-config))

(define-public linux-libre-4.9
  (make-linux-libre* linux-libre-4.9-version
                     linux-libre-4.9-source
                     '("x86_64-linux" "i686-linux")
                     #:configuration-file kernel-config))

(define-public linux-libre-4.4
  (make-linux-libre* linux-libre-4.4-version
                     linux-libre-4.4-source
                     '("x86_64-linux" "i686-linux")
                     #:configuration-file kernel-config
                     #:extra-options
                     (append
                      `(;; https://lists.gnu.org/archive/html/guix-devel/2014-04/msg00039.html
                        ;; This option was removed upstream in version 4.7.
                        ("CONFIG_DEVPTS_MULTIPLE_INSTANCES" . #t))
                      %default-extra-linux-options)))


;;;
;;; Specialized kernel variants.
;;;

(define-public linux-libre-arm-generic
  (make-linux-libre* linux-libre-version
                     linux-libre-source
                     '("armhf-linux")
                     #:defconfig "multi_v7_defconfig"
                     #:extra-version "arm-generic"))

(define-public linux-libre-arm-veyron
  (deprecated-package "linux-libre-arm-veyron" linux-libre-arm-generic))

(define-public linux-libre-arm-generic-4.19
  (make-linux-libre* linux-libre-4.19-version
                     linux-libre-4.19-source
                     '("armhf-linux")
                     #:defconfig "multi_v7_defconfig"
                     #:extra-version "arm-generic"))

(define-public linux-libre-arm-generic-4.14
  (make-linux-libre* linux-libre-4.14-version
                     linux-libre-4.14-source
                     '("armhf-linux")
                     #:defconfig "multi_v7_defconfig"
                     #:extra-version "arm-generic"))

(define-public linux-libre-arm-omap2plus
  (make-linux-libre* linux-libre-version
                     linux-libre-source
                     '("armhf-linux")
                     #:defconfig "omap2plus_defconfig"
                     #:extra-version "arm-omap2plus"))

(define-public linux-libre-arm-omap2plus-4.19
  (make-linux-libre* linux-libre-4.19-version
                     linux-libre-4.19-source
                     '("armhf-linux")
                     #:defconfig "omap2plus_defconfig"
                     #:extra-version "arm-omap2plus"))

(define-public linux-libre-arm-omap2plus-4.14
  (make-linux-libre* linux-libre-4.14-version
                     linux-libre-4.14-source
                     '("armhf-linux")
                     #:defconfig "omap2plus_defconfig"
                     #:extra-version "arm-omap2plus"))

(define-public linux-libre-arm64-generic
  (make-linux-libre* linux-libre-version
                     linux-libre-source
                     '("aarch64-linux")
                     #:defconfig "defconfig"
                     #:extra-version "arm64-generic"))

(define-public linux-libre-riscv64-generic
  (make-linux-libre* linux-libre-version
                     linux-libre-source
                     '("riscv64-linux")
                     #:extra-version "riscv64-generic"))


;;;
;;; Linux kernel modules.
;;;

(define-public acpi-call-linux-module
  (package
    (name "acpi-call-linux-module")
    (version "3.17")
    (source
     (origin
       (method git-fetch)
       (uri (git-reference
             (url "https://github.com/teleshoes/acpi_call.git")
             (commit version)))
       (file-name (git-file-name name version))
       (sha256
        (base32 "04mbv4lasm3vv1j4ndxhnz4hvp5wg8f5fc9q6qxv0nhvwjynmsl3"))))
    (build-system linux-module-build-system)
    (arguments
     `(#:tests? #f                      ; no tests
       #:phases
       (modify-phases %standard-phases
         (add-after 'unpack 'fix-for-linux-4.12
           (lambda _
             (substitute* "acpi_call.c"
               (("asm/uaccess\\.h")
                "linux/uaccess.h"))
             #t))
         (add-after 'install 'install-documentation
           (lambda* (#:key outputs #:allow-other-keys)
             (let* ((out (assoc-ref outputs "out"))
                    (doc (string-append out "/share/doc/" ,name "-" ,version)))
               (for-each (lambda (file)
                           (let ((target (string-append doc "/" file)))
                             (mkdir-p (dirname target))
                             (copy-recursively file target)))
                         (list "README.md" "examples"))
               #t))))))
    (home-page "https://github.com/teleshoes/acpi_call")
    (synopsis "Linux kernel module to perform ACPI method calls")
    (description
     "This simple Linux kernel module allows calls from user space to any
@acronym{ACPI, Advanced Configuration and Power Interface} method provided by
your computer's firmware, by writing to @file{/proc/acpi/call}.  You can pass
any number of parameters of types @code{ACPI_INTEGER},  @code{ACPI_STRING},
and @code{ACPI_BUFFER}.

It grants direct and undocumented access to your hardware that may cause damage
and should be used with caution, especially on untested models.")
    (license license:gpl3+)))           ; see README.md (no licence headers)

(define-public rtl8812au-aircrack-ng-linux-module
  (let ((commit "945d6ed6505c32f0993b1dba576388e92e78101b")
        (revision "0"))
    (package
      (name "rtl8812au-aircrack-ng-linux-module")
      (version (git-version "5.6.4.2" revision commit))
      (source
       (origin
         (method git-fetch)
         (uri (git-reference
               (url "https://github.com/aircrack-ng/rtl8812au.git")
               (commit commit)))
         (file-name (git-file-name name version))
         (sha256
          (base32 "1pjws7qb5l4z9k80vgz4zdxmqhbwxjjrmkpf0hijf821byyddvi7"))
         (modules '((guix build utils)))
         (snippet
          '(begin
             ;; Remove bundled tarballs, APKs, word lists, speadsheets,
             ;; and other unnecessary unlicenced things.
             (for-each delete-file-recursively (list "android"
                                                     "docs"
                                                     "tools"))
             #t))))
      (build-system linux-module-build-system)
      (arguments
       `(#:phases
         (modify-phases %standard-phases
           (replace 'build
             (lambda* (#:key inputs make-flags #:allow-other-keys)
               (apply invoke "make"
                      (string-append "KSRC="
                                     (assoc-ref inputs "linux-module-builder")
                                     "/lib/modules/build")
                      (or make-flags '())))))
         #:tests? #f))                  ; no test suite
      (supported-systems '("x86_64-linux" "i686-linux"))
      (home-page "https://github.com/aircrack-ng/rtl8812au")
      (synopsis "Linux driver for Realtek USB wireless network adapters")
      (description
       "This is Realtek's rtl8812au Linux driver for USB 802.11n wireless
network adapters, modified by the aircrack-ng project to support monitor mode
and frame injection.  It provides a @code{88XXau} kernel module that supports
RTL8812AU, RTL8821AU, and RTL8814AU chips.")
      (license license:gpl2+))))

(define-public vhba-module
  (package
    (name "vhba-module")
    (version "20200106")
    (source (origin
              (method url-fetch)
              (uri (string-append
                    "http://downloads.sourceforge.net/cdemu/vhba-module/vhba-module-"
                    version ".tar.bz2"))
              (sha256
               (base32
                "10rlvsfj0fw6n0qmwcnvhimqnsnhi7n55lyl7fq1pkwggf5218sr"))))
    (build-system linux-module-build-system)
    (arguments
     ;; TODO: No tests?
     `(#:tests? #f))
    (home-page "https://cdemu.sourceforge.io/")
    (synopsis "Kernel module that emulates SCSI devices")
    (description "VHBA module provides a Virtual (SCSI) HBA, which is the link
between the CDemu userspace daemon and linux kernel.")
    (license license:gpl2+)))

(define-public ddcci-driver-linux
  (package
    (name "ddcci-driver-linux")
    (version "0.3.3")
    (source
     (origin
       (method git-fetch)
       (uri
        (git-reference
         (url "https://gitlab.com/ddcci-driver-linux/ddcci-driver-linux.git")
         (commit (string-append "v" version))))
       (file-name (git-file-name name version))
       (sha256
        (base32
         "0vkkja3ykjil783zjpwp0vz7jy2fp9ccazzi3afd4fjk8gldin7f"))))
    (build-system linux-module-build-system)
    (arguments
     `(#:tests? #f                               ; no tests
       #:phases
       (modify-phases %standard-phases
         (replace 'build
           (lambda args
             (for-each
              (lambda (module)
                (with-directory-excursion module
                  (apply (assoc-ref %standard-phases 'build) args)))
              '("ddcci" "ddcci-backlight"))
             #t))
         (replace 'install
           (lambda args
             (for-each
              (lambda (module)
                (with-directory-excursion module
                  (apply (assoc-ref %standard-phases 'install) args)))
              '("ddcci" "ddcci-backlight"))
             #t)))))
    (home-page "https://gitlab.com/ddcci-driver-linux/ddcci-driver-linux")
    (synopsis "Pair of Linux kernel drivers for DDC/CI monitors")
    (description "This package provides two Linux kernel drivers, ddcci and
ddcci-backlight, that allows the control of DDC/CI monitors through the sysfs
interface.  The ddcci module creates a character device for each DDC/CI
monitors in @file{/dev/bus/ddcci/[I²C busnumber]}.  While the ddcci-backlight
module allows the control of the backlight level or luminance property when
supported under @file{/sys/class/backlight/}.")
    (license license:gpl2+)))


;;;
;;; Pluggable authentication modules (PAM).
;;;

(define-public linux-pam
  (package
    (name "linux-pam")
    (version "1.3.1")
    (source
     (origin
       (method url-fetch)
       (uri (string-append
             "https://github.com/linux-pam/linux-pam/releases/download/v"
             version "/Linux-PAM-" version ".tar.xz"))
       (sha256
        (base32
         "1nyh9kdi3knhxcbv5v4snya0g3gff0m671lnvqcbygw3rm77mx7g"))
       (patches (search-patches "linux-pam-no-setfsuid.patch"))))

    (build-system gnu-build-system)
    (native-inputs
     `(("flex" ,flex)

       ;; TODO: optional dependencies
       ;; ("libxcrypt" ,libxcrypt)
       ;; ("cracklib" ,cracklib)
       ))
    (arguments
     `(;; Most users, such as `shadow', expect the headers to be under
       ;; `security'.
       #:configure-flags (list (string-append "--includedir="
                                              (assoc-ref %outputs "out")
                                              "/include/security")

                               ;; XXX: <rpc/rpc.h> is missing from glibc when
                               ;; cross-compiling, so we have to disable NIS
                               ;; support altogether.
                               ,@(if (%current-target-system)
                                     '("--disable-nis")
                                     '()))

       ;; XXX: Tests won't run in chroot, presumably because /etc/pam.d
       ;; isn't available.
       #:tests? #f))
    (home-page "http://www.linux-pam.org/")
    (synopsis "Pluggable authentication modules for Linux")
    (description
     "A *Free* project to implement OSF's RFC 86.0.
Pluggable authentication modules are small shared object files that can
be used through the PAM API to perform tasks, like authenticating a user
at login.  Local and dynamic reconfiguration are its key features.")
    (license license:bsd-3)))

(define-public linux-pam-1.2
  (package
    (inherit linux-pam)
    (version "1.2.1")
    (source
     (origin
      (method url-fetch)
      (uri (string-append
            "http://www.linux-pam.org/library/"
            "Linux-PAM-" version ".tar.bz2"))
      (sha256
       (base32
        "1n9lnf9gjs72kbj1g354v1xhi2j27aqaah15vykh7cnkq08i4arl"))
      (patches (search-patches "linux-pam-no-setfsuid.patch"))))))


;;;
;;; Miscellaneous.
;;;

(define-public psmisc
  (package
    (name "psmisc")
    (version "23.3")
    (source
     (origin
      (method url-fetch)
      (uri (string-append "mirror://sourceforge/psmisc/psmisc/psmisc-"
                          version ".tar.xz"))
      (sha256
       (base32 "16i7qzjmm6g0lzha8yzpfrlcxnvkgh95hkq9gdjd4zmzb8d0wxa1"))))
    (build-system gnu-build-system)
    (arguments
     `(,@(if (%current-target-system)
             '(#:configure-flags
               (list
                "ac_cv_func_malloc_0_nonnull=yes"
                "ac_cv_func_realloc_0_nonnull=yes"))
             '())))
    (inputs `(("ncurses" ,ncurses)))
    (home-page "https://gitlab.com/psmisc/psmisc")
    (synopsis "Small utilities that use the proc file system")
    (description
     "This PSmisc package is a set of some small useful utilities that
use the proc file system.  We're not about changing the world, but
providing the system administrator with some help in common tasks.")
    (license license:gpl2+)))

(define-public util-linux
  (package
    (name "util-linux")
    (version "2.35.1")
    (source (origin
              (method url-fetch)
              (uri (string-append "mirror://kernel.org/linux/utils/"
                                  "util-linux/v" (version-major+minor version) "/"
                                  "util-linux-" version ".tar.xz"))
              (sha256
               (base32
                "1yfpy6bkab4jw61mpx48gfy24yrqp4a7arvpis8csrkk53fkxpnr"))
              (patches (search-patches "util-linux-tests.patch"))
              (modules '((guix build utils)))
              (snippet
               ;; We take 'nologin' from Shadow, the 'logger' program from
               ;; GNU Inetutils and 'kill' from GNU Coreutils.
               '(begin
                  (substitute* "configure"
                    (("build_nologin=yes") "build_nologin=no")
                    (("build_logger=yes") "build_logger=no")
                    (("build_kill=yes") "build_kill=no"))
                  #t))))
    (build-system gnu-build-system)
    (outputs '("out"            ;6.4 MiB executables and documentation
               "lib"            ;8.8 MiB shared libraries, headers and locales
               "static"))       ;2.9 MiB static .a libraries
    (arguments
     `(#:configure-flags (list "--disable-use-tty-group"
                               "--enable-fs-paths-default=/run/current-system/profile/sbin"
                               ;; Don't try to chown root:root mount and umount
                               "--disable-makeinstall-chown"
                               "--localstatedir=/var"
                               (string-append "--localedir="
                                              (assoc-ref %outputs "lib")
                                              "/share/locale")
                               ;; Install completions where our
                               ;; bash-completion package expects them.
                               (string-append "--with-bashcompletiondir="
                                              (assoc-ref %outputs "out")
                                              "/etc/bash_completion.d"))
       #:phases (modify-phases %standard-phases
                  (add-before 'configure 'patch-build-scripts
                    (lambda* (#:key outputs #:allow-other-keys)
                      (substitute* "configure"
                        ;; The build system assumes that we want to install
                        ;; libraries below $exec_prefix when $libdir does not
                        ;; match any of the "usual" locations.  Fix that.
                        (("usrlib_execdir='\\$\\{exec_prefix\\}'\\$libdir")
                         "usrlib_execdir=$libdir"))
                      #t))
                  (add-before 'build 'set-umount-file-name
                    (lambda* (#:key outputs #:allow-other-keys)
                      ;; Tell 'eject' the right file name of 'umount'.
                      (let ((out (assoc-ref outputs "out")))
                        (substitute* "sys-utils/eject.c"
                          (("\"/bin/umount\"")
                           (string-append "\"" out "/bin/umount\"")))
                        #t)))
                  (add-before 'check 'pre-check
                    (lambda* (#:key inputs outputs #:allow-other-keys)
                      (let ((out (assoc-ref outputs "out"))
                            (net (assoc-ref inputs "net-base")))
                        ;; Change the test to refer to the right file.
                        (substitute* "tests/ts/misc/mcookie"
                          (("/etc/services")
                           (string-append net "/etc/services")))

                        ;; The C.UTF-8 locale does not exist in our libc.
                        (substitute* "tests/ts/column/invalid-multibyte"
                          (("C\\.UTF-8") "en_US.utf8"))
                        #t)))
                  (add-after 'install 'move-static-libraries
                    (lambda* (#:key outputs #:allow-other-keys)
                      (let ((lib    (assoc-ref outputs "lib"))
                            (static (assoc-ref outputs "static")))

                        ;; Move static libraries to the "static" output.
                        (mkdir-p (string-append static "/lib"))
                        (with-directory-excursion lib
                          (for-each (lambda (file)
                                      (rename-file file
                                                   (string-append static "/"
                                                                  file)))
                                    (find-files "lib" "\\.a$"))

                          ;; Remove references to the static library from the '.la'
                          ;; files so that Libtool does the right thing when both
                          ;; the shared and static library is available.
                          (substitute* (find-files "lib" "\\.la$")
                            (("old_library=.*") "old_library=''\n")))

                        #t)))
                  (add-after 'install 'adjust-pkg-config-files
                    (lambda* (#:key outputs #:allow-other-keys)
                      (let ((lib (assoc-ref outputs "lib")))
                        ;; Drop the unused "prefix=" and "exec_prefix=" variables from
                        ;; the pkg-config files to avoid a cyclic reference on "out".
                        (substitute* (find-files (string-append lib "/lib/pkgconfig")
                                                 "\\.pc$")
                          (("^(exec_)?prefix=.*") "")))
                        #t)))))
    (inputs `(("zlib" ,zlib)
              ("ncurses" ,ncurses)

              ;; XXX: This is so that the 'pre-check' phase can find it.
              ,@(if (%current-target-system)
                    `(("net-base" ,net-base))
                    '())))
    (native-inputs
     `(("perl" ,perl)
       ("net-base" ,net-base)))         ;for tests
    (home-page "https://www.kernel.org/pub/linux/utils/util-linux/")
    (synopsis "Collection of utilities for the Linux kernel")
    (description "Util-linux is a diverse collection of Linux kernel
utilities.  It provides dmesg and includes tools for working with file systems,
block devices, UUIDs, TTYs, and many other tools.")

    ;; Note that util-linux doesn't use the same license for all the
    ;; code.  GPLv2+ is the default license for a code without an
    ;; explicitly defined license.
    (license (list license:gpl3+ license:gpl2+ license:gpl2 license:lgpl2.0+
                   license:bsd-4 license:public-domain))))

;; util-linux optionally supports udev, which allows lsblk to read file system
;; metadata without special privileges.  Add it as a separate package to avoid
;; a circular dependency, and to keep the size small.
(define-public util-linux+udev
  (package/inherit
   util-linux
   (name "util-linux-with-udev")
   (inputs
    `(("udev" ,eudev)
      ,@(package-inputs util-linux)))))

(define-public ddate
  (package
    (name "ddate")
    (version "0.2.2")
    (source (origin
              (method url-fetch)
              (uri (string-append "https://github.com/bo0ts/ddate/archive/v"
                                  version ".tar.gz"))
              (file-name (string-append name "-" version ".tar.gz"))
              (sha256
               (base32 "1bbqqq8mswj4bp9083gxjaky5ysfznax4cynsqwmy125z053yg6m"))))
    (build-system cmake-build-system)
    (arguments '(#:tests? #f))
    (home-page "https://github.com/bo0ts/ddate")
    (synopsis "PERPETUAL DATE CONVERTER FROM GREGORIAN TO POEE CALENDAR")
    (description
     "ddate displays the Discordian date and holidays of a given date.
The Discordian calendar was made popular by the \"Illuminatus!\" trilogy
by Robert Shea and Robert Anton Wilson.")
    (license license:public-domain)))

(define-public fbset
  (package
    (name "fbset")
    (version "2.1")
    (source
     (origin
       (method url-fetch)
       (uri (string-append "http://users.telenet.be/geertu/Linux/fbdev/fbset-"
                           version ".tar.gz"))
       (sha256
        (base32 "080wnisi0jq7dp0jcwdp83rq8q8s3kw41vc712516xbv4jq4mzs0"))))
    (build-system gnu-build-system)
    (arguments
     '(#:modules ((guix build gnu-build-system)
                  (guix build utils)
                  (srfi srfi-26))
       #:phases
       (modify-phases %standard-phases
         (delete 'configure)            ; no configure script
         (add-before 'install 'pre-install
           (lambda* (#:key outputs #:allow-other-keys)
             (let ((out (assoc-ref outputs "out")))
               (substitute* "Makefile"
                 (("mknod ") "true ")
                 ;; The Makefile doesn't honour PREFIX or similar.
                 (("/usr") out))
               (mkdir out)
               (with-directory-excursion out
                 (for-each mkdir-p (list "sbin"
                                         "man/man5"
                                         "man/man8")))
               #t)))
         (add-after 'install 'install-fb.modes
           (lambda* (#:key outputs #:allow-other-keys)
             (let* ((out (assoc-ref outputs "out"))
                    (etc (string-append out "/etc")))
               (for-each (cut install-file <> etc)
                         (find-files "etc" "^fb\\.modes"))
               (symlink "fb.modes.ATI"
                        (string-append etc "/fb.modes"))
               #t))))
       ;; Parallel building races to create modes.tab.c.
       #:parallel-build? #f
       #:tests? #f))                    ; no test suite
    (native-inputs
     `(("bison" ,bison)
       ("flex" ,flex)))
    (home-page "http://users.telenet.be/geertu/Linux/fbdev/")
    (synopsis "Show and modify Linux frame buffer settings")
    (description
     "The kernel Linux's @dfn{frame buffers} provide a simple interface to
different kinds of graphic displays.  The @command{fbset} utility can query and
change various device settings such as depth, virtual resolution, and timing
parameters.")
    (license license:gpl2)))

(define-public procps
  (package
    (name "procps")
    (version "3.3.16")
    (source (origin
              (method url-fetch)
              (uri (string-append "mirror://sourceforge/procps-ng/Production/"
                                  "procps-ng-" version ".tar.xz"))
              (sha256
               (base32
                "1br0g93ysqhlv13i1k4lfbimsgxnpy5rgs4lxfc9rkzdbpbaqplj"))))
    (build-system gnu-build-system)
    (arguments
     `(#:modules ((guix build utils)
                  (guix build gnu-build-system)
                  (srfi srfi-1)
                  (srfi srfi-26))
       ,@(if (%current-target-system)
             '(#:configure-flags
               (list
                "ac_cv_func_malloc_0_nonnull=yes"
                "ac_cv_func_realloc_0_nonnull=yes"))
             '())
       #:phases
       (modify-phases %standard-phases
         (add-after
          'install 'post-install
          ;; Remove commands and man pages redudant with
          ;; Coreutils.
          (lambda* (#:key outputs #:allow-other-keys)
            (let* ((out (assoc-ref outputs "out"))
                   (dup (append-map (cut find-files out <>)
                                    '("^kill" "^uptime"))))
              (for-each delete-file dup)
              #t))))))
    (inputs `(("ncurses" ,ncurses)))
    (home-page "https://gitlab.com/procps-ng/procps/")
    (synopsis "Utilities that give information about processes")
    (description
     "Procps is the package that has a bunch of small useful utilities
that give information about processes using the Linux /proc file system.
The package includes the programs ps, top, vmstat, w, kill, free,
slabtop, and skill.")
    (license license:gpl2)))

(define-public usbutils
  (package
    (name "usbutils")
    (version "012")
    (source
     (origin
      (method url-fetch)
      (uri (string-append "mirror://kernel.org/linux/utils/usb/usbutils/"
                          "usbutils-" version ".tar.xz"))
      (sha256
       (base32 "0iiy0q7fzikavmdsjsb0sl9kp3gfh701qwyjjccvqh0qz4jlcqw8"))))
    (build-system gnu-build-system)
    (outputs (list "out" "python"))
    (arguments
     `(#:phases
       (modify-phases %standard-phases
         (add-before 'bootstrap 'patch-bootstrap-scripts
           (lambda _
             (substitute* "usbhid-dump/bootstrap"
               (("/bin/bash") (which "bash")))

             ;; Don't let autogen.sh run configure with bogus options & CFLAGS.
             (substitute* "autogen.sh"
               (("^\\./configure.*") ""))
             #t))
         (add-after 'install 'separate-python-output
           ;; Separating one Python script shaves more than 106 MiB from :out.
           (lambda* (#:key outputs #:allow-other-keys)
             (let ((out        (assoc-ref outputs "out"))
                   (out:python (assoc-ref outputs "python")))
               (for-each (lambda (file)
                           (let ((old (string-append out "/" file))
                                 (new (string-append out:python "/" file)))
                             (mkdir-p (dirname new))
                             (rename-file old new)))
                         (list "bin/lsusb.py"))
               #t))))))
    (inputs
     `(("eudev" ,eudev)
       ("libusb" ,libusb)
       ("python" ,python)))
    (native-inputs
     `(("autoconf" ,autoconf)
       ("automake" ,automake)
       ("libtool" ,libtool)
       ("pkg-config" ,pkg-config)))
    (home-page "http://www.linux-usb.org/")
    (synopsis
     "Tools for working with USB devices, such as lsusb")
    (description
     "Tools for working with USB devices, such as lsusb.")
    (license license:gpl2+)))

(define-public e2fsprogs
  (package
    (name "e2fsprogs")
    (version "1.45.5")
    (source (origin
             (method url-fetch)
             (uri (string-append
                   "mirror://kernel.org/linux/kernel/people/tytso/"
                   name "/v" version "/"
                   name "-" version ".tar.xz"))
             (sha256
              (base32
               "1pmf8inp736l587rqq7qsd8bv0mmg5cwrivxg5p5awqgv70crypr"))))
    (build-system gnu-build-system)
    (inputs `(("util-linux" ,util-linux "lib")))
    (native-inputs `(("pkg-config" ,pkg-config)
                     ("texinfo" ,texinfo)       ;for the libext2fs Info manual

                     ;; For tests.
                     ("perl" ,perl)
                     ("procps" ,procps)))
    (arguments
     '(;; util-linux is the preferred source for some of the libraries and
       ;; commands, so disable them (see, e.g.,
       ;; <http://git.buildroot.net/buildroot/commit/?id=e1ffc2f791b33633>.)
       #:configure-flags (list "--disable-libblkid"
                               "--disable-libuuid" "--disable-uuidd"
                               "--disable-fsck"

                               ;; Use symlinks instead of hard links for
                               ;; 'fsck.extN' etc.  This makes the resulting nar
                               ;; smaller and is preserved across copies.
                               "--enable-symlink-install"

                               (string-append "LDFLAGS=-Wl,-rpath="
                                              (assoc-ref %outputs "out")
                                              "/lib")

                               ;; Install libext2fs et al.
                               "--enable-elf-shlibs")

       #:phases
       (modify-phases %standard-phases
         (add-before 'configure 'patch-shells
           (lambda _
             (substitute* "configure"
               (("/bin/sh (.*)parse-types.sh" _ dir)
                (string-append (which "sh") " " dir
                               "parse-types.sh")))
             (substitute* "MCONFIG.in"
               (("INSTALL_SYMLINK = /bin/sh")
                "INSTALL_SYMLINK = sh"))
             (substitute* (find-files "." "^Makefile.in$")
               (("#!/bin/sh")
                (string-append "#!" (which "sh"))))
             #t))
           (add-after 'install 'install-libs
             (lambda* (#:key outputs #:allow-other-keys)
               (let* ((out (assoc-ref outputs "out"))
                      (lib (string-append out "/lib")))
                 (invoke "make" "install-libs")

                 ;; Make the .a writable so that 'strip' works.
                 ;; Failing to do that, due to debug symbols, we
                 ;; retain a reference to the final
                 ;; linux-libre-headers, which refer to the
                 ;; bootstrap binaries.
                 (let ((archives (find-files lib "\\.a$")))
                   (for-each (lambda (file)
                               (chmod file #o666))
                             archives))
                 #t))))))
    (home-page "http://e2fsprogs.sourceforge.net/")
    (synopsis "Creating and checking ext2/ext3/ext4 file systems")
    (description
     "This package provides tools for manipulating ext2/ext3/ext4 file systems.")
    (license (list license:gpl2                   ;programs
                   license:lgpl2.0                ;libext2fs
                   license:x11))))                ;libuuid

(define e2fsprogs/static
  (static-package
   (package (inherit e2fsprogs)
            (arguments
             ;; Do not build shared libraries.
             (substitute-keyword-arguments (package-arguments e2fsprogs)
               ((#:configure-flags _)
                '(list "--disable-blkid"))
               ((#:make-flags _)
                '(list)))))))

(define-public e2fsck/static
  (package
    (name "e2fsck-static")
    (version (package-version e2fsprogs))
    (build-system trivial-build-system)
    (source #f)
    (inputs
     `(("e2fsprogs" ,e2fsprogs/static)))
    (arguments
     `(#:modules ((guix build utils))
       #:builder
       (begin
         (use-modules (guix build utils)
                      (ice-9 ftw)
                      (srfi srfi-26))

         (let ((e2fsck (string-append (assoc-ref %build-inputs "e2fsprogs")
                                      "/sbin/e2fsck"))
               (bin    (string-append (assoc-ref %outputs "out") "/sbin")))
           (mkdir-p bin)
           (with-directory-excursion bin
             (copy-file e2fsck "e2fsck")
             (remove-store-references "e2fsck")
             (chmod "e2fsck" #o555))
           #t))))
    (home-page (package-home-page e2fsprogs))
    (synopsis "Statically-linked e2fsck command from e2fsprogs")
    (description "This package provides statically-linked e2fsck command taken
from the e2fsprogs package.  It is meant to be used in initrds.")
    (license (package-license e2fsprogs))))

(define-public extundelete
  (package
    (name "extundelete")
    (version "0.2.4")
    (source
     (origin
       (method url-fetch)
       (uri (string-append "mirror://sourceforge/extundelete/"
                           "extundelete/" version "/extundelete-"
                           version ".tar.bz2"))
       (sha256
        (base32
         "1x0r7ylxlp9lbj3d7sqf6j2a222dwy2nfpff05jd6mkh4ihxvyd1"))
       (patches (search-patches "extundelete-e2fsprogs-1.44.patch"))))
    (build-system gnu-build-system)
    (inputs `(("e2fsprogs" ,e2fsprogs)))
    (home-page "http://extundelete.sourceforge.net/")
    (synopsis "Recover deleted files from ext2/3/4 partitions")
    (description
     "Extundelete is a set of tools that can recover deleted files from an
ext3 or ext4 partition.")
    (license license:gpl2)))

(define-public zerofree
  (package
    (name "zerofree")
    (version "1.1.1")
    (home-page "https://frippery.org/uml/")
    (source (origin
              (method url-fetch)
              (uri (string-append home-page name "-" version
                                  ".tgz"))
              (sha256
               (base32
                "0rrqfa5z103ws89vi8kfvbks1cfs74ix6n1wb6vs582vnmhwhswm"))))
    (build-system gnu-build-system)
    (arguments
     '(#:phases
       (modify-phases %standard-phases
         (delete 'configure)            ; no configure script
         (replace 'install
           ;; The Makefile lacks an ‘install’ target.
           (lambda* (#:key outputs #:allow-other-keys)
             (let* ((out (assoc-ref outputs "out"))
                    (bin (string-append out "/bin")))
               (chmod "zerofree" #o555)
               (install-file "zerofree" bin)
               #t))))
       #:tests? #f))                    ; no tests
    (inputs `(("libext2fs" ,e2fsprogs)))
    (synopsis "Zero non-allocated regions in ext2/ext3/ext4 file systems")
    (description
     "Zerofree finds the unallocated blocks with non-zero value content in an
ext2, ext3, or ext4 file system and fills them with zeroes (or another value).
This is a simple way to make disk images more compressible.
Zerofree requires the file system to be unmounted or mounted read-only.")
    (license license:gpl2)))

(define-public strace
  (package
    (name "strace")
    (version "5.5")
    (home-page "https://strace.io")
    (source (origin
             (method url-fetch)
             (uri (string-append home-page "/files/" version
                                 "/strace-" version ".tar.xz"))
             (sha256
              (base32
               "1zrhpzjlgfwfl8dd53llswmmharm5rbi0zch7lln5sjris69an4z"))))
    (build-system gnu-build-system)
    (arguments
     '(#:phases
       (modify-phases %standard-phases
         (add-after 'unpack 'patch-/bin/sh
           (lambda _
             (substitute* "strace.c"
               (("/bin/sh") (which "sh")))
             #t)))
       ;; Don't fail if the architecture doesn't support different personalities.
       #:configure-flags '("--enable-mpers=check")
       ;; See <https://debbugs.gnu.org/cgi/bugreport.cgi?bug=32459>.
       #:parallel-tests? #f))           ; undeterministic failures
    (native-inputs `(("perl" ,perl)))
    (synopsis "System call tracer for Linux")
    (description
     "strace is a system call tracer, i.e. a debugging tool which prints out a
trace of all the system calls made by a another process/program.")
    (license license:lgpl2.1+)))

(define-public ltrace
  (package
    (name "ltrace")
    (version "0.7.3")
    (source (origin
             (method url-fetch)
             (uri (string-append "http://www.ltrace.org/ltrace_" version
                                 ".orig.tar.bz2"))
             (sha256
              (base32
               "00wmbdghqbz6x95m1mcdd3wd46l6hgcr4wggdp049dbifh3qqvqf"))))
    (build-system gnu-build-system)
    (inputs `(("libelf" ,libelf)))
    (arguments
     ;; Compilation uses -Werror by default, but it fails.
     '(#:configure-flags '("--disable-werror")))
    (home-page "https://www.ltrace.org/")
    (synopsis "Library call tracer for Linux")
    (description
     "ltrace intercepts and records dynamic library calls which are called by
an executed process and the signals received by that process.  It can also
intercept and print the system calls executed by the program.")
    (license license:gpl2+)))

(define-public alsa-lib
  (package
    (name "alsa-lib")
    (version "1.2.2")
    (source (origin
             (method url-fetch)
             (uri (string-append
                   "ftp://ftp.alsa-project.org/pub/lib/alsa-lib-"
                   version ".tar.bz2"))
             (sha256
              (base32
               "1v5kb8jyvrpkvvq7dq8hfbmcj68lml97i4s0prxpfx2mh3c57s6q"))))
    (build-system gnu-build-system)
    (arguments
     '(#:configure-flags (list (string-append "LDFLAGS=-Wl,-rpath="
                                              (assoc-ref %outputs "out")
                                              "/lib"))))
    (home-page "https://www.alsa-project.org/")
    (synopsis "The Advanced Linux Sound Architecture libraries")
    (description
     "The Advanced Linux Sound Architecture (ALSA) provides audio and
MIDI functionality to the Linux-based operating system.")
    (license license:lgpl2.1+)))

(define-public alsa-utils
  (package
    (name "alsa-utils")
    (version "1.2.2")
    (source (origin
             (method url-fetch)
             (uri (string-append "ftp://ftp.alsa-project.org/pub/utils/"
                                 name "-" version ".tar.bz2"))
             (sha256
              (base32
               "1wz460by17rmxrcydn583rd4lhj6wlvqs6x1j5pdzxn5g3app024"))))
    (build-system gnu-build-system)
    (arguments
     ;; XXX: Disable man page creation until we have DocBook.
     '(#:configure-flags (list "--disable-xmlto"

                               ;; The udev rule is responsible for restoring
                               ;; the volume.
                               (string-append "--with-udev-rules-dir="
                                              (assoc-ref %outputs "out")
                                              "/lib/udev/rules.d"))
       #:phases
       (modify-phases %standard-phases
         (add-before 'check 'disable-broken-test
           (lambda _
             ;; XXX: The 1.1.8 release tarball is missing a header that's
             ;; required for this test to work.  Fixed in 1.1.9.
             (substitute* "axfer/test/Makefile"
               ((".*container-test.*") ""))
             #t))
         (add-before
           'install 'pre-install
           (lambda _
             ;; Don't try to mkdir /var/lib/alsa.
             (substitute* "Makefile"
               (("\\$\\(MKDIR_P\\) .*ASOUND_STATE_DIR.*")
                "true\n"))
             #t)))))
    (native-inputs
     `(("gettext" ,gettext-minimal)))
    (inputs
     `(("libsamplerate" ,libsamplerate)
       ("ncurses" ,ncurses)
       ("alsa-lib" ,alsa-lib)
       ("xmlto" ,xmlto)))
    (home-page "http://www.alsa-project.org/")
    (synopsis "Utilities for the Advanced Linux Sound Architecture (ALSA)")
    (description
     "The Advanced Linux Sound Architecture (ALSA) provides audio and
MIDI functionality to the Linux-based operating system.")

    ;; This is mostly GPLv2+ but a few files such as 'alsactl.c' are
    ;; GPLv2-only.
    (license license:gpl2)))

(define-public alsa-plugins
  (package
    (name "alsa-plugins")
    (version "1.2.2")
    (source (origin
             (method url-fetch)
             (uri (string-append "ftp://ftp.alsa-project.org/pub/plugins/"
                                 name "-" version ".tar.bz2"))
             (sha256
              (base32
               "0z9k3ssbfk2ky2w13avgyf202j1drsz9sv3834bp33cj1i2hc3qw"))))
    (build-system gnu-build-system)
    ;; TODO: Split libavcodec and speex if possible. It looks like they can not
    ;; be split, there are references to both in files.
    ;; TODO: Remove OSS related plugins, they add support to run native
    ;; ALSA applications on OSS however we do not offer OSS and OSS is
    ;; obsolete.
    (outputs '("out" "pulseaudio" "jack"))
    (arguments
     `(#:configure-flags '(;; Do not install a "local" configuration targeted
                           ;; for /etc/alsa.  On Guix System plugins are loaded from
                           ;; the ALSA service, and other distributions likely
                           ;; won't use these files.
                           "--with-alsalconfdir=/tmp/noop")
       #:phases
       (modify-phases %standard-phases
         (add-after 'install 'split
           (lambda* (#:key inputs outputs #:allow-other-keys)
             ;; Distribute the binaries to the various outputs.
             (let* ((out (assoc-ref outputs "out"))
                    (jack (assoc-ref outputs "jack"))
                    (jacklib (string-append jack "/lib/alsa-lib"))
                    (pua (assoc-ref outputs "pulseaudio"))
                    (pualib (string-append pua "/lib/alsa-lib")))
               ;; For jack.
               (mkdir-p jacklib)
               (for-each (lambda (file)
                           (rename-file file (string-append jacklib "/" (basename file))))
                         (find-files out ".*jack\\.(la|so)"))
               ;; For pulseaudio.
               (mkdir-p pualib)
               (for-each (lambda (file)
                           (rename-file file (string-append pualib "/" (basename file))))
                         (find-files out ".*pulse\\.(la|so)"))
               #t))))))
    (inputs
     `(("alsa-lib" ,alsa-lib)
       ("jack" ,jack-1)
       ("speex" ,speex) ; libspeexdsp resampling plugin
       ("libsamplerate" ,libsamplerate) ; libsamplerate resampling plugin
       ("ffmpeg" ,ffmpeg) ; libavcodec resampling plugin, a52 plugin
       ("pulseaudio" ,pulseaudio))) ; PulseAudio plugin
    (native-inputs
     `(("pkg-config" ,pkg-config)))
    (home-page "http://www.alsa-project.org/")
    (synopsis "Plugins for the Advanced Linux Sound Architecture (ALSA)")
    (description
     "The Advanced Linux Sound Architecture (ALSA) provides audio and
MIDI functionality to the Linux-based operating system.  This package enhances ALSA
by providing additional plugins which include: upmixing, downmixing, jackd and
pulseaudio support for native alsa applications, format conversion (s16 to a52), and
external rate conversion.")
    (license (list license:gpl2+
                   ;; `rate/rate_samplerate.c': LGPL v2.1 or later.
                   license:lgpl2.1+))))

(define-public iptables
  (package
    (name "iptables")
    (version "1.8.4")
    (source (origin
             (method url-fetch)
             (uri (string-append
                   "mirror://netfilter.org/iptables/iptables-"
                   version ".tar.bz2"))
             (sha256
              (base32
               "0z0mgs1ghvn3slc868mgbf2g26njgrzcy5ggyb5w4i55j1a3lflr"))))
    (build-system gnu-build-system)
    (native-inputs
     `(("pkg-config" ,pkg-config)
       ("flex" ,flex)
       ("bison" ,bison)))
    (inputs
     `(("libmnl" ,libmnl)
       ("libnftnl" ,libnftnl)))
    (arguments
     '(#:tests? #f       ; no test suite
       #:configure-flags ; add $libdir to the RUNPATH of executables
       (list (string-append "LDFLAGS=-Wl,-rpath=" %output "/lib"))))
    (home-page "https://www.netfilter.org/projects/iptables/index.html")
    (synopsis "Programs to configure Linux IP packet filtering rules")
    (description
     "@command{iptables} is the user-space command line program used to
configure the Linux 2.4.x and later IPv4 packet filtering ruleset
(@dfn{firewall}), including @dfn{NAT} (Network Address Translation).

This package also includes @command{ip6tables}, which is used to configure the
IPv6 packet filter.

Both commands are targeted at system administrators.")
    (license license:gpl2+)))

(define-public lsscsi
  (package
    (name "lsscsi")
    (version "0.31")
    (source (origin
             (method url-fetch)
             (uri (string-append
                   "http://sg.danny.cz/scsi/lsscsi-" version ".tar.xz"))
             (sha256
              (base32
               "1ry2y34xmpgxdbfbyvs8cjmbx0fn222yjdab87wj21q60nab5p75"))))
    (build-system gnu-build-system)
    (synopsis "Lists information about SCSI or NVMe devices in Linux")
    (home-page "http://sg.danny.cz/scsi/lsscsi.html")
    (description
     "@command{lsscsi} lists SCSI logical units or SCSI targets.  It can
also list NVMe namespaces or controllers and show the relationship between a
device's primary node name, its SCSI generic (sg) node name and its kernel
name.")
    (license license:gpl2)))

(define-public ebtables
  (package
    (name "ebtables")
    (version "2.0.11")
    (source (origin
             (method url-fetch)
             (uri (string-append
                   "mirror://netfilter.org/ebtables/ebtables-"
                   version ".tar.gz"))
             (sha256
              (base32
               "0apxgmkhsk3vxn9q3libxn3dgrdljrxyy4mli2gk49m7hi3na7xp"))))
    (build-system gnu-build-system)
    (inputs
     `(("perl" ,perl)
       ("iptables" ,iptables)))
    (synopsis "Ethernet bridge frame table administration")
    (home-page "https://ebtables.netfilter.org/")
    (description
     "ebtables is an application program used to set up and maintain the
tables of rules (inside the Linux kernel) that inspect Ethernet frames.  It is
analogous to the iptables application, but less complicated, due to the fact
that the Ethernet protocol is much simpler than the IP protocol.")
    (license license:gpl2+)))

(define-public iproute
  (package
    (name "iproute2")
    (version "5.5.0")
    (source (origin
              (method url-fetch)
              (uri (string-append
                    "mirror://kernel.org/linux/utils/net/iproute2/iproute2-"
                    version ".tar.xz"))
              (sha256
               (base32
                "0ywg70f98wgfai35jl47xzpjp45a6n7crja4vc8ql85cbi1l7ids"))))
    (build-system gnu-build-system)
    (arguments
     `( ;; There is a test suite, but it wants network namespaces and sudo.
       #:tests? #f
       #:make-flags (let ((out (assoc-ref %outputs "out")))
                      (list "DESTDIR="
                            (string-append "BASH_COMPDIR=" out
                                           "/etc/bash_completion.d")
                            (string-append "LIBDIR=" out "/lib")
                            (string-append "HDRDIR=" out "/include")
                            (string-append "SBINDIR=" out "/sbin")
                            (string-append "CONFDIR=" out "/etc")
                            (string-append "DOCDIR=" out "/share/doc/"
                                           ,name "-" ,version)
                            (string-append "MANDIR=" out "/share/man")))
       #:phases (modify-phases %standard-phases
                  (add-before 'install 'pre-install
                    (lambda _
                      ;; Don't attempt to create /var/lib/arpd.
                      (substitute* "Makefile"
                        (("^.*ARPDDIR.*$") ""))
                      #t)))))
    (inputs
     `(("db4" ,bdb)
       ("iptables" ,iptables)
       ("libmnl" ,libmnl)))
    (native-inputs
     `(("bison" ,bison)
       ("flex" ,flex)
       ("pkg-config" ,pkg-config)))
    ;; For tests.
    ;; ("libmnl" ,libmnl)
    ;; ("util-linux" ,util-linux)
    (home-page
     "https://wiki.linuxfoundation.org/networking/iproute2")
    (synopsis
     "Utilities for controlling TCP/IP networking and traffic in Linux")
    (description
     "Iproute2 is a collection of utilities for controlling TCP/IP networking
and traffic with the Linux kernel.  The most important of these are
@command{ip}, which configures IPv4 and IPv6, and @command{tc} for traffic
control.

Most network configuration manuals still refer to ifconfig and route as the
primary network configuration tools, but ifconfig is known to behave
inadequately in modern network environments, and both should be deprecated.")
    (license license:gpl2+)))

(define-public net-tools
  ;; XXX: This package is basically unmaintained, but it provides a few
  ;; commands not yet provided by Inetutils, such as 'route', so we have to
  ;; live with it.
  (let ((commit "479bb4a7e11a4084e2935c0a576388f92469225b")
        (revision "0"))
    (package
      (name "net-tools")
      (version (string-append "1.60-" revision "." (string-take commit 7)))
      (source (origin
               (method url-fetch)
               (uri (string-append "https://sourceforge.net/code-snapshots/git/"
                                   "n/ne/net-tools/code.git/net-tools-code-"
                                   commit ".zip"))
               (file-name (string-append name "-" version ".zip"))
               (sha256
                (base32
                 "0hz9fda9d78spp774b6rr5xaxav7cm4h0qcpxf70rvdbrf6qx7vy"))))
      (home-page "http://net-tools.sourceforge.net/")
      (build-system gnu-build-system)
      (arguments
       '(#:modules ((guix build gnu-build-system)
                    (guix build utils)
                    (srfi srfi-1)
                    (srfi srfi-26))
         #:phases
         (modify-phases %standard-phases
           (replace 'configure
             (lambda* (#:key outputs #:allow-other-keys)
               (let ((out (assoc-ref outputs "out")))
                 (mkdir-p (string-append out "/bin"))
                 (mkdir-p (string-append out "/sbin"))

                 ;; Pretend we have everything...
                 (system "yes | make config")

                 ;; ... except for the things we don't have.
                 ;; HAVE_AFDECnet requires libdnet, which we don't have.
                 ;; HAVE_HWSTRIP and HAVE_HWTR require kernel headers
                 ;; that have been removed.
                 ;; XXX SELINUX and AFBLUETOOTH are removed for now, but we should
                 ;; think about adding them later.
                 (substitute* '("config.make" "config.h")
                   (("^.*HAVE_(AFDECnet|HWSTRIP|HWTR|SELINUX|AFBLUETOOTH)[ =]1.*$")
                    ""))
                 #t)))
           (add-after 'install 'remove-redundant-commands
             (lambda* (#:key outputs #:allow-other-keys)
               ;; Remove commands and man pages redundant with Inetutils.
               (let* ((out (assoc-ref outputs "out"))
                      (dup (append-map (cut find-files out <>)
                                       '("^hostname"
                                         "^(yp|nis|dns)?domainname"))))
                 (for-each delete-file dup)
                 #t))))
         ;; Binaries that depend on libnet-tools.a don't declare that
         ;; dependency, making it parallel-unsafe.
         #:parallel-build? #f

         #:tests? #f                                ; no test suite
         #:make-flags (let ((out (assoc-ref %outputs "out")))
                        (list "CC=gcc"
                              (string-append "BASEDIR=" out)
                              (string-append "INSTALLNLSDIR=" out "/share/locale")
                              (string-append "mandir=/share/man")))))
      (native-inputs `(("gettext" ,gettext-minimal)
                       ("unzip" ,unzip)))
      (supported-systems (delete "i586-gnu" %supported-systems))
      (synopsis "Tools for controlling the network subsystem in Linux")
      (description
       "This package includes the important tools for controlling the network
subsystem of the Linux kernel.  This includes arp, ifconfig, netstat, rarp and
route.  Additionally, this package contains utilities relating to particular
network hardware types (plipconfig, slattach) and advanced aspects of IP
configuration (iptunnel, ipmaddr).")
      (license license:gpl2+))))

(define-public libcap
  (package
    (name "libcap")
    (version "2.31")
    (source (origin
             (method url-fetch)
             (uri (string-append
                   "mirror://kernel.org/linux/libs/security/linux-privs/"
                   "libcap2/libcap-" version ".tar.xz"))
             (sha256
              (base32
               "0ikwm0kngrqa4ci80lqnrkk17kg09q7dxrz28y0gm5qw3vj8s266"))))
    (build-system gnu-build-system)
    (arguments '(#:phases
                 (modify-phases %standard-phases
                   (replace 'configure
                            ;; Add $libdir to the RUNPATH of executables.
                            (lambda _
                              (substitute* "Make.Rules"
                                (("LDFLAGS := #-g")
                                 (string-append "LDFLAGS := -Wl,-rpath="
                                                %output "/lib")))
                              #t)))
                 #:test-target "test"
                 #:make-flags (list "lib=lib"
                                    (string-append "prefix="
                                                   (assoc-ref %outputs "out"))
                                    "RAISE_SETFCAP=no")))
    (native-inputs `(("perl" ,perl)))
    (supported-systems (delete "i586-gnu" %supported-systems))
    (home-page "https://sites.google.com/site/fullycapable/")
    (synopsis "Library for working with POSIX capabilities")
    (description
     "Libcap2 provides a programming interface to POSIX capabilities on
Linux-based operating systems.")

    ;; License is BSD-3 or GPLv2, at the user's choice.
    (license license:gpl2)))

(define-public bridge-utils
  (package
    (name "bridge-utils")
    (version "1.6")
    (source
     (origin
       (method url-fetch)
       (uri (string-append "mirror://kernel.org/linux/utils/net/bridge-utils/"
                           "bridge-utils-" version ".tar.xz"))
       (sha256
        (base32 "1j16kr44csyr4yqxly26l1yw2bh4nkiasgwvask2i2gvsnsyyryc"))))
    (build-system gnu-build-system)

    ;; The tarball lacks all the generated files.
    (native-inputs `(("autoconf" ,autoconf)
                     ("automake" ,automake)))
    (arguments
     '(#:phases
       (modify-phases %standard-phases
         (add-before 'bootstrap 'patch-stuff
           (lambda _
             ;; Fix "field ‘ip6’ has incomplete type" errors.
             (substitute* "libbridge/libbridge.h"
               (("#include <linux/if_bridge.h>")
                "#include <linux/in6.h>\n#include <linux/if_bridge.h>"))

             ;; Ensure that the entire build fails if one of the
             ;; sub-Makefiles fails.
             (substitute* "Makefile.in"
               (("\\$\\(MAKE\\) \\$\\(MFLAGS\\) -C \\$\\$x ;")
                "$(MAKE) $(MFLAGS) -C $$x || exit 1;"))

             #t)))
       #:tests? #f))                              ; no 'check' target

    (home-page "https://wiki.linuxfoundation.org/networking/bridge")
    (synopsis "Manipulate Ethernet bridges")
    (description
     "Utilities for Linux's Ethernet bridging facilities.  A bridge is a way
to connect two Ethernet segments together in a protocol independent way.
Packets are forwarded based on Ethernet address, rather than IP address (like
a router).  Since forwarding is done at Layer 2, all protocols can go
transparently through a bridge.")
    (license license:gpl2+)))

(define-public libnl
  (package
    (name "libnl")
    (version "3.5.0")
    (source (origin
              (method url-fetch)
              (uri (string-append
                    "https://github.com/thom311/libnl/releases/download/"
                    "libnl" (string-join (string-split version #\.) "_")
                    "/libnl-" version ".tar.gz"))
              (sha256
               (base32
                "1yh5bqmkivd78x378x34gzb28lvykn6b9k3hgvvpdnj5jpn3689m"))))
    (build-system gnu-build-system)
    (native-inputs
     `(("bison" ,bison)
       ("flex" ,flex)
       ("pkg-config" ,pkg-config)
       ("swig" ,swig)
       ("libnl3-doc"
        ,(origin
           (method url-fetch)
           (uri (string-append
                 "https://github.com/thom311/libnl/releases/download/libnl"
                 (string-join (string-split version #\.) "_")
                 "/libnl-doc-" version ".tar.gz"))
           (sha256
            (base32 "19p5y8q3cm5wqvamqc4s5syxnnkvzxy3gw8ivxk6fv9ybn8jm35h"))))))
    (outputs `("out" "doc"))
    (arguments
     `(#:phases
       (modify-phases %standard-phases
         (add-after 'install 'install-doc
           (lambda* (#:key inputs native-inputs outputs #:allow-other-keys)
             (let ((dest (string-append (assoc-ref outputs "doc")
                                        "/share/doc/libnl")))
               (mkdir-p dest)
               (invoke "tar" "xf" (assoc-ref
                                   (or native-inputs inputs)
                                   "libnl3-doc")
                       "--strip-components=1" "-C" dest)))))))
    (home-page "https://www.infradead.org/~tgr/libnl/")
    (synopsis "NetLink protocol library suite")
    (description
     "The libnl suite is a collection of libraries providing APIs to netlink
protocol based Linux kernel interfaces.  Netlink is an IPC mechanism primarily
between the kernel and user space processes.  It was designed to be a more
flexible successor to ioctl to provide mainly networking related kernel
configuration and monitoring interfaces.")

    ;; Most files are LGPLv2.1-only, but some are GPLv2-only (like
    ;; 'nl-addr-add.c'), so the result is GPLv2-only.
    (license license:gpl2)))

;; libnl python extensions used to be outputs of libnl. However, as
;; cross-compiling python extensions is currently broken, create separate
;; packages for libnl python extensions.
(define (libnl-python-package python)
  (let ((name (string-append "libnl-" python)))
    (package
      (inherit libnl)
      (name name)
      (inputs `(,@(cond
                   ((string=? python "python2")
                    `(("python-2" ,python-2)))
                   ((string=? python "python3")
                    `(("python-3" ,python-3))))))
      (propagated-inputs `(("libnl" ,libnl)))
      (outputs '("out"))
      (arguments
       `(#:modules ((guix build gnu-build-system)
                    (guix build utils)
                    (srfi srfi-1))
         #:phases
         (modify-phases %standard-phases
           (replace 'install
             (lambda* (#:key inputs outputs #:allow-other-keys)
               (define (python-inst python)
                 (invoke python "setup.py" "build")
                 (invoke python "setup.py" "install"
                         (string-append "--prefix="
                                        (assoc-ref %outputs "out")))
                 (invoke python "setup.py" "clean"))
               (setenv "LDFLAGS" (format #f "-Wl,-rpath=~a/lib"
                                         (assoc-ref inputs "libnl")))
               (with-directory-excursion "./python" (python-inst ,python))
               #t))))))))

(define-public libnl-python2 (libnl-python-package "python2"))
(define-public libnl-python3 (libnl-python-package "python3"))

(define-public iw
  (package
    (name "iw")
    (version "4.14")
    (source (origin
              (method url-fetch)
              (uri (string-append
                    "mirror://kernel.org/software/network/iw/iw-"
                    version ".tar.xz"))
              (sha256
               (base32
                "12ddd6vh6vs97135bnlyr0szv7hvpbnmfh48584frzab0z0725ph"))))
    (build-system gnu-build-system)
    (native-inputs `(("pkg-config" ,pkg-config)))
    (inputs `(("libnl" ,libnl)))
    (arguments
     `(#:make-flags
       (let* ((target ,(%current-target-system))
              (gcc (if target (string-append target "-gcc") "gcc"))
              (pkg-config (if target
                              (string-append target "-pkg-config")
                              "pkg-config")))
         (list
          (string-append "CC=" gcc)
          (string-append "PKG_CONFIG="
                         (assoc-ref %build-inputs "pkg-config")
                         "/bin/" pkg-config)
          (string-append "PREFIX=" (assoc-ref %outputs "out"))))
       #:phases (modify-phases %standard-phases (delete 'configure))))
    (home-page "https://wireless.wiki.kernel.org/")
    (synopsis "Tool for configuring wireless devices")
    (description
     "iw is a new nl80211 based CLI configuration utility for wireless
devices.  It replaces @code{iwconfig}, which is deprecated.")
    (license license:isc)))

(define-public powertop
  (package
    (name "powertop")
    (version "2.11")
    (source
     (origin
       (method url-fetch)
       (uri (string-append "https://01.org/sites/default/files/downloads/"
                           "powertop-v" version "-1-g7ef7f79.tar_0.gz"))
       (sha256
        (base32 "0kynypj5cydfbma0ssblq1k4m1arixc1s2vf0ybv8y2gg09wjs5f"))))
    (build-system gnu-build-system)
    (arguments
     '(#:phases
       (modify-phases %standard-phases
         ;; TODO: Patch some hardcoded "wlan0" in calibrate/calibrate.cpp to
         ;; allow calibrating the network interface in Guix System.
         (add-after 'unpack 'patch-absolute-file-names
           (lambda* (#:key inputs #:allow-other-keys)
             (let ((kmod (assoc-ref inputs "kmod")))
               (substitute* (find-files "src" "\\.cpp$")
                 ;; Give the right 'modprobe' file name so that essential
                 ;; modules such as msr.ko can be loaded.
                 (("/sbin/modprobe") (string-append kmod "/bin/modprobe"))
                 ;; These programs are only needed to calibrate, so using
                 ;; relative file names avoids adding extra inputs.  When they
                 ;; are missing powertop gracefully handles it.
                 (("/usr/bin/hcitool") "hcitool")
                 (("/usr/bin/xset") "xset")
                 (("/usr/sbin/hciconfig") "hciconfig"))
               #t))))))
    (inputs
     `(("kmod" ,kmod)
       ("libnl" ,libnl)
       ("ncurses" ,ncurses)
       ("pciutils" ,pciutils)
       ("zlib" ,zlib)))
    (native-inputs
     `(("pkg-config" ,pkg-config)))
    (home-page "https://01.org/powertop/")
    (synopsis "Analyze power consumption on Intel-based laptops")
    (description
     "PowerTOP is a Linux tool to diagnose issues with power consumption and
power management.  In addition to being a diagnostic tool, PowerTOP also has
an interactive mode where the user can experiment various power management
settings for cases where the operating system has not enabled these
settings.")
    (license license:gpl2)))

(define-public aumix
  (package
    (name "aumix")
    (version "2.9.1")
    (source (origin
              (method url-fetch)
              (uri (string-append
                    "http://www.jpj.net/~trevor/aumix/releases/aumix-"
                    version ".tar.bz2"))
              (sha256
               (base32
                "0a8fwyxnc5qdxff8sl2sfsbnvgh6pkij4yafiln0fxgg6bal7knj"))))
    (build-system gnu-build-system)
    (inputs `(("ncurses" ,ncurses)))
    (home-page "http://www.jpj.net/~trevor/aumix.html")
    (synopsis "Audio mixer for X and the console")
    (description
     "Aumix adjusts an audio mixer from X, the console, a terminal,
the command line or a script.")
    (license license:gpl2+)))

(define-public iotop
  (package
    (name "iotop")
    (version "0.6")
    (source
     (origin
       (method url-fetch)
       (uri (string-append "http://guichaz.free.fr/iotop/files/iotop-"
                           version ".tar.gz"))
       (sha256 (base32
                "1kp8mqg2pbxq4xzpianypadfxcsyfgwcaqgqia6h9fsq6zyh4z0s"))))
    (build-system python-build-system)
    (arguments
     '(#:phases
       (modify-phases %standard-phases
         (add-after 'unpack 'fix-build-with-python3
           (lambda _
             (substitute* "setup.py"
               (("itervalues") "values"))
             #t)))
       ;; There are currently no checks in the package.
       #:tests? #f))
    (native-inputs `(("python" ,python)))
    (home-page "http://guichaz.free.fr/iotop/")
    (synopsis
     "Displays the IO activity of running processes")
    (description
     "Iotop is a Python program with a top like user interface to show the
processes currently causing I/O.")
    (license license:gpl2+)))

(define-public fuse
  (package
    (name "fuse")
    (version "2.9.9")
    (source (origin
              (method url-fetch)
              (uri (string-append "https://github.com/libfuse/libfuse/releases/"
                                  "download/fuse-" version
                                  "/fuse-" version ".tar.gz"))
              (sha256
               (base32
                "1ddlq6kzxilccgbvxjfx80jx6kamgw4sv49phks2zhlcc1frvrnh"))
              (patches (search-patches "fuse-overlapping-headers.patch"))))
    (build-system gnu-build-system)
    (inputs `(("util-linux" ,util-linux)))
    (arguments
     '(#:configure-flags (list (string-append "MOUNT_FUSE_PATH="
                                              (assoc-ref %outputs "out")
                                              "/sbin")
                               (string-append "INIT_D_PATH="
                                              (assoc-ref %outputs "out")
                                              "/etc/init.d")

                               ;; The rule makes /dev/fuse 666.
                               (string-append "UDEV_RULES_PATH="
                                              (assoc-ref %outputs "out")
                                              "/lib/udev/rules.d"))
       #:phases
       (modify-phases %standard-phases
         (add-before 'build 'set-file-names
           (lambda* (#:key inputs #:allow-other-keys)
             ;; libfuse calls out to mount(8) and umount(8).  Make sure
             ;; it refers to the right ones.
             (substitute* '("lib/mount_util.c" "util/mount_util.c")
               (("/bin/(u?)mount" _ maybe-u)
                (string-append (assoc-ref inputs "util-linux")
                               "/bin/" maybe-u "mount")))
             (substitute* '("util/mount.fuse.c")
               (("/bin/sh")
                (which "sh")))

             ;; This hack leads libfuse to search for 'fusermount' in
             ;; $PATH, where it may find a setuid-root binary, instead of
             ;; trying solely $out/sbin/fusermount and failing because
             ;; it's not setuid.
             (substitute* "lib/Makefile"
               (("-DFUSERMOUNT_DIR=[[:graph:]]+")
                "-DFUSERMOUNT_DIR=\\\"/var/empty\\\""))
             #t)))))
    (supported-systems (delete "i586-gnu" %supported-systems))
    (home-page "https://github.com/libfuse/libfuse")
    (synopsis "Support file systems implemented in user space")
    (description
     "As a consequence of its monolithic design, file system code for Linux
normally goes into the kernel itself---which is not only a robustness issue,
but also an impediment to system extensibility.  FUSE, for \"file systems in
user space\", is a kernel module and user-space library that tries to address
part of this problem by allowing users to run file system implementations as
user-space processes.")
    (license (list license:lgpl2.1                ;library
                   license:gpl2+))))              ;command-line utilities

(define-public unionfs-fuse
  (package
    (name "unionfs-fuse")
    (version "2.0")
    (source (origin
              (method git-fetch)
              (uri (git-reference
                     (url "https://github.com/rpodgorny/unionfs-fuse")
                     (commit (string-append "v" version))))
              (file-name (git-file-name name version))
              (sha256
               (base32
                "0lb8zgdxnjy2fjr2284hvdfn7inc1in44ynzgcr66x54bxzvynj6"))))
    (build-system cmake-build-system)
    (native-inputs
     `(("python" ,python)))
    (inputs `(("fuse" ,fuse)))
    (arguments
     ;; The tests were never actually run ("collected 0 items"), but in recent
     ;; versions of pytest that causes an error.
     '(#:tests? #f))
    (home-page "https://github.com/rpodgorny/unionfs-fuse")
    (synopsis "User-space union file system")
    (description
     "UnionFS-FUSE is a flexible union file system implementation in user
space, using the FUSE library.  Mounting a union file system allows you to
\"aggregate\" the contents of several directories into a single mount point.
UnionFS-FUSE additionally supports copy-on-write.")
    (license license:bsd-3)))

(define fuse-static
  (package (inherit fuse)
    (name "fuse-static")
    (source (origin (inherit (package-source fuse))
              (modules '((guix build utils)))
              (snippet
               '(begin
                  ;; Normally libfuse invokes mount(8) so that /etc/mtab is
                  ;; updated.  Change calls to 'mtab_needs_update' to 0 so
                  ;; that it doesn't do that, allowing us to remove the
                  ;; dependency on util-linux (something that is useful in
                  ;; initrds.)
                  (substitute* '("lib/mount_util.c"
                                 "util/mount_util.c")
                    (("mtab_needs_update[[:blank:]]*\\([a-z_]+\\)")
                     "0")
                    (("/bin/")
                     ""))
                  #t))))))

(define-public unionfs-fuse/static
  (package (inherit unionfs-fuse)
    (synopsis "User-space union file system (statically linked)")
    (name (string-append (package-name unionfs-fuse) "-static"))
    (source (origin (inherit (package-source unionfs-fuse))
              (modules '((guix build utils)))
              (snippet
               '(begin
                  ;; Add -ldl to the libraries, because libfuse.a needs that.
                  (substitute* "src/CMakeLists.txt"
                    (("target_link_libraries(.*)\\)" _ libs)
                     (string-append "target_link_libraries"
                                    libs " dl)")))
                  #t))))
    (arguments
     '(#:tests? #f
       #:configure-flags '("-DCMAKE_EXE_LINKER_FLAGS=-static")
       #:phases
       (modify-phases %standard-phases
         (add-after 'install 'post-install
           (lambda* (#:key outputs #:allow-other-keys)
             (let* ((out (assoc-ref outputs "out"))
                    (exe (string-append out "/bin/unionfs")))
               ;; By default, 'unionfs' keeps references to
               ;; $glibc/share/locale and similar stuff.  Remove them.
               (remove-store-references exe)

               ;; 'unionfsctl' has references to glibc as well.  Since
               ;; we don't need it, remove it.
               (delete-file (string-append out "/bin/unionfsctl"))
               #t))))))
    (inputs `(("fuse" ,fuse-static)))))

(define-public sshfs
  (package
    (name "sshfs")
    (version "2.10")
    (source (origin
              (method url-fetch)
              (uri (string-append "https://github.com/libfuse/sshfs/releases/"
                                  "download/sshfs-" version "/sshfs-" version
                                  ".tar.gz"))
              (sha256
               (base32
                "00fir2iykdx11g8nv5gijg0zjrp2g3ldypnv0yi6lq3h5pg5v13h"))))
    (build-system gnu-build-system)
    (inputs
     `(("fuse" ,fuse)
       ("glib" ,glib)))
    (native-inputs
     `(("pkg-config" ,pkg-config)))
    (home-page "https://github.com/libfuse/sshfs")
    (synopsis "Mount remote file systems over SSH")
    (description
     "This is a file system client based on the SSH File Transfer Protocol.
Since most SSH servers already support this protocol it is very easy to set
up: on the server side there's nothing to do; on the client side mounting the
file system is as easy as logging into the server with an SSH client.")
    (license license:gpl2+)))

(define-public sshfs-fuse
  (package (inherit sshfs)
    (name "sshfs-fuse")
    (properties `((superseded . ,sshfs)))))

(define-public archivemount
  (package
    (name "archivemount")
    (version "0.8.12")
    (source
     (origin
       (method url-fetch)
       (uri (string-append "https://www.cybernoia.de/software/archivemount/"
                           "archivemount-" version ".tar.gz"))
       (sha256
        (base32 "12fb8fcmd1zwvfgzx4pay47md5cr2kgxcgq82cm6skmq75alfzi4"))))
    (build-system gnu-build-system)
    (inputs `(("fuse" ,fuse)
              ("libarchive" ,libarchive)))
    (native-inputs `(("pkg-config" ,pkg-config)))
    (home-page "https://www.cybernoia.de/software/archivemount.html")
    (synopsis "Tool for mounting archive files with FUSE")
    (description "archivemount is a FUSE-based file system for Unix variants,
including Linux.  Its purpose is to mount archives (i.e. tar, tar.gz, etc.) to a
mount point where it can be read from or written to as with any other file
system.  This makes accessing the contents of the archive, which may be
compressed, transparent to other programs, without decompressing them.")
    (license license:lgpl2.0+)))

(define-public numactl
  (package
    (name "numactl")
    (version "2.0.13")
    (source (origin
              (method url-fetch)
              (uri (string-append
                    "https://github.com/numactl/numactl/releases/download/v"
                    version "/numactl-" version ".tar.gz"))
              (sha256
               (base32
                "16lcypvcmx1ydkpi2s82kqhg13kak7qhpbnj8hd9bdbyhr5ja7lr"))))
    (build-system gnu-build-system)
    (arguments
     '(;; There's a 'test' target, but it requires NUMA support in the kernel
       ;; to run, which we can't assume to have.
       #:tests? #f))

    ;; NUMA is apparently not supported on armhf, see
    ;; http://www.spinics.net/lists/linux-numa/msg01157.html
    (supported-systems (delete "armhf-linux" %supported-systems))
    (home-page "https://github.com/numactl/numactl")
    (synopsis "Tools for non-uniform memory access (NUMA) machines")
    (description
     "NUMA stands for Non-Uniform Memory Access, in other words a system whose
memory is not all in one place.  The @command{numactl} program allows you to
run your application program on specific CPUs and memory nodes.  It does this
by supplying a NUMA memory policy to the operating system before running your
program.

The package contains other commands, such as @command{numastat},
@command{memhog}, and @command{numademo} which provides a quick overview of
NUMA performance on your system.")
    (license (list license:gpl2                   ;programs
                   license:lgpl2.1))))            ;library

(define-public kbd-neo
  (package
    (name "kbd-neo")
    (version "2486")
    (source
     (origin
       (method url-fetch)
       (uri (string-append "https://svn.neo-layout.org/!svn/bc/"
                           version "/linux/console/neo.map"))
       (file-name (string-append name "-" version ".map"))
       (sha256
        (base32
         "19mfrd31vzpsjiwc7pshxm0b0sz5dd17xrz6k079cy4im1vf0r4g"))))
    (build-system trivial-build-system)
    (arguments
     `(#:modules ((guix build utils))
       #:builder (begin
                   (use-modules (guix build utils))
                   (let ((out (string-append %output "/share/keymaps"))
                         (source (assoc-ref %build-inputs "source")))
                     (mkdir-p out)
                     (copy-file source (string-append out "/neo.map"))
                     #t))))
    (home-page "https://neo-layout.org")
    (synopsis "Neo2 console layout")
    (description
     "Kbd-neo provides the Neo2 keyboard layout for use with
@command{loadkeys(1)} from @code{kbd(4)}.")
    ;; The file is located in an svn directory, the entire content of
    ;; the directory is licensed as GPL3.
    (license license:gpl3+)))

(define-public kbd
  (package
    (name "kbd")
    (version "2.0.4")
    (source (origin
              (method url-fetch)
              (uri (string-append "mirror://kernel.org/linux/utils/kbd/kbd-"
                                  version ".tar.xz"))
              (sha256
               (base32
                "124swm93dm4ca0pifgkrand3r9gvj3019d4zkfxsj9djpvv0mnaz"))
              (modules '((guix build utils)))
              (snippet
               '(begin
                  (substitute* "tests/Makefile.in"
                    ;; The '%: %.in' rule incorrectly uses @VERSION@.
                    (("@VERSION@")
                     "[@]VERSION[@]"))
                  (substitute* '("src/unicode_start" "src/unicode_stop")
                    ;; Assume the Coreutils are in $PATH.
                    (("/usr/bin/tty")
                     "tty"))
                  #t))))
    (build-system gnu-build-system)
    (arguments
     '(#:phases
       (modify-phases %standard-phases
         (add-before 'build 'pre-build
           (lambda* (#:key inputs #:allow-other-keys)
             (let ((gzip  (assoc-ref %build-inputs "gzip"))
                   (bzip2 (assoc-ref %build-inputs "bzip2")))
               (substitute* "src/libkeymap/findfile.c"
                 (("gzip")
                  (string-append gzip "/bin/gzip"))
                 (("bzip2")
                  (string-append bzip2 "/bin/bzip2")))
               #t)))
         (add-after 'install 'post-install
           (lambda* (#:key outputs #:allow-other-keys)
             ;; Make sure these programs find their comrades.
             (let* ((out (assoc-ref outputs "out"))
                    (bin (string-append out "/bin")))
               (for-each (lambda (prog)
                           (wrap-program (string-append bin "/" prog)
                             `("PATH" ":" prefix (,bin))))
                         '("unicode_start" "unicode_stop"))
               #t))))))
    (inputs `(("check" ,check)
              ("gzip" ,gzip)
              ("bzip2" ,bzip2)
              ("pam" ,linux-pam)))
    (native-search-paths
     (list (search-path-specification
            (variable "LOADKEYS_KEYMAP_PATH")
            ;; Append ‘/**’ to recursively search all directories.  One can then
            ;; run (for example) ‘loadkeys en-latin9’ instead of having to find
            ;; and type ‘i386/colemak/en-latin9’ on a mislabelled keyboard.
            (files (list "share/keymaps/**")))))
    (native-inputs `(("pkg-config" ,pkg-config)))
    (home-page "http://kbd-project.org/")
    (synopsis "Linux keyboard utilities and keyboard maps")
    (description
     "This package contains keytable files and keyboard utilities compatible
for systems using the Linux kernel.  This includes commands such as
@code{loadkeys}, @code{setfont}, @code{kbdinfo}, and @code{chvt}.")
    (license license:gpl2+)))

(define-public loadkeys-static
  (package
    (inherit kbd)
    (name "loadkeys-static")
    (arguments
     (substitute-keyword-arguments (package-arguments kbd)
       ((#:configure-flags flags ''())
        `(append '("LDFLAGS=-static" "--disable-shared" "--disable-nls"
                   "--disable-vlock"              ;so we don't need libpam
                   "--disable-libkeymap")
                 ,flags))
       ((#:make-flags flags ''())
        `(cons "LDFLAGS=-all-static" ,flags))
       ((#:phases phases '%standard-phases)
        `(modify-phases ,phases
           (replace 'install
             (lambda* (#:key outputs #:allow-other-keys)
               (let ((out (assoc-ref outputs "out")))
                 ;; The binary keeps references to gzip, among other things,
                 ;; which we don't need in the initrd, so strip references.
                 (remove-store-references "src/loadkeys")

                 (install-file "src/loadkeys"
                               (string-append out "/bin"))
                 #t)))
           (delete 'post-install)))
       ((#:strip-flags _ '())
        ''("--strip-all"))
       ((#:allowed-references _ '())
        '())))

    (synopsis "Statically-linked @command{loadkeys} program")

    ;; This package is meant to be used internally in the initrd so don't
    ;; expose it.
    (properties '((hidden? . #t)))))

(define-public inotify-tools
  (package
    (name "inotify-tools")
    (version "3.20.1")
    (source (origin
              (method git-fetch)
              (uri (git-reference
                    (url "https://github.com/rvoicilas/inotify-tools.git")
                    (commit version)))
              (file-name (git-file-name name version))
              (sha256
               (base32
                "14dci1i4mhsd5sa33k8h3ayphk19kizynh5ql9ryibdpmcanfiyq"))))
    (build-system gnu-build-system)
    (native-inputs
     `(("autoconf" ,autoconf)
       ("automake" ,automake)
       ("libtool" ,libtool)))
    (home-page "https://github.com/rvoicilas/inotify-tools/wiki")
    (synopsis "Monitor file accesses")
    (description
     "The inotify-tools packages provides a C library and command-line tools
to use Linux' inotify mechanism, which allows file accesses to be monitored.")
    (license license:gpl2+)))

(define-public kmod
  (package
    (name "kmod")
    (version "26")
    (source (origin
              (method url-fetch)
              (uri
               (string-append "mirror://kernel.org/linux/utils/kernel/kmod/"
                              "kmod-" version ".tar.xz"))
              (sha256
               (base32
                "17dvrls70nr3b3x1wm8pwbqy4r8a5c20m0dhys8mjhsnpg425fsp"))
              (patches (search-patches "kmod-module-directory.patch"))))
    (build-system gnu-build-system)
    (native-inputs
     `(("pkg-config" ,pkg-config)))
    (inputs
     `(("xz" ,xz)
       ("zlib" ,zlib)))
    (arguments
     `(#:tests? #f                      ; FIXME: Investigate test failures
       #:configure-flags '("--with-xz" "--with-zlib")
       #:phases
       (modify-phases %standard-phases
         (add-after 'install 'install-modprobe&co
           (lambda* (#:key outputs #:allow-other-keys)
             (let* ((out (assoc-ref outputs "out"))
                    (bin (string-append out "/bin")))
               (for-each (lambda (tool)
                           (symlink "kmod"
                                    (string-append bin "/" tool)))
                         '("insmod" "rmmod" "lsmod" "modprobe"
                           "modinfo" "depmod"))
               #t))))))
    (supported-systems (delete "i586-gnu" %supported-systems))
    (home-page "https://www.kernel.org/")
    (synopsis "Kernel module tools")
    (description "Kmod is a set of tools to handle common tasks with Linux
kernel modules like insert, remove, list, check properties, resolve
dependencies and aliases.

These tools are designed on top of libkmod, a library that is shipped with
kmod.  The aim is to be compatible with tools, configurations and indices
from the module-init-tools project.")
    (license license:gpl2+))) ; library under lgpl2.1+

(define-public earlyoom
  (package
    (name "earlyoom")
    (version "1.3.1")
    (source (origin
              (method git-fetch)
              (uri (git-reference
                    (url "https://github.com/rfjakob/earlyoom.git")
                    (commit (string-append "v" version))))
              (file-name (git-file-name name version))
              (sha256
               (base32
                "06sd3jpkdrwqbphsf8jrgs5rxfi7j3xjmygjjvj4xjk4gncz7r2i"))))
    (build-system gnu-build-system)
    (arguments
     `(#:phases (modify-phases %standard-phases
                  (delete 'configure)
                  (add-before 'check 'set-home
                    (lambda _
                      (setenv "HOME" (getcwd))
                      #t))
                  (add-after 'build 'install-contribs
                    ;; Install what seems useful from the contrib directory.
                    (lambda* (#:key outputs #:allow-other-keys)
                      (let* ((out (assoc-ref outputs "out"))
                             (contrib (string-append
                                       out "/share/earlyoom/contrib")))
                        (install-file "contrib/notify_all_users.py" contrib)
                        #t))))
       #:make-flags (let* ((prefix (assoc-ref %outputs "out")))
                      (list "CC=gcc"
                            (string-append "VERSION=v" ,version)
                            (string-append "PREFIX=" prefix)
                            (string-append "SYSCONFDIR=" prefix "/etc")))
       #:test-target "test"))
    (native-inputs `(("go" ,go)               ;for the test suite
                     ("pandoc" ,ghc-pandoc))) ;to generate the manpage
    (home-page "https://github.com/rfjakob/earlyoom")
    (synopsis "Simple out of memory (OOM) daemon for the Linux kernel")
    (description "Early OOM is a minimalist out of memory (OOM) daemon that
runs in user space and provides a more responsive and configurable alternative
to the in-kernel OOM killer.")
    (license license:expat)))

(define-public eudev
  ;; The post-systemd fork, maintained by Gentoo.
  (package
    (name "eudev")
    (version "3.2.9")
    (source (origin
              (method git-fetch)
              (uri (git-reference (url "https://github.com/gentoo/eudev")
                                  (commit (string-append "v" version))))
              (file-name (git-file-name name version))
              (sha256
               (base32
                "1g9z3d33m0i3hmbhm0wxpvkzf6ac7xj1drwcfrhzlfhhi63sg9h7"))
              (patches (search-patches "eudev-rules-directory.patch"))))
    (build-system gnu-build-system)
    (arguments
     `(#:phases
       (modify-phases %standard-phases
         (add-after 'unpack 'make-source-writable
           (lambda _
             ;; XXX: Git checkouts are read-only, but this package needs to
             ;; modify some of its files.
             (for-each make-file-writable (find-files "."))
             #t))
         (add-before 'bootstrap 'patch-file-names
           (lambda* (#:key inputs native-inputs #:allow-other-keys)
            (substitute* "man/make.sh"
              (("/usr/bin/xsltproc")
               (string-append (assoc-ref
                               (or native-inputs inputs) "xsltproc")
                               "/bin/xsltproc")))
            #t))
         (add-before 'configure 'patch-bindir-in-btrfs-rules
           (lambda* (#:key outputs #:allow-other-keys)
             ;; The "@bindir@" substitution incorrectly expands to a literal
             ;; "${exec_prefix}" (see <https://bugs.gnu.org/39926>).  Work
             ;; around it.
             (let ((out (assoc-ref outputs "out")))
               (substitute* "rules/64-btrfs.rules.in"
                 (("@bindir@")
                  (string-append out "/bin")))
               #t)))
         (add-after 'install 'move-static-library
           (lambda* (#:key outputs #:allow-other-keys)
             (let* ((out (assoc-ref outputs "out"))
                    (static (assoc-ref outputs "static"))
                    (source (string-append out "/lib/libudev.a"))
                    (target (string-append static "/lib/libudev.a")))
               (mkdir-p (dirname target))
               (link source target)
               (delete-file source)
               ;; Remove reference to the static library from the .la file
               ;; such that Libtool looks for it in the usual places.
               (substitute* (string-append out "/lib/libudev.la")
                 (("old_library=.*")
                  "old_library=''\n"))
               #t)))
         (add-after 'install 'build-hwdb
           (lambda* (#:key outputs #:allow-other-keys)
             ;; Build OUT/etc/udev/hwdb.bin.  This allows 'lsusb' and
             ;; similar tools to display product names.
             ;;
             ;; XXX: This can't be done when cross-compiling. Find another way
             ;; to generate hwdb.bin for cross-built systems.
             (let ((out (assoc-ref outputs "out")))
               ,@(if (%current-target-system)
                     '(#t)
                     '((invoke (string-append out "/bin/udevadm")
                               "hwdb" "--update")))))))
       #:configure-flags (list "--enable-manpages")))
    (native-inputs
     `(("autoconf" ,autoconf)
       ("automake" ,automake)
       ("gperf" ,gperf)
       ("libtool" ,libtool)
       ("pkg-config" ,pkg-config)
       ;; For tests.
       ("perl" ,perl)
       ("python" ,python-wrapper)
       ;; For documentation.
       ("docbook-xml" ,docbook-xml-4.2)
       ("docbook-xsl" ,docbook-xsl)
       ("libxml2" ,libxml2)             ;for $XML_CATALOG_FILES
       ("xsltproc" ,libxslt)))
    (inputs
     ;; When linked against libblkid, eudev can populate /dev/disk/by-label
     ;; and similar; it also installs the '60-persistent-storage.rules' file,
     ;; which contains the rules to do that.
     `(("util-linux" ,util-linux "lib")           ;for blkid
       ("kmod" ,kmod)))
    (outputs '("out" "static"))
    (home-page "https://wiki.gentoo.org/wiki/Project:Eudev")
    (synopsis "Userspace device management")
    (description "Udev is a daemon which dynamically creates and removes
device nodes from /dev/, handles hotplug events and loads drivers at boot
time.")
    (license license:gpl2+)))

<<<<<<< HEAD
(define-public eudev-with-hwdb
  (deprecated-package "eudev-with-hwdb" eudev))
=======
;; TODO: Merge with eudev on the next rebuild cycle.
(define-public eudev/btrfs-fix
  (package/inherit
   eudev
   (version (string-append (package-version eudev) "-1"))
   (arguments
    (substitute-keyword-arguments (package-arguments eudev)
      ((#:phases phases '%standard-phases)
       `(modify-phases ,phases
          (add-before 'configure 'patch-bindir-in-btrfs-rules
            (lambda* (#:key outputs #:allow-other-keys)
              ;; The "@bindir@" substitution incorrectly expands to a literal
              ;; "${exec_prefix}" (see <https://bugs.gnu.org/39926>).  Work
              ;; around it.
              (let ((out (assoc-ref outputs "out")))
                (substitute* "rules/64-btrfs.rules.in"
                  (("@bindir@")
                   (string-append out "/bin")))
                #t)))))))))
>>>>>>> 927f3655

(define-public lvm2
  (package
    (name "lvm2")
    (version "2.03.08")
    (source (origin
              (method url-fetch)
              (uri (list (string-append "ftp://sourceware.org/pub/lvm2/LVM2."
                                        version ".tgz")
                         (string-append "ftp://sources.redhat.com/pub/lvm2/releases/LVM2."
                                        version ".tgz")))
              (sha256
               (base32
                "1j0yis658564rk1ddabkl8vbavp0fdd10gd6qhgyzc3akzf620kf"))
              (modules '((guix build utils)))
              (snippet
               '(begin
                  (use-modules (guix build utils))

                  ;; Honor sysconfdir.
                  (substitute* "make.tmpl.in"
                    (("^confdir = .*$")
                     "confdir = @sysconfdir@\n")
                    (("DEFAULT_SYS_DIR = @DEFAULT_SYS_DIR@")
                     "DEFAULT_SYS_DIR = @sysconfdir@"))
                  #t))
              (patches (search-patches "lvm2-static-link.patch"))))
    (build-system gnu-build-system)
    (native-inputs
     `(("pkg-config" ,pkg-config)
       ("procps" ,procps)))                       ;tests use 'pgrep'
    (inputs
     `(("libaio" ,libaio)
       ("udev" ,eudev)))
    (arguments
     `(#:phases
       (modify-phases %standard-phases
         (add-after 'configure 'set-makefile-shell
           (lambda _
             ;; Use 'sh', not 'bash', so that '. lib/utils.sh' works as
             ;; expected.
             (setenv "SHELL" (which "sh"))

             ;; Replace /bin/sh with the right file name.
             (patch-makefile-SHELL "make.tmpl")
             #t)))

       #:configure-flags (list (string-append "--sysconfdir="
                                              (assoc-ref %outputs "out")
                                              "/etc/lvm")
                               "--enable-udev_sync"
                               "--enable-udev_rules"
                               "--enable-pkgconfig"
                               "--enable-cmdlib"
                               "--enable-dmeventd" ; Requires '--enable-cmdlib'.

                               ;; Make sure programs such as 'dmsetup' can
                               ;; find libdevmapper.so.
                               (string-append "LDFLAGS=-Wl,-rpath="
                                              (assoc-ref %outputs "out")
                                              "/lib,-rpath="
                                              (assoc-ref %outputs "out")
                                              "/lib/device-mapper")
                               ;; This is needed when cross-compiling.
                               ,@(if (%current-target-system)
                                     '("ac_cv_func_malloc_0_nonnull=yes"
                                       "ac_cv_func_realloc_0_nonnull=yes")
                                     '()))

       ;; The tests use 'mknod', which requires root access.
       #:tests? #f))
    (supported-systems (delete "i586-gnu" %supported-systems))
    (home-page "https://sourceware.org/lvm2/")
    (synopsis "Logical volume management for Linux")
    (description
     "LVM2 is the logical volume management tool set for Linux-based systems.
This package includes the user-space libraries and tools, including the device
mapper.  Kernel components are part of Linux-libre.")

    ;; Libraries (liblvm2, libdevmapper) are LGPLv2.1.
    ;; Command-line tools are GPLv2.
    (license (list license:gpl2 license:lgpl2.1))))

(define-public lvm2-static
  (package
    (inherit lvm2)
    (name "lvm2-static")

    ;; Propagate udev because libdevmapper.a depends on libudev.
    (propagated-inputs `(("udev:static" ,eudev "static")))

    (arguments
     (substitute-keyword-arguments (package-arguments lvm2)
       ((#:configure-flags flags '())
        ;; LVM2 doesn't use Libtool, hence the custom option.
        `(append '("--enable-static_link")
                 ;; Building dmeventd statically is complicated due to a
                 ;; requirement on libdevmapper.a, which is being phased out
                 ;; in favor of libdevice-mapper.a, which in turn is is not
                 ;; easily made available at dmeventd build time.  Just ignore
                 ;; it until the situation improves.
                 (delete "--enable-dmeventd" ,flags)))
       ((#:phases phases)
        `(modify-phases ,phases
           (add-before 'configure 'adjust-Makefile
             (lambda _
               ;; These fixes are related to the upstream libdm->device_mapper
               ;; migration and will hopefully be fixed upstream in due time.
               (substitute* "tools/Makefile.in"
                 ;; This variable is empty in a static configuration and causes
                 ;; an erroneous GCC command line.
                 (("-L\\$\\(interfacebuilddir\\)") "")
                 ;; Remove obsolete reference to libdevmapper.a.
                 (("-ldevmapper") ""))
               #t))))))
    (synopsis "Logical volume management for Linux (statically linked)")))

(define-public wireless-tools
  (package
    (name "wireless-tools")
    (version "30.pre9")
    (source (origin
              (method url-fetch)
              (uri (string-append "http://www.hpl.hp.com/personal/Jean_Tourrilhes/Linux/wireless_tools."
                                  version ".tar.gz"))
              (sha256
               (base32
                "0qscyd44jmhs4k32ggp107hlym1pcyjzihiai48xs7xzib4wbndb"))
              (snippet
               '(begin
                  ;; Remove the older header files that are not free software.
                  (for-each (lambda (n)
                              (delete-file (format #f "wireless.~a.h" n)))
                            '(10 11 12 13 14 15 16 17 18 19 20))
                  #t))))
    (build-system gnu-build-system)
    (arguments
     `(#:make-flags
       (list (string-append "PREFIX=" %output)
             (string-append "INSTALL_MAN=" %output "/share/man")
             (string-append "LDFLAGS=-Wl,-rpath=" %output "/lib")
             "BUILD_STATIC=")
       #:phases
       (modify-phases %standard-phases
         (replace 'configure
           (lambda* (#:key target #:allow-other-keys)
             (when ,(%current-target-system)
               ;; Cross-compilation: use the cross tools.
               (substitute* (find-files "." "Makefile")
                 (("CC = .*$")
                  (string-append "CC = " target "-gcc\n"))
                 (("AR = .*$")
                  (string-append "AR = " target "-ar\n"))
                 (("RANLIB = .*$")
                  (string-append "RANLIB = " target "-ranlib\n"))))
             #t)))
       #:tests? #f))
    (synopsis "Tools for manipulating Linux Wireless Extensions")
    (description "Wireless Tools are used to manipulate the now-deprecated
Linux Wireless Extensions; consider using @code{iw} instead.  The Wireless
Extension was an interface allowing you to set Wireless LAN specific
parameters and get the specific stats.  It is deprecated in favor the nl80211
interface.")
    (home-page "https://www.hpl.hp.com/personal/Jean_Tourrilhes/Linux/Tools.html")
    ;; wireless.21.h and wireless.22.h are distributed under lgpl2.1+, the
    ;; other files are distributed under gpl2.
    (license (list license:gpl2 license:lgpl2.1+))))

(define-public crda
  (package
    (name "crda")
    (version "3.18")
    (source (origin
              (method url-fetch)
              (uri (string-append "mirror://kernel.org/software/network/crda/"
                                  "crda-" version ".tar.xz"))
              (sha256
               (base32
                "1gydiqgb08d9gbx4l6gv98zg3pljc984m50hmn3ysxcbkxkvkz23"))
              (patches (search-patches "crda-optional-gcrypt.patch"))))
    (build-system gnu-build-system)
    (arguments
     `(#:phases (modify-phases %standard-phases
                  (delete 'configure)
                  (add-after 'unpack 'gzip-determinism
                    (lambda _
                      (substitute* "Makefile"
                        (("gzip") "gzip --no-name"))
                      #t))
                  ,@(if (%current-target-system)
                        '((add-after
                            'unpack 'fix-pkg-config
                            (lambda* (#:key target #:allow-other-keys)
                                     (substitute*
                                       "Makefile"
                                       (("pkg-config")
                                        (string-append target "-pkg-config")))
                                     #t)))
                        '())
                  (add-before
                   'build 'no-werror-no-ldconfig
                   (lambda _
                     (substitute* "Makefile"
                       (("-Werror")  "")
                       (("ldconfig") "true"))
                     #t))
                  (add-before
                   'build 'set-regulator-db-file-name
                   (lambda* (#:key native-inputs inputs #:allow-other-keys)
                     ;; Tell CRDA where to find our database.
                     (let ((regdb (assoc-ref (or native-inputs inputs)
                                             "wireless-regdb")))
                       (substitute* "crda.c"
                         (("\"/lib/crda/regulatory.bin\"")
                          (string-append "\"" regdb
                                         "/lib/crda/regulatory.bin\"")))
                       #t))))
       #:test-target "verify"
       #:make-flags (let ((out     (assoc-ref %outputs "out"))
                          (regdb   (assoc-ref %build-inputs "wireless-regdb"))
                          (target ,(%current-target-system)))
                      (list
                       (string-append
                        "CC=" (if target
                                  (string-append target "-gcc") "gcc"))
                       "V=1"

                       ;; Disable signature-checking on 'regulatory.bin'.
                       ;; The reason is that this simplifies maintenance
                       ;; on our side (no need to manage a distro key
                       ;; pair), and we can guarantee integrity of
                       ;; 'regulatory.bin' by other means anyway, such as
                       ;; 'guix gc --verify'.  See
                       ;; <https://wireless.wiki.kernel.org/en/developers/regulatory/wireless-regdb>
                       ;; for a discssion.
                       "USE_OPENSSL=0"

                       (string-append "PREFIX=" out)
                       (string-append "SBINDIR=" out "/sbin/")
                       (string-append "UDEV_RULE_DIR="
                                      out "/lib/udev/rules.d")
                       (string-append "LDFLAGS=-Wl,-rpath="
                                      out "/lib -L.")
                       (string-append "REG_BIN=" regdb
                                      "/lib/crda/regulatory.bin")
                       "all_noverify"))))
    (native-inputs `(("pkg-config" ,pkg-config)
                     ("wireless-regdb" ,wireless-regdb)))
    (inputs `(("libnl" ,libnl)))
    (home-page
     "https://wireless.wiki.kernel.org/en/developers/Regulatory/CRDA")
    (synopsis "Central regulatory domain agent (CRDA) for WiFi")
    (description
     "The Central Regulatory Domain Agent (CRDA) acts as the udev helper for
communication between the kernel Linux and user space for regulatory
compliance.")
    (license license:copyleft-next)))

(define-public wireless-regdb
  (package
    (name "wireless-regdb")
    (version "2019.06.03")
    (source (origin
              (method url-fetch)
              (uri (string-append
                    "mirror://kernel.org/software/network/wireless-regdb/"
                    "wireless-regdb-" version ".tar.xz"))
              (sha256
               (base32
                "1gslvh0aqdkv48jyr2ddq153mw28i7qz2ybrjj9qvkk3dgc7x4fd"))

              ;; We're building 'regulatory.bin' by ourselves.
              (snippet '(begin
                          (delete-file "regulatory.bin")
                          #t))))
    (build-system gnu-build-system)
    (arguments
     '(#:phases
       (modify-phases %standard-phases
         (add-after 'unpack 'gzip-determinism
           (lambda _
             (substitute* "Makefile"
               (("gzip") "gzip --no-name"))
             #t))
         (add-after 'unpack 'omit-signature
           (lambda _
             (substitute* "Makefile"
               ;; Signing requires a REGDB_PUBCERT and REGDB_PRIVKEY which we
               ;; don't provide (see below).  Disable it.
               ((" regulatory\\.db\\.p7s") "")
               ;; regulatory.db is built as a dependency of regulatory.db.p7s,
               ;; but ‘make install’ depends only on the latter while installing
               ;; both (and failing).  Depend on it explicitly.
               (("^install: " all) (string-append all "regulatory.db ")))
             #t))
         (delete 'configure))  ; no configure script

       ;; The 'all' target of the makefile depends on $(REGDB_CHANGED), which
       ;; is computed and can be equal to 'maintainer-clean'; when that
       ;; happens, we can end up deleting the 'regulatory.bin' file that we
       ;; just built.  Thus, build things sequentially.
       #:parallel-build? #f

       #:tests? #f                      ; no tests
       #:make-flags
       (let ((out (assoc-ref %outputs "out")))
         (list (string-append "PREFIX=" out)
               (string-append "FIRMWARE_PATH=$(PREFIX)/lib/firmware")

               ;; Leave this empty so that db2bin.py doesn't try to sign
               ;; ‘regulatory.bin’.  This allows us to avoid managing a key
               ;; pair for the whole distribution.
               (string-append "REGDB_PRIVKEY=")
               ;; Don't generate a public key for the same reason.  These are
               ;; used as Makefile targets and can't be the empty string.
               (string-append "REGDB_PUBCERT=/dev/null")
               (string-append "REGDB_PUBKEY=/dev/null")))))
    (native-inputs
     `(("python" ,python-wrapper)))
    (home-page
     "https://wireless.wiki.kernel.org/en/developers/regulatory/wireless-regdb")
    (synopsis "Wireless regulatory database")
    (description
     "This package contains the wireless regulatory database Central
Regulatory Database Agent (CRDA) daemon.  The database contains information on
country-specific regulations for the wireless spectrum.")
    (license license:isc)))

(define-public lm-sensors
  (package
    (name "lm-sensors")
    (version "3.6.0")
    (source
     (origin
       (method git-fetch)
       (uri (git-reference
             (url "https://github.com/groeck/lm-sensors.git")
             (commit (string-append "V" (string-join
                                         (string-split version #\.) "-")))))
       (file-name (git-file-name name version))
       (sha256
        (base32 "1ipf6wjx037sqyhy0r5jh4983h216anq9l68ckn2x5c3qc4wfmzn"))
       (patches (search-patches "lm-sensors-hwmon-attrs.patch"))))
    (build-system gnu-build-system)
    (inputs `(("rrdtool" ,rrdtool)
              ("perl" ,perl)
              ("kmod" ,kmod)
              ("gnuplot" ,gnuplot)))
    (native-inputs `(("pkg-config" ,pkg-config)
                     ("flex" ,flex)
                     ("bison" ,bison)
                     ("which" ,which)))
    (outputs '("lib"                    ; avoid perl in closure
               "out"))
    (arguments
     `(#:tests? #f                      ; no 'check' target
       #:make-flags (list (string-append "PREFIX=" %output)
                          (string-append "ETCDIR=" (assoc-ref %outputs "lib") "/etc")
                          (string-append "INCLUDEDIR="
                                         (assoc-ref %outputs "lib") "/include")
                          (string-append "MANDIR=" %output "/share/man")
                          (string-append "LIBDIR=" (assoc-ref %outputs "lib") "/lib"))
       #:phases
       (modify-phases %standard-phases
         (delete 'configure)
         (add-before 'build 'patch-exec-paths
           (lambda* (#:key inputs outputs #:allow-other-keys)
             (substitute* "prog/detect/sensors-detect"
               (("`uname")
                (string-append "`" (assoc-ref inputs "coreutils")
                               "/bin/uname"))
               (("(`|\")modprobe" all open-quote)
                (string-append open-quote
                               (assoc-ref inputs "kmod")
                               "/bin/modprobe")))
             (substitute* '("prog/pwm/pwmconfig"
                            "prog/pwm/fancontrol")
               (("gnuplot")
                (string-append (assoc-ref inputs "gnuplot")
                               "/bin/gnuplot"))
               (("cat ")
                (string-append (assoc-ref inputs "coreutils")
                               "/bin/cat "))
               (("grep ")
                (string-append (assoc-ref inputs "grep")
                               "/bin/grep "))
               (("sed -e")
                (string-append (assoc-ref inputs "sed")
                               "/bin/sed -e"))
               (("cut -d")
                (string-append (assoc-ref inputs "coreutils")
                               "/bin/cut -d"))
               (("sleep ")
                (string-append (assoc-ref inputs "coreutils")
                               "/bin/sleep "))
               (("readlink -f")
                (string-append (assoc-ref inputs "coreutils")
                               "/bin/readlink -f")))
             #t)))))
    (home-page "https://hwmon.wiki.kernel.org/lm_sensors")
    (synopsis "Utilities to read temperature/voltage/fan sensors")
    (description
     "Lm-sensors is a hardware health monitoring package for Linux.  It allows
you to access information from temperature, voltage, and fan speed sensors.
It works with most newer systems.")
    (license license:gpl2+)))

(define-public iucode-tool
  (package
    (name "iucode-tool")
    (version "2.3.1")
    (source (origin
              (method url-fetch)
              (uri (string-append "https://gitlab.com/iucode-tool/releases"
                                  "/raw/latest/iucode-tool_" version ".tar.xz"))
              (sha256
               (base32
                "159gvf6ljgg3g4vlhyy6pyr0wz11rcyhp985vc4az58d9px8xf0j"))))
    (build-system gnu-build-system)
    (home-page "https://gitlab.com/iucode-tool/iucode-tool/wikis/home")
    (synopsis "Manipulate Intel microcode bundles")
    (description
     "@command{iucode_tool} is a utility to work with microcode packages for
Intel processors.  It can convert between formats, extract specific versions,
create a firmware image suitable for the Linux kernel, and more.")
    ;; cpuid.h is available for i686, x86_64, and ia64.
    (supported-systems '("i686-linux" "x86_64-linux"))
    (license license:gpl2+)))

(define-public i2c-tools
  (package
    (name "i2c-tools")
    (version "3.1.1")
    (source (origin
              (method url-fetch)
              (uri (string-append
                    "http://jdelvare.nerim.net/mirror/i2c-tools/i2c-tools-"
                    version ".tar.bz2"))
              (sha256
               (base32
                "000pvg995qy1b15ks59gd0klri55hb33kqpg5czy84hw1pbdgm0l"))))
    (build-system gnu-build-system)
    (arguments
     `(#:tests? #f  ; no 'check' target
       #:make-flags (list (string-append "prefix=" %output)
                          "CC=gcc")
       ;; no configure script
       #:phases (modify-phases %standard-phases (delete 'configure))))
    (inputs
     `(("perl" ,perl)))
    (home-page "http://jdelvare.nerim.net/devel.html#i2ctools")
    (synopsis "I2C tools for Linux")
    (description
     "The i2c-tools package contains a heterogeneous set of I2C tools for
Linux: a bus probing tool, a chip dumper, register-level SMBus access helpers,
EEPROM decoding scripts, EEPROM programming tools, and a python module for
SMBus access.")
    (license license:gpl2+)))

(define-public xsensors
  (package
    (name "xsensors")
    (version "0.70")
    (source (origin
              (method url-fetch)
              (uri (string-append
                    "http://www.linuxhardware.org/xsensors/xsensors-"
                    version ".tar.gz"))
              (sha256
               (base32
                "1siplsfgvcxamyqf44h71jx6jdfmvhfm7mh0y1q8ps4zs6pj2zwh"))))
    (build-system gnu-build-system)
    (inputs `(("lm-sensors" ,lm-sensors "lib")
              ("gtk" ,gtk+-2)))
    (native-inputs `(("pkg-config" ,pkg-config)))
    (arguments
     `(#:phases
       (modify-phases %standard-phases
         (add-before 'configure 'enable-deprecated
           (lambda _
             (substitute* "src/Makefile.in"
               (("-DGDK_DISABLE_DEPRECATED") "")
               (("-DGTK_DISABLE_DEPRECATED") ""))
             #t))
         (add-before 'configure 'remove-Werror
           (lambda _
             (substitute* '("configure" "src/Makefile.in")
               (("-Werror") ""))
             #t)))))
    (home-page "http://www.linuxhardware.org/xsensors/")
    (synopsis "Hardware health information viewer")
    (description
     "Xsensors reads data from the libsensors library regarding hardware
health such as temperature, voltage and fan speed and displays the information
in a digital read-out.")
    (license license:gpl2+)))

(define-public perf
  (package
    (name "perf")
    (version (package-version linux-libre))
    (source (package-source linux-libre))
    (build-system gnu-build-system)
    (arguments
     '(#:phases
       (modify-phases %standard-phases
         (replace 'configure
           (lambda* (#:key inputs #:allow-other-keys)
             (setenv "SHELL_PATH" (which "bash"))
             (chdir "tools/perf")
             #t)))
       #:make-flags (list (string-append "prefix="
                                         (assoc-ref %outputs "out"))
                          ;; Make sure the kernel headers are treated as system
                          ;; headers to suppress warnings from those.
                          (string-append "C_INCLUDE_PATH="
                                         (assoc-ref %build-inputs "kernel-headers")
                                         "/include")
                          "WERROR=0"

                          ;; By default, 'config/Makefile' uses lib64 on
                          ;; x86_64.  Work around that.
                          "lib=lib")
       #:tests? #f))                              ;no tests
    (native-inputs
     `(("pkg-config" ,pkg-config)
       ("bison" ,bison)
       ("flex" ,flex)

       ;; There are build scripts written in these languages.
       ("perl" ,perl)
       ("python" ,python-2)))
    (inputs
     `(("slang" ,slang)                        ;for the interactive TUI
       ;; ("newt" ,newt)
       ("python" ,python-2)                    ;'perf' links against libpython
       ("elfutils" ,elfutils)
       ("libiberty" ,libiberty)      ;used alongside BDF for symbol demangling
       ("libunwind" ,libunwind)      ;better stack walking
       ("numactl" ,numactl)          ;for 'perf bench numa mem'

       ;; Documentation.
       ("libxml2" ,libxml2)                       ;for $XML_CATALOG_FILES
       ("docbook-xsl" ,docbook-xsl)
       ("xmlto" ,xmlto)
       ("asciidoc" ,asciidoc)))
    (home-page "https://perf.wiki.kernel.org/")
    (synopsis "Linux profiling with performance counters")
    (description
     "perf is a tool suite for profiling using hardware performance counters,
with support in the Linux kernel.  perf can instrument CPU performance
counters, tracepoints, kprobes, and uprobes (dynamic tracing).  It is capable
of lightweight profiling.  This package contains the user-land tools and in
particular the @code{perf} command.")
    (license (package-license linux-libre))))

(define-public pflask
  (package
    (name "pflask")
    (version "0.2")
    (source (origin
              (method url-fetch)
              (uri (string-append "https://github.com/ghedo/pflask/archive/v"
                                  version ".tar.gz"))
              (file-name (string-append name "-" version ".tar.gz"))
              (sha256
               (base32
                "1g8fjj67dfkc2s0852l9vqi1pm61gp4rxbpzbzg780f5s5hd1fys"))))
    (build-system cmake-build-system)
    (arguments
     '(#:tests? #f)) ; no tests
    (home-page "https://ghedo.github.io/pflask/")
    (synopsis "Simple tool for creating Linux namespace containers")
    (description "pflask is a simple tool for creating Linux namespace
containers.  It can be used for running a command or even booting an OS inside
an isolated container, created with the help of Linux namespaces.  It is
similar in functionality to chroot, although pflask provides better isolation
thanks to the use of namespaces.")
    (license license:bsd-2)))

(define-public singularity
  (package
    (name "singularity")
    (version "2.6.1")
    (source (origin
              (method url-fetch)
              (uri (string-append "https://github.com/singularityware/singularity/"
                                  "releases/download/" version
                                  "/singularity-" version ".tar.gz"))
              (sha256
               (base32
                "1whx0hqqi1326scgdxxxa1d94vn95mnq0drid6s8wdp84ni4d3gk"))
              (modules '((guix build utils)))
              (snippet
               '(begin
                  ;; Do not create directories in /var.
                  (substitute* "Makefile.in"
                    (("\\$\\(MAKE\\) .*install-data-hook") ""))

                  ;; The original source overrides PATH so that it points to
                  ;; /bin, /usr/local/bin, etc., which obviously doesn't work
                  ;; on Guix System.  Leave PATH unchanged so we refer to the
                  ;; installed Coreutils, grep, etc.
                  (substitute* "bin/singularity.in"
                    (("^PATH=.*" all)
                     (string-append "#" all "\n")))

                  (substitute* (find-files "libexec/cli" "\\.exec$")
                    (("\\$SINGULARITY_libexecdir/singularity/bin/([a-z]+)-suid"
                      _ program)
                     (string-append "/run/setuid-programs/singularity-"
                                    program "-helper")))

                  ;; These squashfs mount options are apparently no longer
                  ;; supported since Linux-libre 5.4.5.
                  (substitute* "src/lib/image/squashfs/mount.c"
                    (("\"errors=remount-ro\"")
                     "NULL"))
                  #t))))
    (build-system gnu-build-system)
    (arguments
     `(#:configure-flags '("--localstatedir=/var")
       #:phases
       (modify-phases %standard-phases
         (add-after 'unpack 'patch-reference-to-squashfs-tools
           (lambda _
             (substitute* "libexec/cli/build.exec"
               (("if ! singularity_which mksquashfs") "if 0")
               (("if ! mksquashfs")
                (string-append "if ! " (which "mksquashfs"))))
             #t))
         (add-after 'install 'set-PATH
           (lambda* (#:key inputs outputs #:allow-other-keys)
             ;; Have the 'singularity' and 'run-singularity' self-sufficient.
             (let ((out (assoc-ref outputs "out"))
                   (coreutils (assoc-ref inputs "coreutils")))
               (wrap-program (string-append out "/bin/singularity")
                 `("PATH" ":" = (,(string-append coreutils "/bin"))))
               (substitute* (string-append out "/bin/run-singularity")
                 (("/usr/bin/env singularity")
                  (string-append (which "env") " "
                                 out "/bin/singularity")))
               #t))))))
    (inputs
     `(("libarchive" ,libarchive)
       ("python" ,python-wrapper)
       ("zlib" ,zlib)
       ("squashfs-tools" ,squashfs-tools)))
    (home-page "https://singularity.lbl.gov/")
    (synopsis "Container platform")
    (description "Singularity is a container platform supporting a number of
container image formats.  It can build SquashFS container images or import
existing Docker images.  Singularity requires kernel support for container
isolation or root privileges.")
    (license license:bsd-3)))

(define-public hdparm
  (package
    (name "hdparm")
    (version "9.58")
    (source (origin
              (method url-fetch)
              (uri (string-append "mirror://sourceforge/hdparm/hdparm/"
                                  "hdparm-" version ".tar.gz"))
              (sha256
               (base32
                "03z1qm8zbgpxagk3994lvp24yqsshjibkwg05v9p3q1w7y48xrws"))))
    (build-system gnu-build-system)
    (arguments
     `(#:make-flags (let ((out (assoc-ref %outputs "out")))
                      (list (string-append "binprefix=" out)
                            (string-append "manprefix=" out)
                            "CC=gcc"))
       #:phases
       (modify-phases %standard-phases
         (delete 'configure))           ; no configure script
       #:tests? #f))                    ; no test suite
    (home-page "https://sourceforge.net/projects/hdparm/")
    (synopsis "View and tune ATA disk drive parameters")
    (description
     "@command{hdparm} is a command-line utility to control ATA controllers and
disk drives.  It can increase performance and/or reliability by careful tuning
of hardware settings like power and acoustic management, DMA modes, and caching.
It can also display detailed device information, or be used as a simple
performance benchmarking tool.

@command{hdparm} provides a command line interface to various Linux kernel
interfaces provided by the SATA/ATA/SAS @code{libata} subsystem, and the older
IDE driver subsystem.  Many external USB drive enclosures with SCSI-ATA Command
Translation (@dfn{SAT}) are also supported.")
    (license (license:non-copyleft "file://LICENSE.TXT"))))

(define-public nvme-cli
  (package
    (name "nvme-cli")
    (version "1.10.1")
    (home-page "https://github.com/linux-nvme/nvme-cli")
    (source (origin
              (method git-fetch)
              (uri (git-reference
                    (url home-page)
                    (commit (string-append "v" version))))
              (sha256
               (base32 "12wp2wxmsw2v8m9bhvwvdbhdgx1md8iilhbl19sfzz2araiwi2x8"))
              (file-name (git-file-name name version))))
    (build-system gnu-build-system)
    (arguments
     `(#:make-flags (list "CC=gcc")
       #:phases (modify-phases %standard-phases
                  (delete 'configure) ; No ./configure script
                  (replace 'install
                    (lambda _
                      (invoke "make" "install-spec" "PREFIX="
                              (string-append "DESTDIR=" %output)))))
       #:tests? #f)) ; The tests require sysfs, which is not accessible from
                     ; the build environment
    (synopsis "NVM-Express user space tooling for Linux")
    (description "Nvme-cli is a utility to provide standards compliant tooling
for NVM-Express drives.  It was made specifically for Linux as it relies on the
IOCTLs defined by the mainline kernel driver.")
    (license license:gpl2+)))

(define-public rfkill
  (package
    (name "rfkill")
    (version "0.5")
    (source (origin
              (method url-fetch)
              (uri (string-append "mirror://kernel.org/software/network/"
                                  name "/" name "-" version ".tar.xz"))
              (sha256
               (base32
                "0snqj5h0y991lszbigbyyqb8swj0hxajc1vfqg2scfay44231bp0"))))
    (build-system gnu-build-system)
    (arguments
     `(#:make-flags (list "CC=gcc"
                          (string-append "PREFIX=" %output))
       #:phases (modify-phases %standard-phases
                  (delete 'configure))
       #:tests? #f))
    (home-page "https://wireless.wiki.kernel.org/en/users/Documentation/rfkill")
    (synopsis "Tool for enabling and disabling wireless devices")
    (description
     "rfkill is a simple tool for accessing the rfkill device interface,
which is used to enable and disable wireless networking devices, typically
WLAN, Bluetooth and mobile broadband.")
    (license (license:non-copyleft "file://COPYING"
                                   "See COPYING in the distribution."))
    ;; rfkill is part of util-linux as of 2.31.
    (properties `((superseded . ,util-linux)))))

(define-public acpi
  (package
    (name "acpi")
    (version "1.7")
    (source (origin
              (method url-fetch)
              (uri (string-append "mirror://sourceforge/acpiclient/acpiclient/"
                                  version "/" name "-" version ".tar.gz"))
              (sha256
               (base32
                "01ahldvf0gc29dmbd5zi4rrnrw2i1ajnf30sx2vyaski3jv099fp"))))
    (build-system gnu-build-system)
    (home-page "http://acpiclient.sourceforge.net")
    (synopsis "Display information on ACPI devices")
    (description "@code{acpi} attempts to replicate the functionality of the
\"old\" @code{apm} command on ACPI systems, including battery and thermal
information.  It does not support ACPI suspending, only displays information
about ACPI devices.")
    (license license:gpl2+)))

(define-public acpid
  (package
    (name "acpid")
    (version "2.0.32")
    (source (origin
              (method url-fetch)
              (uri (string-append "mirror://sourceforge/acpid2/acpid-"
                                  version ".tar.xz"))
              (sha256
               (base32
                "0zhmxnhnhg4v1viw82yjr22kram6k5k1ixznhayk8cnw7q5x7lpj"))))
    (build-system gnu-build-system)
    (home-page "https://sourceforge.net/projects/acpid2/")
    (synopsis "Daemon for delivering ACPI events to user-space programs")
    (description
     "acpid is designed to notify user-space programs of Advanced
Configuration and Power Interface (ACPI) events.  acpid should be started
during the system boot, and will run as a background process.  When an ACPI
event is received from the kernel, acpid will examine the list of rules
specified in /etc/acpi/events and execute the rules that match the event.")
    (license license:gpl2+)))

(define-public sysfsutils
  (package
    (name "sysfsutils")
    (version "2.1.0")
    (source
     (origin
       (method url-fetch)
       (uri
        (string-append
         "mirror://sourceforge/linux-diag/sysfsutils/" version "/sysfsutils-"
         version ".tar.gz"))
       (sha256
        (base32 "12i0ip11xbfcjzxz4r10cvz7mbzgq1hfcdn97w6zz7sm3wndwrg8"))))
    (build-system gnu-build-system)
    (home-page "http://linux-diag.sourceforge.net/Sysfsutils.html")
    (synopsis "System utilities based on Linux sysfs")
    (description
     "These are a set of utilities built upon sysfs, a virtual file system in
Linux kernel versions 2.5+ that exposes a system's device tree.  The package
also contains the libsysfs library.")
    ;; The library is under lgpl2.1+ (all files say "or any later version").
    ;; The rest is mostly gpl2, with a few files indicating gpl2+.
    (license (list license:gpl2 license:gpl2+ license:lgpl2.1+))))

(define-public sysfsutils-1
  (package
    (inherit sysfsutils)
    (version "1.3.0")
    (source
     (origin
       (method url-fetch)
       (uri
        (string-append
         "mirror://sourceforge/linux-diag/sysfsutils/sysfsutils-" version
         "/sysfsutils-" version ".tar.gz"))
       (sha256
        (base32 "0kdhs07fm8263pxwd5blwn2x211cg4fk63fyf9ijcdkvzmwxrqq3"))
       (modules '((guix build utils)))
       (snippet
        '(begin
           (substitute* "Makefile.in"
             (("includedir = /usr/include/sysfs")
              "includedir = @includedir@"))
           (substitute* "configure"
             (("includedir='(\\$\\{prefix\\}/include)'" all orig)
              (string-append "includedir='" orig "/sysfs'")))
           #t))))
    (synopsis "System utilities based on Linux sysfs (version 1.x)")))

(define-public cpufrequtils
  (package
    (name "cpufrequtils")
    (version "0.3")
    (source
     (origin
       (method url-fetch)
       (uri (string-append "mirror://kernel.org/linux/utils/kernel/cpufreq/"
                           "cpufrequtils-" version ".tar.gz"))
       (sha256
        (base32 "0qfqv7nqmjfr3p0bwrdlxkiqwqr7vmx053cadaa548ybqbghxmvm"))
       (patches (search-patches "cpufrequtils-fix-aclocal.patch"))))
    (build-system gnu-build-system)
    (native-inputs
     `(("sysfsutils" ,sysfsutils-1)))
    (arguments
     '(#:make-flags (list (string-append "LDFLAGS=-Wl,-rpath="
                                         (assoc-ref %outputs "out") "/lib"))))
    (home-page "https://www.kernel.org/pub/linux/utils/kernel/cpufreq/")
    (synopsis "Utilities to get and set CPU frequency on Linux")
    (description
     "The cpufrequtils suite contains utilities to retrieve CPU frequency
information, and set the CPU frequency if supported, using the cpufreq
capabilities of the Linux kernel.")
    (license license:gpl2)))

(define-public libraw1394
  (package
    (name "libraw1394")
    (version "2.1.2")
    (source (origin
              (method url-fetch)
              (uri (string-append
                    "mirror://kernel.org/linux/libs/ieee1394/"
                    name "-" version ".tar.xz"))
              (sha256
               (base32
                "0pm5b415j1qdzyw38wdv8h7ff4yx20831z1727mpsb6jc6bwdk03"))))
    (build-system gnu-build-system)
    (home-page "https://ieee1394.wiki.kernel.org/index.php/Main_Page")
    (synopsis "Interface library for the Linux IEEE1394 drivers")
    (description
     "Libraw1394 is the only supported interface to the kernel side raw1394 of
the Linux IEEE-1394 subsystem, which provides direct access to the connected
1394 buses to user space.  Through libraw1394/raw1394, applications can directly
send to and receive from other nodes without requiring a kernel driver for the
protocol in question.")
    (license license:lgpl2.1+)))

(define-public libavc1394
  (package
    (name "libavc1394")
    (version "0.5.4")
    (source (origin
              (method url-fetch)
              (uri (string-append "mirror://sourceforge/libavc1394/libavc1394/"
                                  name "-" version ".tar.gz"))
              (sha256
               (base32
                "0lsv46jdqvdx5hx92v0z2cz3yh6212pz9gk0k3513sbaa04zzcbw"))))
    (build-system gnu-build-system)
    (native-inputs
     `(("pkg-config" ,pkg-config)))
    (propagated-inputs
     `(("libraw1394" ,libraw1394))) ; required by libavc1394.pc
    (home-page "https://sourceforge.net/projects/libavc1394/")
    (synopsis "AV/C protocol library for IEEE 1394")
    (description
     "Libavc1394 is a programming interface to the AV/C specification from
the 1394 Trade Association.  AV/C stands for Audio/Video Control.")
    (license license:lgpl2.1+)))

(define-public libiec61883
  (package
    (name "libiec61883")
    (version "1.2.0")
    (source (origin
              (method url-fetch)
              (uri (string-append
                    "mirror://kernel.org/linux/libs/ieee1394/"
                    name "-" version ".tar.xz"))
              (sha256
               (base32
                "17ph458zya2l8dr2xwqnzy195qd9swrir31g78qkgb3g4xz2rq6i"))))
    (build-system gnu-build-system)
    (native-inputs
     `(("pkg-config" ,pkg-config)))
    (propagated-inputs
     `(("libraw1394" ,libraw1394))) ; required by libiec61883.pc
    (home-page "https://ieee1394.wiki.kernel.org/index.php/Main_Page")
    (synopsis "Isochronous streaming media library for IEEE 1394")
    (description
     "The libiec61883 library provides a higher level API for streaming DV,
MPEG-2 and audio over Linux IEEE 1394.")
    (license license:lgpl2.1+)))

(define-public mdadm
  (package
    (name "mdadm")
    (version "4.1")
    (source (origin
              (method url-fetch)
              (uri (string-append
                    "mirror://kernel.org/linux/utils/raid/mdadm/mdadm-"
                    version ".tar.xz"))
              (sha256
               (base32
                "0jjgjgqijpdp7ijh8slzzjjw690kydb1jjadf0x5ilq85628hxmb"))))
    (build-system gnu-build-system)
    (inputs
     `(("udev" ,eudev)))
    (arguments
     `(#:make-flags (let ((out (assoc-ref %outputs "out")))
                      (list "CC=gcc"
                            "INSTALL=install"
                            "CHECK_RUN_DIR=0"
                            ;; TODO: tell it where to find 'sendmail'
                            ;; (string-append "MAILCMD=" <???> "/sbin/sendmail")
                            (string-append "BINDIR=" out "/sbin")
                            (string-append "MANDIR=" out "/share/man")
                            (string-append "UDEVDIR=" out "/lib/udev")))
       #:phases
       (modify-phases %standard-phases
         (add-before 'build 'patch-program-paths
           (lambda* (#:key native-inputs inputs #:allow-other-keys)
             (let ((coreutils (assoc-ref (or native-inputs inputs)
                                         "coreutils")))
               (substitute* "udev-md-raid-arrays.rules"
                 (("/usr/bin/(readlink|basename)" all program)
                  (string-append coreutils "/bin/" program))))
             #t))
         (add-before 'build 'remove-W-error
           (lambda _
             ;; We cannot build with -Werror on i686 due to a
             ;; 'sign-compare' warning in util.c.
             (substitute* "Makefile"
               (("-Werror") ""))
             #t))
         (delete 'configure))
       ;;tests must be done as root
       #:tests? #f))
    (supported-systems (delete "i586-gnu" %supported-systems))
    (home-page "http://neil.brown.name/blog/mdadm")
    (synopsis "Tool for managing Linux Software RAID arrays")
    (description
     "mdadm is a tool for managing Linux Software RAID arrays.  It can create,
assemble, report on, and monitor arrays.  It can also move spares between raid
arrays when needed.")
    (license license:gpl2+)))

(define-public mdadm-static
  (package
    (inherit mdadm)
    (name "mdadm-static")
    (arguments
     (substitute-keyword-arguments (package-arguments mdadm)
       ((#:make-flags flags)
        `(cons "LDFLAGS = -static" ,flags))
       ((#:phases phases)
        `(modify-phases ,phases
           (add-after 'install 'remove-cruft
             (lambda* (#:key outputs #:allow-other-keys)
               (let* ((out         (assoc-ref outputs "out"))
                      (precious?   (lambda (file)
                                     (member file '("." ".." "sbin"))))
                      (directories (scandir out (negate precious?))))
                 (with-directory-excursion out
                   (for-each delete-file-recursively directories)
                   (remove-store-references "sbin/mdadm")
                   (delete-file "sbin/mdmon")
                   #t))))))
       ((#:modules modules %gnu-build-system-modules)
        `((ice-9 ftw) ,@modules))
       ((#:strip-flags _ '())
        ''("--strip-all"))                        ;strip a few extra KiB
       ((#:allowed-references _ '("out"))
        '("out"))))                               ;refer only self
    (synopsis "Statically-linked 'mdadm' command for use in an initrd")))

(define-public multipath-tools
  (package
    (name "multipath-tools")
    (version "0.8.3")
    (source (origin
              (method url-fetch)
              (uri (string-append "https://git.opensvc.com/?p=multipath-tools/"
                                  ".git;a=snapshot;h=" version ";sf=tgz"))
              (file-name (string-append name "-" version ".tar.gz"))
              (sha256
               (base32
                "1c6ay97wlfv1fl0y8hcfpxhkps14hlnw9gzmj7884micsp7pa9yv"))
              (modules '((guix build utils)))
              (snippet
               '(begin
                  ;; Drop bundled valgrind headers.
                  (delete-file-recursively "third-party")
                  (substitute* '("multipathd/main.c"
                                 "libmultipath/debug.c")
                    (("#include \"../third-party/")
                     "#include \""))
                  #t))))
    (build-system gnu-build-system)
    (arguments
     '(#:tests? #f                      ; no tests
       #:make-flags (list "CC=gcc"
                          (string-append "DESTDIR="
                                         (assoc-ref %outputs "out"))
                          "SYSTEMDPATH=lib"
                          ;; Add the libaio headers to GCCs system header
                          ;; search path to suppress -Werror=cast-qual on
                          ;; the included headers.
                          (string-append "C_INCLUDE_PATH="
                                         (assoc-ref %build-inputs "libaio")
                                         "/include")
                          (string-append "LDFLAGS=-Wl,-rpath="
                                         (assoc-ref %outputs "out")
                                         "/lib"))
       #:phases
       (modify-phases %standard-phases
         (add-after 'unpack 'patch-source
           (lambda* (#:key inputs #:allow-other-keys)
             (let ((lvm2 (assoc-ref inputs "lvm2"))
                   (udev (assoc-ref inputs "udev")))
               (substitute* "Makefile.inc"
                 (("\\$\\(prefix\\)/usr") "$(prefix)")
                 ;; Do not save timestamp to avoid gzip "timestamp
                 ;; out-of-range" warnings.
                 (("gzip -9") "gzip -9n"))
               (substitute* '("kpartx/Makefile" "libmultipath/Makefile")
                 (("/usr/include/libdevmapper.h")
                  (string-append lvm2 "/include/libdevmapper.h"))
                 (("/usr/include/libudev.h")
                  (string-append udev "/include/libudev.h")))
               #t)))
         (delete 'configure))))         ; no configure script
    (native-inputs
     `(("perl" ,perl)
       ("pkg-config" ,pkg-config)
       ("valgrind" ,valgrind)))
    (inputs
     `(("json-c" ,json-c)
       ("libaio" ,libaio)
       ("liburcu" ,liburcu)
       ("lvm2" ,lvm2)
       ("readline" ,readline)
       ("udev" ,eudev)))
    (home-page "http://christophe.varoqui.free.fr/")
    (synopsis "Access block devices through multiple paths")
    (description
     "This package provides the following binaries to drive the
Linux Device Mapper multipathing driver:
@enumerate
@item @command{multipath} - Device mapper target autoconfig.
@item @command{multipathd} - Multipath daemon.
@item @command{mpathpersist} - Manages SCSI persistent reservations on
@code{dm} multipath devices.
@item @command{kpartx} - Create device maps from partition tables.
@end enumerate")
    (license (list license:gpl2+             ; main distribution
                   license:lgpl2.0+))))      ; libmpathcmd/mpath_cmd.h

(define-public libaio
  (package
    (name "libaio")
    (version "0.3.112")
    (source (origin
              (method url-fetch)
              (uri (list
                    (string-append "https://releases.pagure.org/libaio/"
                                   name "-" version ".tar.gz")))
              (sha256
               (base32
                "14mlqdapjqq1dhpkdgy5z83mvsaz36fcxca7a4z6hinmr7r6415b"))))
    (build-system gnu-build-system)
    (arguments
     `(#:make-flags
       (let ((target ,(%current-target-system)))
         (list (string-append "prefix=" %output)
               (string-append
                "CC=" (if target
                          (string-append (assoc-ref %build-inputs "cross-gcc")
                                         "/bin/" target "-gcc")
                          "gcc"))))
       #:test-target "partcheck" ; need root for a full 'check'
       #:phases
       (modify-phases %standard-phases (delete 'configure)))) ; no configure script
    (home-page "https://pagure.io/libaio")
    (synopsis "Linux-native asynchronous I/O access library")
    (description
     "This library enables userspace to use Linux kernel asynchronous I/O
system calls, important for the performance of databases and other advanced
applications.")
    (license license:lgpl2.1+)))

(define-public blktrace
  ;; Take a newer commit to get the fix for CVE-2018-10689.
  (let ((commit "db4f6340e04716285ea56fe26d76381c3adabe58")
        (revision "1"))
    (package
      (name "blktrace")
      (version (git-version "1.2.0" revision commit))
      (home-page
        "https://git.kernel.org/pub/scm/linux/kernel/git/axboe/blktrace.git")
      (source (origin
                (method git-fetch)
                (uri (git-reference
                      (url home-page)
                      (commit commit)))
                (sha256
                 (base32 "0ah7xn4qnx09k6bm39p69av7d0c8cl6863drv6a1nf914sq1kpgp"))
                (file-name (git-file-name name version))))
      (build-system gnu-build-system)
      (arguments
       '(#:make-flags
         (list "CC=gcc" (string-append "prefix=" %output))
         #:tests? #f ; no tests
         #:phases
         (modify-phases %standard-phases
           (delete 'configure) ; no configure script
           (add-after 'unpack 'fix-gnuplot-path
             (lambda* (#:key inputs #:allow-other-keys)
               (let ((gnuplot (assoc-ref inputs "gnuplot")))
                 (substitute* "btt/bno_plot.py"
                   (("gnuplot %s")
                    (string-append gnuplot "/bin/gnuplot %s")))
                 #t))))))
      (inputs
       `(("libaio" ,libaio)
         ("gnuplot" ,gnuplot)
         ("python" ,python-wrapper)))             ;for 'bno_plot.py'
      (synopsis "Block layer IO tracing mechanism")
      (description "Blktrace is a block layer IO tracing mechanism which provides
detailed information about request queue operations to user space.  It extracts
event traces from the kernel (via the relaying through the debug file system).")
      (license license:gpl2))))

(define-public sbc
  (package
    (name "sbc")
    (version "1.4")
    (source (origin
              (method url-fetch)
              (uri (string-append "mirror://kernel.org/linux/bluetooth/sbc-"
                                  version ".tar.xz"))
              (sha256
               (base32
                "1jal98pnrjkzxlkiqy0ykh4qmgnydz9bmsp1jn581p5kddpg92si"))))
    (build-system gnu-build-system)
    (inputs
     `(("libsndfile" ,libsndfile)))
    (native-inputs
     `(("pkg-config" ,pkg-config)))
    (home-page "https://www.kernel.org/pub/linux/bluetooth/")
    (synopsis "Bluetooth subband audio codec")
    (description
     "The SBC is a digital audio encoder and decoder used to transfer data to
Bluetooth audio output devices like headphones or loudspeakers.")
    (license license:gpl2+)))

(define-public bluez
  (package
    (name "bluez")
    (version "5.53")
    (source (origin
              (method url-fetch)
              (uri (string-append
                    "mirror://kernel.org/linux/bluetooth/bluez-"
                    version ".tar.xz"))
              (patches (search-patches "bluez-CVE-2020-0556.patch"))
              (sha256
               (base32
                "1g1qg6dz6hl3csrmz75ixr12lwv836hq3ckb259svvrg62l2vaiq"))))
    (build-system gnu-build-system)
    (arguments
     `(#:configure-flags
       (let ((out (assoc-ref %outputs "out")))
         (list "--sysconfdir=/etc"
               "--localstatedir=/var"
               "--enable-library"
               "--disable-systemd"
               ;; Install dbus/udev files to the correct location.
               (string-append "--with-dbusconfdir=" out "/etc")
               (string-append "--with-udevdir=" out "/lib/udev")))
       #:phases
       (modify-phases %standard-phases
         ;; Test unit/test-gatt fails unpredictably. Seems to be a timing
         ;; issue (discussion on upstream mailing list:
         ;; https://marc.info/?t=149578476300002&r=1&w=2)
         (add-before 'check 'skip-wonky-test
            (lambda _
              (substitute* "unit/test-gatt.c"
                (("tester_init\\(&argc, &argv\\);") "return 77;"))
              #t))
         (add-after 'install 'post-install
           (lambda* (#:key inputs outputs #:allow-other-keys)
             (let* ((out        (assoc-ref outputs "out"))
                    (servicedir (string-append out "/share/dbus-1/services"))
                    (service    "obexd/src/org.bluez.obex.service")
                    (rule       (string-append
                                 out "/lib/udev/rules.d/97-hid2hci.rules")))
               ;; Install the obex dbus service file.
               (substitute* service
                 (("/bin/false")
                  (string-append out "/libexec/bluetooth/obexd")))
               (install-file service servicedir)
               ;; Fix paths in the udev rule.
               (substitute* rule
                 (("hid2hci --method")
                  (string-append out "/lib/udev/hid2hci --method"))
                 (("/sbin/udevadm")
                  (string-append (assoc-ref inputs "eudev") "/bin/udevadm")))
               #t))))))
    (native-inputs
     `(("pkg-config" ,pkg-config)
       ("gettext" ,gettext-minimal)))
    (inputs
     `(("glib" ,glib)
       ("dbus" ,dbus)
       ("eudev" ,eudev)
       ("libical" ,libical)
       ("readline" ,readline)))
    (home-page "http://www.bluez.org/")
    (synopsis "Linux Bluetooth protocol stack")
    (description
     "BlueZ provides support for the core Bluetooth layers and protocols.  It
is flexible, efficient and uses a modular implementation.")
    (license license:gpl2+)))

(define-public fuse-exfat
  (package
    (name "fuse-exfat")
    (version "1.3.0")
    (source (origin
              (method url-fetch)
              (uri (string-append
                    "https://github.com/relan/exfat/releases/download/v"
                    version "/" name "-" version ".tar.gz"))
              (sha256
               (base32
                "1lz00q8g4590mrdqmf13ba1s9zrqq645ymgm5p9y99ad0qv22r87"))))
    (build-system gnu-build-system)
    (native-inputs
     `(("pkg-config" ,pkg-config)))
    (inputs
     `(("fuse" ,fuse)))
    (home-page "https://github.com/relan/exfat")
    (synopsis "Mount exFAT file systems")
    (description
     "This package provides a FUSE-based file system that provides read and
write access to exFAT devices.")
    (license license:gpl2+)))

(define-public fuseiso
  (package
    (name "fuseiso")
    (version "20070708")
    (source (origin
              (method url-fetch)
              (uri (string-append "mirror://sourceforge/fuseiso/fuseiso/"
                                  version "/fuseiso-" version ".tar.bz2"))
              (sha256
               (base32
                "127xql52dcdhmh7s5m9xc6q39jdlj3zhbjar1j821kb6gl3jw94b"))))
    (build-system gnu-build-system)
    (native-inputs
     `(("pkg-config" ,pkg-config)))
    (inputs
     `(("fuse" ,fuse)
       ("glib" ,glib)
       ("zlib" ,zlib)))
    (home-page "https://sourceforge.net/projects/fuseiso/")
    (synopsis "Mount ISO file system images")
    (description
     "FuseISO is a FUSE module to mount ISO file system images (.iso, .nrg,
.bin, .mdf and .img files).  It supports plain ISO9660 Level 1 and 2, Rock
Ridge, Joliet, and zisofs.")
    (license license:gpl2)))

(define-public gpm
  (package
    (name "gpm")
    (version "1.20.7")
    (source (origin
              (method url-fetch)
              (uri (string-append
                    "http://www.nico.schottelius.org/software/gpm/archives/gpm-"
                    version ".tar.bz2"))
              (patches (search-patches "gpm-glibc-2.26.patch"))
              (sha256
               (base32
                "13d426a8h403ckpc8zyf7s2p5rql0lqbg2bv0454x0pvgbfbf4gh"))))
    (build-system gnu-build-system)
    (arguments
     '(#:phases (modify-phases %standard-phases
                  (replace 'bootstrap
                    (lambda _
                      ;; The tarball was not generated with 'make dist' so we
                      ;; need to bootstrap things ourselves.
                      (substitute* "autogen.sh"
                        (("/bin/sh") (which "sh")))
                      (invoke "./autogen.sh")
                      (patch-makefile-SHELL "Makefile.include.in")
                      #t)))

       ;; Make sure programs find libgpm.so.
       #:configure-flags (list (string-append "LDFLAGS=-Wl,-rpath="
                                              (assoc-ref %outputs "out")
                                              "/lib"))))
    (native-inputs
     `(("texinfo" ,texinfo)
       ("bison" ,bison)
       ("flex" ,flex)
       ("autoconf" ,autoconf)
       ("automake" ,automake)
       ("libtool" ,libtool)))
    (home-page "http://www.nico.schottelius.org/software/gpm/")
    (synopsis "Mouse support for the Linux console")
    (description
     "The GPM (general-purpose mouse) daemon is a mouse server for
applications running on the Linux console.  It allows users to select items
and copy/paste text in the console and in xterm.")
    (license license:gpl2+)))

(define-public btrfs-progs
  (package
    (name "btrfs-progs")
    (version "5.4.1")
    (source (origin
              (method url-fetch)
              (uri (string-append "mirror://kernel.org/linux/kernel/"
                                  "people/kdave/btrfs-progs/"
                                  "btrfs-progs-v" version ".tar.xz"))
              (sha256
               (base32
                "0scxg9p6z0wss92gmv5a8yxdmr8x449kb5v3bfnvs26n92r7zq7k"))))
    (build-system gnu-build-system)
    (outputs '("out"
               "static"))      ; static versions of the binaries in "out"
    (arguments
     '(#:phases (modify-phases %standard-phases
                  (add-after 'unpack 'patch-makefile
                    (lambda* (#:key outputs #:allow-other-keys)
                      (substitute* "Makefile"
                        (("\\$\\(DESTDIR\\)\\$\\(udevruledir\\)")
                         (string-append (assoc-ref outputs "out")
                                        "/lib/udev/rules.d")))
                      #t))
                 (add-after 'build 'build-static
                   (lambda _ (invoke "make" "static")))
                 (add-after 'install 'install-bash-completion
                   (lambda* (#:key outputs #:allow-other-keys)
                     (let* ((out (assoc-ref outputs "out"))
                            (bashcomp (string-append out "/etc/bash_completion.d")))
                       (mkdir-p bashcomp)
                       (copy-file "btrfs-completion"
                                  (string-append bashcomp "/btrfs"))
                       #t)))
                 (add-after 'install 'install-static
                   (let ((staticbin (string-append (assoc-ref %outputs "static")
                                                  "/bin")))
                     (lambda _
                       (invoke "make"
                               (string-append "bindir=" staticbin)
                               "install-static")))))
       #:tests? #f            ; XXX: require the 'btrfs' kernel module.
       #:test-target "test"
       #:parallel-tests? #f)) ; tests fail when run in parallel
    (inputs `(("e2fsprogs" ,e2fsprogs)  ; for btrfs-convert
              ("lzo" ,lzo)
              ("util-linux:lib" ,util-linux "lib")       ;for libblkid and libuuid
              ("util-linux:static" ,util-linux "static") ;ditto
              ("zlib" ,zlib)
              ("zlib:static" ,zlib "static")
              ("zstd" ,zstd "lib")
              ("zstd:static" ,zstd "static")))
    (native-inputs `(("pkg-config" ,pkg-config)
                     ("asciidoc" ,asciidoc)
                     ("python" ,python)
                     ("xmlto" ,xmlto)
                     ;; For building documentation.
                     ("libxml2" ,libxml2)
                     ("docbook-xsl" ,docbook-xsl)
                     ;; For tests.
                     ("acl" ,acl)
                     ("which" ,which)
                     ("dmsetup" ,lvm2)
                     ("udevadm" ,eudev)
                     ;; The tests need 'grep' with perl regexp support.
                     ("grep" ,grep)))
    (home-page "https://btrfs.wiki.kernel.org/index.php/Main_Page")
    (synopsis "Create and manage btrfs copy-on-write file systems")
    (description "Btrfs is a @dfn{copy-on-write} (CoW) file system for Linux
aimed at implementing advanced features while focusing on fault tolerance,
repair and easy administration.")
    ;; GPL2+: crc32.c, radix-tree.c, raid6.c, rbtree.c.
    ;; GPL2: Everything else.
    (license (list license:gpl2 license:gpl2+))))

(define-public btrfs-progs/static
  (package
    (name "btrfs-progs-static")
    (version (package-version btrfs-progs))
    (source #f)
    (build-system trivial-build-system)
    (inputs
     `(("btrfs-progs:static" ,btrfs-progs "static")))
    (arguments
     `(#:modules ((guix build utils))
       #:builder
       (begin
         (use-modules (guix build utils)
                      (ice-9 ftw)
                      (srfi srfi-26))

         (let* ((btrfs  (assoc-ref %build-inputs "btrfs-progs:static"))
                (out    (assoc-ref %outputs "out"))
                (source (string-append btrfs "/bin/btrfs.static"))
                (target (string-append out "/bin/btrfs")))
           (mkdir-p (dirname target))
           (copy-file source target)
           (remove-store-references target)
           (chmod target #o555)
           #t))))
    (home-page (package-home-page btrfs-progs))
    (synopsis "Statically-linked btrfs command from btrfs-progs")
    (description "This package provides the statically-linked @command{btrfs}
from the btrfs-progs package.  It is meant to be used in initrds.")
    (license (package-license btrfs-progs))))

(define-public compsize
  (package
    (name "compsize")
    (version "1.3")
    (home-page "https://github.com/kilobyte/compsize")
    (source (origin
              (method git-fetch)
              (uri (git-reference
                    (url home-page)
                    (commit (string-append "v" version))))
              (sha256
               (base32 "1c69whla844nwis30jxbj00zkpiw3ccndhkmzjii8av5358mjn43"))
              (file-name (git-file-name name version))))
    (build-system gnu-build-system)
    (inputs
     `(("btrfs-progs" ,btrfs-progs)))
    (arguments
     `(#:tests? #f                      ; No tests.
       #:make-flags (list "CC=gcc")
       #:phases
       (modify-phases %standard-phases
         (delete 'configure)
         (replace 'install
           (lambda* (#:key outputs #:allow-other-keys)
             (let ((out (assoc-ref outputs "out")))
               (install-file "compsize" (string-append out "/bin"))
               (install-file "compsize.8" (string-append out "/share/man/man8"))))))))
    (synopsis "Find compression type/ratio on Btrfs files")
    (description "@command{compsize} takes a list of files (given as
arguments) on a Btrfs file system and measures used compression types and
effective compression ratio, producing a report.

A directory has no extents but has a (recursive) list of files.  A non-regular
file is silently ignored.

As it makes no sense to talk about compression ratio of a partial extent,
every referenced extent is counted whole, exactly once -- no matter if you use
only a few bytes of a 1GB extent or reflink it a thousand times.  Thus, the
uncompressed size will not match the number given by @command{tar} or
@command{du}.  On the other hand, the space used should be accurate (although
obviously it can be shared with files outside our set).")
    (license license:gpl2+)))

(define-public f2fs-tools-1.7
  (package
    (name "f2fs-tools")
    (version "1.7.0")
    (source (origin
              (method url-fetch)
              (uri (string-append
                    "https://git.kernel.org/cgit/linux/kernel/git/jaegeuk"
                    "/f2fs-tools.git/snapshot/f2fs-tools-" version ".tar.gz"))
              (sha256
               (base32
                "1m6bn1ibq0p53m0n97il91xqgjgn2pzlz74lb5bfzassx7159m1k"))))

    (build-system gnu-build-system)
    (arguments
     `(#:phases
       (modify-phases %standard-phases
         (add-after 'install 'install-headers
           (lambda* (#:key outputs #:allow-other-keys)
             (let* ((out (assoc-ref outputs "out"))
                    (out-include (string-append out "/include")))
               (install-file "include/f2fs_fs.h" out-include)
               (install-file "mkfs/f2fs_format_utils.h" out-include)
               #t))))))
    (native-inputs
     `(("autoconf" ,autoconf)
       ("automake" ,automake)
       ("libtool" ,libtool)
       ("pkg-config" ,pkg-config)))
    (inputs
     `(("libuuid" ,util-linux "lib")
       ("libselinux" ,libselinux)))
    (home-page "https://f2fs.wiki.kernel.org/")
    (synopsis "Userland tools for f2fs")
    (description
     "F2FS, the Flash-Friendly File System, is a modern file system
designed to be fast and durable on flash devices such as solid-state
disks and SD cards.  This package provides the userland utilities.")
    ;; The formatting utility, libf2fs and include/f2fs_fs.h is dual
    ;; GPL2/LGPL2.1, everything else is GPL2 only. See 'COPYING'.
    (license (list license:gpl2 license:lgpl2.1))))

(define-public f2fs-tools
  (package
    (inherit f2fs-tools-1.7)
    (name "f2fs-tools")
    (version "1.13.0")
    (source (origin
              (method url-fetch)
              (uri (string-append
                    "https://git.kernel.org/cgit/linux/kernel/git/jaegeuk"
                    "/f2fs-tools.git/snapshot/f2fs-tools-" version ".tar.gz"))
              (sha256
               (base32
                "0z9c0y3qq75iyqknl5k0v7v46l8c3pcifpqb0yqalrs24blkm7dk"))))
    (inputs
     `(("libuuid" ,util-linux "lib")))))

(define-public freefall
  (package
    (name "freefall")
    (version (package-version linux-libre))
    (source (package-source linux-libre))
    (build-system gnu-build-system)
    (arguments
     '(#:phases (modify-phases %standard-phases
                  (add-after 'unpack 'enter-subdirectory
                    (lambda _
                      (chdir "tools/laptop/freefall")
                      #t))
                  (delete 'configure)
                  (add-before 'build 'increase-timeout
                    (lambda _
                      ;; The default of 2 seconds is too low: it assumes an
                      ;; open lid and AC power without actually checking.
                      (substitute* "freefall.c"
                        (("alarm\\(2\\)") "alarm(5)"))
                      #t)))
       #:make-flags (list (string-append "PREFIX="
                                         (assoc-ref %outputs "out"))
                          "CC=gcc")
       #:tests? #f)) ;no tests
    (home-page (package-home-page linux-libre))
    (synopsis "Free-fall protection for spinning laptop hard drives")
    (description
     "Prevents shock damage to the internal spinning hard drive(s) of some
HP and Dell laptops.  When sudden movement is detected, all input/output
operations on the drive are suspended and its heads are parked on the ramp,
where they are less likely to cause damage to the spinning disc.  Requires a
drive that supports the ATA/ATAPI-7 IDLE IMMEDIATE command with unload
feature, and a laptop with an accelerometer.  It has no effect on SSDs.")
    (license license:gpl2)))

(define-public thinkfan
  (package
    (name "thinkfan")
    (version "1.0.2")
    (source
     (origin
       (method git-fetch)
       (uri (git-reference
             (url "https://github.com/vmatare/thinkfan.git")
             (commit version)))
       (file-name (git-file-name name version))
       (sha256
        (base32 "107vw0962hrwva3wra9n3hxlbfzg82ldc10qssv3dspja88g8psr"))))
    (build-system cmake-build-system)
    (arguments
     `(#:modules ((guix build cmake-build-system)
                  (guix build utils)
                  (srfi srfi-26))
       #:tests? #f                      ; no test target
       #:configure-flags
       ;; Enable reading temperatures from hard disks via S.M.A.R.T.
       ;; Upstream ‘defaults to OFF because libatasmart seems to be horribly
       ;; inefficient’.
       `("-DUSE_ATASMART:BOOL=ON")
       #:phases
       (modify-phases %standard-phases
         (add-after 'unpack 'create-init-scripts
           ;; CMakeLists.txt relies on build-time symptoms of OpenRC and
           ;; systemd to patch and install their service files.  Fake their
           ;; presence rather than duplicating the build system below.  Leave
           ;; things like ‘/bin/kill’ because they're not worth a dependency.
           ;; The sysvinit needs manual patching, but since upstream doesn't
           ;; even provide the option to install it: don't.
           (lambda* (#:key outputs #:allow-other-keys)
             (let* ((out   (assoc-ref outputs "out"))
                    (share (string-append out "/share/" ,name)))
               (substitute* "CMakeLists.txt"
                 (("pkg_check_modules\\((OPENRC|SYSTEMD) .*" _ package)
                  (format "option(~a_FOUND \"Faked\" ON)\n" package))
                 ;; That was easy!  Now we just need to fix the destinations.
                 (("/etc" directory)
                  (string-append out directory)))
               #t))))))
    (native-inputs
     `(("pkg-config" ,pkg-config)))
    (inputs
     `(("libatasmart" ,libatasmart)
       ("yaml-cpp" ,yaml-cpp)))
    (home-page "http://thinkfan.sourceforge.net/")
    (synopsis "Simple fan control program")
    (description
     "Thinkfan is a simple fan control program.  It reads temperatures,
checks them against configured limits and switches to appropriate (also
pre-configured) fan level.  It requires a working @code{thinkpad_acpi} or any
other @code{hwmon} driver that enables temperature reading and fan control
from userspace.")
    (license license:gpl3+)))

(define-public tpacpi-bat
  (package
    (name "tpacpi-bat")
    (version "3.1")
    (source
     (origin
       (method git-fetch)
       (uri (git-reference
             (url "https://github.com/teleshoes/tpacpi-bat.git")
             (commit (string-append "v" version))))
       (file-name (git-file-name name version))
       (sha256
        (base32 "0wbaz34z99gqx721alh5vmpxpj2yxg3x9m8jqyivfi1wfpwc2nd5"))))
    (build-system gnu-build-system)
    (arguments
     `(#:tests? #f                      ; no test target
       #:phases
       (modify-phases %standard-phases
         (add-after 'unpack 'refer-to-inputs
           (lambda _
             (substitute* "tpacpi-bat"
               (("cat ")
                (format "~a " (which "cat")))
               ;; tpacpi-bat modprobes the acpi_call kernel module if it's not
               ;; loaded.  That's the administrator's prerogative; disable it.
               (("system \"(modprobe .*)\"" _ match)
                (format "die \"Please run ‘~a’ first.\\n\"" match)))
             #t))
         (delete 'configure)            ; nothing to configure
         (delete 'build)                ; nothing to build
         (replace 'install
           (lambda* (#:key outputs #:allow-other-keys)
             (let* ((out (assoc-ref outputs "out"))
                    (bin (string-append out "/bin"))
                    (doc (string-append out "/share/doc/" ,name "-" ,version)))
               (install-file "tpacpi-bat" bin)

               ;; There's no man page.  Install other forms of documentation.
               (for-each (lambda (file)
                           (let ((target (string-append doc "/" file)))
                             (mkdir-p (dirname target))
                             (copy-recursively file target)))
                         (list "battery_asl" "examples" "README.md"))
               #t))))))
    (inputs
     `(("perl" ,perl)))
    (home-page "https://github.com/teleshoes/tpacpi-bat")
    (synopsis "ThinkPad battery charge controller")
    (description
     "Tpacpi-bat is a command-line interface to control battery charging on
@uref{https://github.com/teleshoes/tpacpi-bat/wiki/Supported-Hardware, Lenovo
ThinkPad models released after 2011}, starting with the xx20 series.  It can
query and set the thresholds at which one or both batteries will start and stop
charging, inhibit charging batteries for a set period of time, or force them to
discharge when they otherwise would not.

This tool merely exposes ACPI calls provided by the @code{acpi_call} Linux
kernel module provided by the @code{acpi-call-linux-module} package, which must
be installed and loaded separately.  Only the original vendor firmware is
supported.")
    (license license:gpl3+)))

(define-public ntfs-3g
  (package
    (name "ntfs-3g")
    (version "2017.3.23")
    (source (origin
              (method url-fetch)
              (uri (string-append "https://tuxera.com/opensource/"
                                  "ntfs-3g_ntfsprogs-" version ".tgz"))
              (patches (search-patches "ntfs-3g-CVE-2019-9755.patch"))
              (sha256
               (base32
                "1mb228p80hv97pgk3myyvgp975r9mxq56c6bdn1n24kngcfh4niy"))
              (modules '((guix build utils)))
              (snippet '(begin
                          ;; Install under $prefix.
                          (substitute* '("src/Makefile.in" "ntfsprogs/Makefile.in")
                            (("/sbin")
                             "@sbindir@"))
                          #t))))
    (build-system gnu-build-system)
    (inputs `(("util-linux" ,util-linux)
              ("fuse" ,fuse)))                    ;libuuid
    (native-inputs `(("pkg-config" ,pkg-config)))
    (arguments
     '(#:configure-flags (list "--exec-prefix=${prefix}"
                               "--with-fuse=external" ;use our own FUSE
                               "--enable-mount-helper"
                               "--enable-posix-acls"
                               "--enable-xattr-mappings")
       #:phases
       (modify-phases %standard-phases
         ;; If users install ntfs-3g, they probably want to make it the
         ;; default driver as well, so we opt for sensible defaults and link
         ;; mount.ntfs to mount.ntfs-3g.  (libmount tries to run mount.ntfs to
         ;; mount NTFS file systems.)
         (add-after 'install 'install-link
           (lambda* (#:key outputs #:allow-other-keys)
             (let* ((out (assoc-ref outputs "out"))
                    (sbin (string-append out "/sbin")))
               (symlink "mount.ntfs-3g"
                        (string-append sbin "/mount.ntfs")))
             #t)))))
    (home-page "https://www.tuxera.com/community/open-source-ntfs-3g/")
    (synopsis "Read-write access to NTFS file systems")
    (description
     "NTFS-3G provides read-write access to NTFS file systems, which are
commonly found on Microsoft Windows.  It is implemented as a FUSE file system.
The package provides additional NTFS tools.")
    (license license:gpl2+)))

(define-public rdma-core
  (package
    (name "rdma-core")
    (version "26.0")
    (source (origin
              (method url-fetch)
              (uri (string-append "https://github.com/linux-rdma/rdma-core"
                                  "/releases/download/v" version "/rdma-core-"
                                  version ".tar.gz"))
              (sha256
               (base32
                "14raqwx4pkzghiwkx1v0dq338f7xqqx8rnsxlpdnngvjy1p5l79j"))))
    (build-system cmake-build-system)
    (arguments
     `(#:tests? #f ; no tests
       ;; Upstream uses the "ninja" build system and encourage distros
       ;; to do the same for consistency. They also recommend using the
       ;; "Release" build type.
       #:build-type "Release"
       #:configure-flags (list "-GNinja"

                               (string-append "-DRST2MAN_EXECUTABLE="
                                              (assoc-ref %build-inputs
                                                         "python-docutils")
                                              "/bin/rst2man.py")

                               ;; On some configurations, the
                               ;; IB_USER_MAD_REGISTER_AGENT ioctl, which is
                               ;; used by default, would return ENODEV.  To
                               ;; avoid that, use 'write' instead of ioctls,
                               ;; as suggested in 'CMakeList.txt'.
                               "-DIOCTL_MODE=write")
       #:phases
       (modify-phases %standard-phases
         (replace 'build
           (lambda _
             (invoke "ninja"
                     "-j" (number->string (parallel-job-count)))))
         (replace 'install
           (lambda _
             (invoke "ninja" "install"))))))
    (native-inputs
     `(("ninja" ,ninja)
       ("pkg-config" ,pkg-config)
       ("python" ,python-wrapper)
       ("python-docutils" ,python-docutils)))     ;for 'rst2man'
    (inputs
     `(("libnl" ,libnl)
       ("udev" ,eudev)))
    (home-page "https://github.com/linux-rdma/rdma-core")
    (synopsis "Utilities and libraries for working with RDMA devices")
    (description
     "This package provides userspace components for the InfiniBand
subsystem of the Linux kernel.  Specifically it contains userspace
libraries for the following device nodes:

@enumerate
@item @file{/dev/infiniband/uverbsX} (@code{libibverbs})
@item @file{/dev/infiniband/rdma_cm} (@code{librdmacm})
@item @file{/dev/infiniband/umadX} (@code{libibumad})
@end enumerate

The following service daemons are also provided:
@enumerate
@item @code{srp_daemon} (for the @code{ib_srp} kernel module)
@item @code{iwpmd} (for iWARP kernel providers)
@item @code{ibacm} (for InfiniBand communication management assistant)
@end enumerate")
    ;; All library code is dual licensed under GPL2 and a custom MIT
    ;; variant. The package also includes some components covered by
    ;; other licenses. Consult COPYING.md for full details.
    (license
     (list license:gpl2
           (license:x11-style "See COPYING.BSD_MIT in the distribution")
           license:bsd-2             ; Files referring to COPYING.BSD_FB
           license:cc0               ; most files in ccan/
           license:bsd-3))))         ; providers/hfi1verbs are dual GPL2/BSD-3

(define-public perftest
  (package
    (name "perftest")
    (version "4.4-0.4")
    (source
     (origin
       (method url-fetch)
       (uri (string-append "https://github.com/linux-rdma/perftest/releases/download/v"
                           version "/perftest-" version ".g0927198.tar.gz"))
       (sha256
        (base32 "11ix4h0rrmqqyi84y55a9xnkvwsmwq0sywr46hvxzm4rqz4ma8vq"))))
    (build-system gnu-build-system)
    (arguments
     `(#:phases
       (modify-phases %standard-phases
         (add-after 'unpack 'patch-header-paths
           (lambda _
             (substitute* '("src/raw_ethernet_fs_rate.c"
                            "src/raw_ethernet_resources.c"
                            "src/raw_ethernet_resources.h"
                            "src/raw_ethernet_send_burst_lat.c"
                            "src/raw_ethernet_send_bw.c"
                            "src/raw_ethernet_send_lat.c")
               (("/usr/include/netinet/ip.h") "netinet/ip.h"))
             #t)))))
    (inputs `(("rdma-core" ,rdma-core)))
    (home-page "https://github.com/linux-rdma/perftest/")
    (synopsis "Open Fabrics Enterprise Distribution (OFED) Performance Tests")
    (description "This is a collection of tests written over uverbs intended for
use as a performance micro-benchmark. The tests may be used for hardware or
software tuning as well as for functional testing.

The collection contains a set of bandwidth and latency benchmark such as:
@enumerate
@item Send        - @code{ib_send_bw} and @code{ib_send_lat}
@item RDMA Read   - @code{ib_read_bw} and @code{ib_read_lat}
@item RDMA Write  - @code{ib_write_bw} and @code{ib_wriet_lat}
@item RDMA Atomic - @code{ib_atomic_bw} and @code{ib_atomic_lat}
@item Native Ethernet (when working with MOFED2) - @code{raw_ethernet_bw}, @code{raw_ethernet_lat}
@end enumerate")
    (license license:gpl2)))

(define-public rng-tools
  (package
    (name "rng-tools")
    (home-page "https://github.com/nhorman/rng-tools")
    (version "6.9")
    (source (origin
              (method git-fetch)
              (uri (git-reference (url home-page)
                                  (commit (string-append "v" version))))
              (file-name (git-file-name name version))
              (sha256
               (base32
                "065jf26s8zkicb95zc9ilksjdq9gqrh5vcx3mhi6mypbnamn6w98"))))
    (build-system gnu-build-system)
    (arguments
     `(;; Avoid using OpenSSL, curl, and libxml2, reducing the closure by 166 MiB.
       #:configure-flags '("--without-nistbeacon"
                           "--without-pkcs11")))
    (native-inputs
     `(("autoconf" ,autoconf)
       ("automake" ,automake)
       ("pkg-config" ,pkg-config)))
    (inputs
     `(("libsysfs" ,sysfsutils)))
    (synopsis "Random number generator daemon")
    (description
     "Monitor a hardware random number generator, and supply entropy
from that to the system kernel's @file{/dev/random} machinery.")
    ;; The source package is offered under the GPL2+, but the files
    ;; 'rngd_rdrand.c' and 'rdrand_asm.S' are only available under the GPL2.
    (license (list license:gpl2 license:gpl2+))))

(define-public cpupower
  (package
    (name "cpupower")
    (version (package-version linux-libre))
    (source (package-source linux-libre))
    (build-system gnu-build-system)
    (arguments
     '(#:phases (modify-phases %standard-phases
                  (add-after 'unpack 'enter-subdirectory
                    (lambda _
                      (chdir "tools/power/cpupower")
                      #t))
                  (delete 'configure)
                  (add-before 'build 'fix-makefiles
                    (lambda _
                      (substitute* "Makefile"
                        (("/usr/") "/")
                        (("/bin/(install|pwd)" _ command) command))
                      (substitute* "bench/Makefile"
                        (("\\$\\(CC\\) -o") "$(CC) $(LDFLAGS) -o"))
                      #t)))
       #:make-flags (let ((out (assoc-ref %outputs "out")))
                      (list (string-append "DESTDIR=" out)
                            (string-append "LDFLAGS=-Wl,-rpath=" out "/lib")
                            "libdir=/lib"
                            "docdir=/share/doc/cpupower"
                            "confdir=$(docdir)/examples"
                            ;; The Makefile recommends the following changes
                            "DEBUG=false"
                            "PACKAGE_BUGREPORT=bug-guix@gnu.org"))
       #:tests? #f)) ;no tests
    (native-inputs `(("gettext" ,gettext-minimal)))
    (inputs `(("pciutils" ,pciutils)))
    (home-page (package-home-page linux-libre))
    (synopsis "CPU frequency and voltage scaling tools for Linux")
    (description
     "cpupower is a set of user-space tools that use the cpufreq feature of the
Linux kernel to retrieve and control processor features related to power saving,
such as frequency and voltage scaling.")
    (license license:gpl2)))

(define-public x86-energy-perf-policy
  (package
    (name "x86-energy-perf-policy")
    (version (package-version linux-libre))
    (source (package-source linux-libre))
    (build-system gnu-build-system)
    (arguments
     '(#:tests? #f
       #:phases
       (modify-phases %standard-phases
         (add-after 'unpack 'enter-subdirectory
           (lambda _
             (chdir "tools/power/x86/x86_energy_perf_policy")
             #t))
         (delete 'configure)
         (add-before 'build 'fix-makefile
           (lambda _
             (substitute* "Makefile" (("/usr") ""))
             #t)))
       #:make-flags
       (let ((out (assoc-ref %outputs "out")))
         (list (string-append "DESTDIR=" out)
               (string-append "LDFLAGS=-Wl,-rpath=" out "/lib")))))
    (supported-systems '("i686-linux" "x86_64-linux"))
    (home-page (package-home-page linux-libre))
    (synopsis "Display and update Intel-CPU energy-performance policy")
    (description
     "@command{x86_energy_perf_policy} displays and updates energy-performance
policy settings specific to Intel Architecture Processors.  Settings are
accessed via Model Specific Register (MSR) updates, no matter if the Linux
cpufreq sub-system is enabled or not.")
    (license license:gpl2)))

(define-public haveged
  (package
    (name "haveged")
    (version "1.9.8")
    (source
     (origin
       (method git-fetch)
       (uri (git-reference
             (url "https://github.com/jirka-h/haveged.git")
             (commit (string-append "v" version))))
       (file-name (git-file-name name version))
       (sha256
        (base32 "1znr58fb3faq4nmrvc3c5whkc1f3chivm4vhicdwr9pdsyqqsd51"))))
    (build-system gnu-build-system)
    (home-page "https://www.issihosts.com/haveged")
    (synopsis "Entropy source for the Linux random number generator")
    (description
     "haveged generates an unpredictable stream of random numbers for use by
Linux's @file{/dev/random} and @file{/dev/urandom} devices.  The kernel's
standard mechanisms for filling the entropy pool may not be sufficient for
systems with high needs or limited user interaction, such as headless servers.

@command{haveged} runs as a privileged daemon, harvesting randomness from the
indirect effects of hardware events on hidden processor state using the
@acronym{HAVEGE, HArdware Volatile Entropy Gathering and Expansion} algorithm.
It tunes itself to its environment and provides the same built-in test suite
for the output stream as used on certified hardware security devices.

The quality of the randomness produced by this algorithm has not been proven.
It is recommended to run it together with another entropy source like rngd, and
not as a replacement for it.")
    (license (list (license:non-copyleft "file://nist/mconf.h")
                   (license:non-copyleft "file://nist/packtest.c")
                   license:public-domain        ; nist/dfft.c
                   license:gpl3+))))            ; everything else

(define-public ecryptfs-utils
  (package
    (name "ecryptfs-utils")
    (version "111")
    (source
     (origin
       (method url-fetch)
       (uri (string-append "https://launchpad.net/ecryptfs/trunk/"
                           version "/+download/ecryptfs-utils_"
                           version ".orig.tar.gz"))
       (sha256
        (base32
         "0zwq19siiwf09h7lwa7n7mgmrr8cxifp45lmwgcfr8c1gviv6b0i"))))
    (build-system gnu-build-system)
    (arguments
     `(#:configure-flags (list "--disable-pywrap")
       #:phases
       (modify-phases %standard-phases
         (add-after 'patch-source-shebangs 'patch-hardcoded-paths
           (lambda* (#:key inputs outputs #:allow-other-keys)
             (let ((out (assoc-ref outputs "out"))
                   (utils-linux (assoc-ref inputs "utils-linux"))
                   (cryptsetup (assoc-ref inputs "cryptsetup"))
                   (linux-pam (assoc-ref inputs "linux-pam"))
                   (lvm2 (assoc-ref inputs "lvm2")))
               (substitute* '("src/utils/ecryptfs-mount-private"
                              "src/utils/ecryptfs-umount-private"
                              "src/utils/ecryptfs-setup-private"
                              "src/utils/ecryptfs-setup-swap"
                              "src/utils/mount.ecryptfs.c"
                              "src/utils/umount.ecryptfs.c"
                              "src/pam_ecryptfs/pam_ecryptfs.c"
                              "src/desktop/ecryptfs-mount-private.desktop.in"
                              "src/desktop/ecryptfs-setup-private.desktop.in")
                 (("/bin/mount")
                  (string-append utils-linux "/bin/mount"))
                 (("/bin/umount")
                  (string-append utils-linux "/bin/umount"))
                 (("/sbin/mount.ecryptfs_private")
                  (string-append out "/sbin/mount.ecryptfs_private"))
                 (("/sbin/umount.ecryptfs_private")
                  (string-append out "/sbin/umount.ecryptfs_private"))
                 (("/usr/bin/ecryptfs-mount-private")
                  (string-append out "/bin/ecryptfs-mount-private"))
                 (("/usr/bin/ecryptfs-rewrite-file")
                  (string-append out "/bin/ecryptfs-rewrite-file"))
                 (("/usr/bin/ecryptfs-setup-private")
                  (string-append out "/bin/ecryptfs-setup-private"))
                 (("/sbin/cryptsetup")
                  (string-append cryptsetup "/sbin/cryptsetup"))
                 (("/sbin/unix_chkpwd")
                  (string-append linux-pam "/sbin/unix_chkpwd"))
                 (("/sbin/dmsetup")
                  (string-append lvm2 "/sbin/dmsetup")))))))))
    (native-inputs
     `(("intltool" ,intltool)
       ("perl" ,perl)                   ; for pod2man
       ("pkg-config" ,pkg-config)))
    (inputs
     `(("keyutils" ,keyutils)
       ("linux-pam" ,linux-pam)
       ("utils-linux" ,util-linux)
       ("cryptsetup" ,cryptsetup)
       ("lvm2" ,lvm2)
       ("nss" ,nss)))
    (home-page "https://ecryptfs.org/")
    (synopsis "eCryptfs cryptographic file system utilities")
    (description
     "eCryptfs is a POSIX-compliant stacked cryptographic file system for Linux.
Each file's cryptographic meta-data is stored inside the file itself, along
with the encrypted contents.  This allows individual encrypted files to be
copied between hosts and still be decrypted with the proper key.  eCryptfs is a
native Linux file system, and has been part of the Linux kernel since version
2.6.19.  This package contains the userland utilities to manage it.")
    ;; The files src/key_mod/ecryptfs_key_mod_{openssl,pkcs11_helper,tspi}.c
    ;; grant additional permission to link with OpenSSL.
    (license license:gpl2+)))

(define-public libnfsidmap
  (package
    (name "libnfsidmap")
    (version "0.27")
    (source
     (origin
       (method url-fetch)
       (uri (string-append "https://fedorapeople.org/~steved/"
                           name "/" version "/" name "-" version ".tar.bz2"))
       (sha256
        (base32 "0bg2bcii424mf1bnp3fssr8jszbvhdxl7wvifm1yf6g596v8b8i5"))))
    (build-system gnu-build-system)
    (arguments
     `(#:configure-flags (list
                          (string-append "--with-pluginpath="
                                         (assoc-ref %outputs "out")
                                         "/lib/libnfsidmap"))))
    (native-inputs
     `(("autoconf" ,autoconf)))         ; 0.27 still needs autoheader
    (home-page
     "http://www.citi.umich.edu/projects/nfsv4/crossrealm/libnfsidmap_config.html")
    (synopsis "NFSv4 support library for name/ID mapping")
    (description "Libnfsidmap is a library holding mulitiple methods of
mapping names to ids and visa versa, mainly for NFSv4.  It provides an
extensible array of mapping functions, currently consisting of two choices:
the default @code{nsswitch} and the experimental @code{umich_ldap}.")
    (license (license:non-copyleft "file://COPYING"
                                   "See COPYING in the distribution."))))

(define-public module-init-tools
  (package
    (name "module-init-tools")
    (version "3.16")
    (source (origin
             (method url-fetch)
             (uri (string-append
                   "mirror://kernel.org/linux/utils/kernel/module-init-tools/"
                   "module-init-tools-" version ".tar.bz2"))
             (sha256
              (base32
               "0jxnz9ahfic79rp93l5wxcbgh4pkv85mwnjlbv1gz3jawv5cvwp1"))
             (patches (search-patches "module-init-tools-moduledir.patch"))))
    (build-system gnu-build-system)
    (arguments
     ;; FIXME: The upstream tarball lacks man pages, and building them would
     ;; require DocBook & co.  We used to use Gentoo's pre-built man pages,
     ;; but they vanished.  In the meantime, fake it.
     '(#:phases
       (modify-phases %standard-phases
         (add-before 'configure 'fake-docbook
           (lambda _
             (substitute* "Makefile.in"
               (("^DOCBOOKTOMAN.*$")
                "DOCBOOKTOMAN = true\n"))
             #t)))))
    (home-page "https://www.kernel.org/pub/linux/utils/kernel/module-init-tools/")
    (synopsis "Tools for loading and managing Linux kernel modules")
    (description
     "Tools for loading and managing Linux kernel modules, such as
@code{modprobe}, @code{insmod}, @code{lsmod}, and more.")
    (license license:gpl2+)))

(define-public mcelog
  (package
    (name "mcelog")
    (version "168")
    (source (origin
              (method url-fetch)
              (uri (string-append "https://git.kernel.org/cgit/utils/cpu/mce/"
                                  "mcelog.git/snapshot/v" version ".tar.gz"))
              (sha256
               (base32
                "1c4faayg1gcm3002b2fdrfnv76z92mvfzccvx8w9crjp0d17sp24"))
              (file-name (string-append name "-" version ".tar.gz"))
              (modules '((guix build utils)))
              (snippet
               `(begin
                  ;; The snapshots lack a .git directory,
                  ;; breaking ‘git describe’.
                  (substitute* "Makefile"
                    (("\"unknown\"") (string-append "\"v" ,version "\"")))
                  #t))))
    (build-system gnu-build-system)
    (arguments
     `(#:phases (modify-phases %standard-phases
                  (delete 'configure))  ; no configure script
       #:make-flags (let ((out (assoc-ref %outputs "out")))
                      (list "CC=gcc"
                            (string-append "prefix=" out)
                            (string-append "DOCDIR=" out "/share/doc/mcelog")
                            "etcprefix=$(DOCDIR)/examples"))
       ;; The tests will only run as root on certain supported CPU models.
       #:tests? #f))
    (supported-systems (list "i686-linux" "x86_64-linux"))
    (home-page "https://mcelog.org/")
    (synopsis "Machine check monitor for x86 Linux systems")
    (description
     "The mcelog daemon is required by the Linux kernel to log memory, I/O, CPU,
and other hardware errors on x86 systems.  It can also perform user-defined
tasks, such as bringing bad pages off-line, when configurable error thresholds
are exceeded.")
    (license license:gpl2)))

(define-public mtd-utils
  (package
    (name "mtd-utils")
    (version "2.1.1")
    (source (origin
              (method url-fetch)
              (uri (string-append
                    "ftp://ftp.infradead.org/pub/mtd-utils/"
                    "mtd-utils-" version ".tar.bz2"))
              (sha256
               (base32
                "1lijl89l7hljx8xx70vrz9srd3h41v5gh4b0lvqnlv831yvyh5cd"))))
    (arguments
     '(#:configure-flags '("--enable-unit-tests")))
    (native-inputs
     `(("cmocka" ,cmocka)
       ("pkg-config" ,pkg-config)))
    (inputs
     `(("acl" ,acl)                     ; extended attributes (xattr)
       ("libuuid" ,util-linux "lib")
       ("lzo" ,lzo)
       ("openssl" ,openssl)             ; optional crypto support
       ("zlib" ,zlib)
       ("zstd" ,zstd "lib")))
    (build-system gnu-build-system)
    (synopsis "MTD Flash Storage Utilities")
    (description "This package provides utilities for testing, partitioning, etc
of flash storage.")
    (home-page "http://www.linux-mtd.infradead.org/")
    (license
      (list license:gpl2 ; Almost everything is gpl2 or gpl2+
            license:mpl1.1 ; All ftl* files
            license:expat)))) ; libiniparser

(define-public libseccomp
  (package
    (name "libseccomp")
    (version "2.4.3")
    (source (origin
              (method url-fetch)
              (uri (string-append "https://github.com/seccomp/libseccomp/"
                                  "releases/download/v" version
                                  "/libseccomp-" version ".tar.gz"))
              (sha256
               (base32
                "07crwxqzvl5k2b90a47ii9wgvi09s9hsy5b5jddw9ylp351d25fg"))))
    (build-system gnu-build-system)
    (native-inputs
     `(("which" ,which)))
    (synopsis "Interface to Linux's seccomp syscall filtering mechanism")
    (description "The libseccomp library provides an easy to use, platform
independent, interface to the Linux Kernel's syscall filtering mechanism.  The
libseccomp API is designed to abstract away the underlying BPF based syscall
filter language and present a more conventional function-call based filtering
interface that should be familiar to, and easily adopted by, application
developers.")
    (home-page "https://github.com/seccomp/libseccomp")
    (license license:lgpl2.1)))

(define-public radeontop
  (package
    (name "radeontop")
    (version "1.2")
    (source
     (origin
       (method git-fetch)
       (uri (git-reference
             (url "https://github.com/clbr/radeontop.git")
             (commit (string-append "v" version))))
       (file-name (git-file-name name version))
       (sha256
        (base32 "1b1m30r2nfwqkajqw6m01xmfhlq83z1qylyijxg7962mp9x2k0gw"))))
    (build-system gnu-build-system)
    (arguments
     `(#:phases (modify-phases %standard-phases
                  ;; getver.sh uses ‘git --describe’, isn't worth an extra git
                  ;; dependency, and doesn't even work on release(!) tarballs.
                  (add-after 'unpack 'report-correct-version
                    (lambda _
                      (substitute* "getver.sh"
                        (("ver=unknown")
                         (string-append "ver=" ,version)))
                      #t))
                  (delete 'configure))  ; no configure script
       #:make-flags (list "CC=gcc"
                          (string-append "PREFIX=" %output))
       #:tests? #f))                    ; no tests
    (native-inputs
     `(("gettext" ,gettext-minimal)
       ("pkg-config" ,pkg-config)))
    (inputs
     `(("libdrm" ,libdrm)
       ("libpciaccess" ,libpciaccess)
       ("libxcb" ,libxcb)
       ("ncurses" ,ncurses)))
    (home-page "https://github.com/clbr/radeontop/")
    (synopsis "Usage monitor for AMD Radeon graphics")
    (description "RadeonTop monitors resource consumption on supported AMD
Radeon Graphics Processing Units (GPUs), either in real time as bar graphs on
a terminal or saved to a file for further processing.  It measures both the
activity of the GPU as a whole, which is also accurate during OpenCL
computations, as well as separate component statistics that are only meaningful
under OpenGL graphics workloads.")
    (license license:gpl3)))

(define-public efivar
  (package
    (name "efivar")
    (version "37")
    (source (origin
              (method url-fetch)
              (uri (string-append "https://github.com/rhboot/" name
                                  "/releases/download/" version "/" name
                                  "-" version ".tar.bz2"))
              (sha256
               (base32
                "17vvfivhsrszh7q39b6npjsrhrhsjf1cmmcpp3xrh6wh7ywzwrrw"))))
    (build-system gnu-build-system)
    (arguments
     `(;; Tests require a UEFI system and is not detected in the chroot.
       #:tests? #f
       #:make-flags (list (string-append "prefix=" %output)
                          (string-append "libdir=" %output "/lib")
                          "CC_FOR_BUILD=gcc"
                          (string-append "LDFLAGS=-Wl,-rpath=" %output "/lib"))
       #:phases
       (modify-phases %standard-phases
         (delete 'configure))))
    (native-inputs
     `(("pkg-config" ,pkg-config)))
    (inputs
     `(("popt" ,popt)))
    (home-page "https://github.com/rhboot/efivar")
    (synopsis "Tool and library to manipulate EFI variables")
    (description "This package provides a library and a command line
interface to the variable facility of UEFI boot firmware.")
    (license license:lgpl2.1+)))

(define-public efibootmgr
  (package
    (name "efibootmgr")
    (version "16")
    (source (origin
              (method url-fetch)
              (uri (string-append "https://github.com/rhinstaller/efibootmgr"
                                  "/releases/download/" version "/efibootmgr"
                                  "-" version ".tar.bz2"))
              (sha256
               (base32
                "0pzn67vxxaf7jna4cd0i4kqm60h04kb21hckksv9z82q9gxra1wm"))))
    (build-system gnu-build-system)
    (arguments
     `(#:tests? #f ;no tests
       #:make-flags (list (string-append "prefix=" %output)
                          (string-append "libdir=" %output "/lib")
                          ;; EFIDIR denotes a subdirectory relative to the
                          ;; EFI System Partition where the loader will be
                          ;; installed (known as OS_VENDOR in the code).
                          ;; GRUB overrides this, as such it's only used if
                          ;; nothing else is specified on the command line.
                          "EFIDIR=gnu")
       #:phases (modify-phases %standard-phases (delete 'configure))))
    (native-inputs
     `(("pkg-config" ,pkg-config)))
    (inputs
     `(("efivar" ,efivar)
       ("popt" ,popt)))
    (home-page "https://github.com/rhinstaller/efibootmgr")
    (synopsis "Modify the Extensible Firmware Interface (EFI) boot manager")
    (description
     "@code{efibootmgr} is a user-space application to modify the Intel
Extensible Firmware Interface (EFI) Boot Manager.  This application can
create and destroy boot entries, change the boot order, change the next
running boot option, and more.")
    (license license:gpl2+)))

(define-public sysstat
  (package
    (name "sysstat")
    (version "12.3.1")
    (source (origin
              (method url-fetch)
              (uri (string-append "http://pagesperso-orange.fr/sebastien.godard/"
                                  "sysstat-" version ".tar.xz"))
              (sha256
               (base32
                "1hf1sy7akribmgavadqccxpy49yv0zfb3m81d2bj6jf8pyzwcrbq"))))
    (build-system gnu-build-system)
    (arguments
     `(#:tests? #f ; No test suite.
       ;; Without this flag, it tries to install the man pages with group 'root'
       ;; and fails because /etc/passwd lacks an entry for the root user.
       #:configure-flags
       (list "--disable-file-attr"
             (string-append "conf_dir=" (assoc-ref %outputs "out") "/etc"))
       #:phases
       (modify-phases %standard-phases
         ;; The build process tries to create '/var/lib/sa', so we skip that
         ;; instruction.
         (add-after 'build 'skip-touching-var
           (lambda _
             (substitute* "Makefile"
               (("mkdir -p \\$\\(DESTDIR\\)\\$\\(SA_DIR\\)")
                ""))
             #t)))))
    (home-page "http://sebastien.godard.pagesperso-orange.fr/")
    (synopsis "Performance monitoring tools for Linux")
    (description "The sysstat utilities are a collection of performance
monitoring tools for Linux.  These include @code{mpstat}, @code{iostat},
@code{tapestat}, @code{cifsiostat}, @code{pidstat}, @code{sar}, @code{sadc},
@code{sadf} and @code{sa}.")
    (license license:gpl2+)))

(define-public light
  (package
    (name "light")
    (version "1.2.2")
    (source
     (origin
       (method git-fetch)
       (uri (git-reference
             (url "https://github.com/haikarainen/light.git")
             (commit (string-append "v" version))))
       (sha256
        (base32 "1a70zcf88ifsnwll486aicjnh48zisdf8f7vi34ihw61kdadsq9s"))
       (file-name (git-file-name name version))))
    (build-system gnu-build-system)
    (arguments
     `(#:phases
       (modify-phases %standard-phases
         (add-after 'unpack 'patch-udev-rules-absolute-path-bins
           (lambda* (#:key inputs #:allow-other-keys)
             (substitute* "90-backlight.rules"
               (("/bin/chgrp") (which "chgrp"))
               (("/bin/chmod") (which "chmod")))
             #t))
         (add-after 'install 'install-udev-rules
           (lambda* (#:key outputs #:allow-other-keys)
             (let ((out (assoc-ref outputs "out")))
               (install-file
                "90-backlight.rules" (string-append out "/lib/udev/rules.d"))
               #t))))))
    (native-inputs
     `(("autoconf" ,autoconf)
       ("automake" ,automake)))
    (home-page "https://haikarainen.github.io/light/")
    (synopsis "GNU/Linux application to control backlights")
    (description
     "Light is a program to send commands to screen backlight controllers
under GNU/Linux.  Features include:

@itemize
@item It does not rely on X.
@item Light can automatically figure out the best controller to use, making
full use of underlying hardware.
@item It is possible to set a minimum brightness value, as some controllers
set the screen to be pitch black at a vaĺue of 0 (or higher).
@end itemize

Light is the successor of lightscript.")
    (license license:gpl3+)))

(define-public brightnessctl
  (let ((commit "6a791e7694aeeb5d027f71c6098e5182cf03371c"))
    (package
      (name "brightnessctl")
      (version (git-version "0.4" "0" commit))
      (source (origin
                (method git-fetch)
                (uri (git-reference
                      (url "https://github.com/Hummer12007/brightnessctl/")
                      (commit commit)))
                (file-name (git-file-name name version))
                (sha256
                 (base32
                  "1n1gb8ldgqv3vs565yhk1w4jfvrviczp94r8wqlkv5q6ab43c8w9"))))
      (build-system gnu-build-system)
      (arguments
       '(#:tests? #f                    ; no tests
         #:make-flags (list "CC=gcc"
                            (string-append "PREFIX=" %output)
                            (string-append "UDEVDIR=" %output "/lib/udev/rules.d/"))
         #:phases
         (modify-phases %standard-phases
           (delete 'configure)
           (add-after 'unpack 'adjust-udev-rules
             (lambda _
               (substitute* "90-brightnessctl.rules"
                 (("/bin/") "/run/current-system/profile/bin/"))
               #t)))))
      (home-page "https://github.com/Hummer12007/brightnessctl")
      (synopsis "Backlight and LED brightness control")
      (description
       "This program allows you read and control device brightness.  Devices
include backlight and LEDs.  It can also preserve current brightness before
applying the operation, such as on lid close.

The appropriate permissions must be set on the backlight or LED control
interface in sysfs, which can be accomplished with the included udev rules.")
      (license license:expat))))

(define-public tlp
  (package
    (name "tlp")
    (version "1.3.1")
    (source
     (origin
       (method git-fetch)
       (uri (git-reference
             (url "https://github.com/linrunner/TLP.git")
             (commit version)))
       (file-name (git-file-name name version))
       (sha256
        (base32 "14fcnaz9pw534v4d8dddqq4wcvpf1kghr8zlrk62r5lrl46sp1p5"))))
    (native-inputs
     `(("shellcheck" ,shellcheck)))
    (inputs
     `(("bash" ,bash)
       ("dbus" ,dbus)
       ("ethtool" ,ethtool)
       ("eudev" ,eudev)
       ("grep" ,grep)
       ("hdparm" ,hdparm)
       ("inetutils" ,inetutils)
       ("iw" ,iw)
       ("kmod" ,kmod)
       ("pciutils" ,pciutils)
       ("perl" ,perl)
       ("rfkill" ,rfkill)
       ("sed" ,sed)
       ("usbutils" ,usbutils)
       ("util-linux" ,util-linux)
       ("wireless-tools" ,wireless-tools)
       ,@(if (let ((system (or (%current-target-system)
                               (%current-system))))
               (or (string-prefix? "i686-" system)
                   (string-prefix? "x86_64-" system)))
             `(("x86-energy-perf-policy" ,x86-energy-perf-policy))
             '())))
    (build-system gnu-build-system)
    (arguments
     ;; XXX: The full test suite is run with "checkall" but it requires
     ;; "checkbashisms" and "perlcritic", not yet packaged in Guix.
     `(#:test-target "shellcheck"
       #:modules ((guix build gnu-build-system)
                  (guix build utils)
                  (srfi srfi-1))
       #:phases
       (modify-phases %standard-phases
         (delete 'configure)            ; no configure script
         (add-before 'build 'setenv
           (lambda* (#:key outputs #:allow-other-keys)
             (let ((out (assoc-ref outputs "out")))
               (setenv "TLP_WITH_SYSTEMD" "0")
               (setenv "TLP_NO_INIT" "1")
               (setenv "TLP_NO_PMUTILS" "1")
               (setenv "TLP_SBIN" (string-append out "/bin"))
               (setenv "TLP_BIN" (string-append out "/bin"))
               (setenv "TLP_TLIB" (string-append out "/share/tlp"))
               (setenv "TLP_FLIB" (string-append out "/share/tlp/func.d"))
               (setenv "TLP_ULIB" (string-append out "/lib/udev"))
               (setenv "TLP_CONFDEF"
                       (string-append out "/share/tlp/defaults.conf"))
               (setenv "TLP_CONFDIR" (string-append out "/etc/tlp.d"))
               (setenv "TLP_ELOD"
                       (string-append out "/lib/elogind/system-sleep"))
               (setenv "TLP_SHCPL"
                       (string-append out "/share/bash-completion/completions"))
               (setenv "TLP_MAN" (string-append out "/share/man"))
               (setenv "TLP_META" (string-append out "/share/metainfo"))
               #t)))
         (add-before 'install 'fix-installation
           (lambda _
             ;; Stop the Makefile from trying to create system directories.
             (substitute* "Makefile"
               (("\\[ -f \\$\\(_CONFUSR\\) \\]") "#")
               (("install -d -m 755 \\$\\(_VAR\\)") "#"))
             #t))
         (replace 'install
           (lambda _ (invoke "make" "install-tlp" "install-man-tlp")))
         (add-after 'install 'wrap
           (lambda* (#:key inputs outputs #:allow-other-keys)
             (let* ((bin (string-append (assoc-ref outputs "out") "/bin"))
                    (bin-files (find-files bin ".*")))
               (define (bin-directory input-name)
                 (let ((p (assoc-ref inputs input-name)))
                   (and p (string-append p "/bin"))))
               (define (sbin-directory input-name)
                 (string-append (assoc-ref inputs input-name) "/sbin"))
               (for-each (lambda (program)
                           (wrap-program program
                             `("PATH" ":" prefix
                               ,(append
                                 (filter-map bin-directory
                                             '("bash"
                                               "coreutils"
                                               "dbus"
                                               "eudev"
                                               "grep"
                                               "inetutils"
                                               "kmod"
                                               "perl"
                                               "sed"
                                               "usbutils"
                                               "util-linux"
                                               "x86-energy-perf-policy"))
                                 (filter-map sbin-directory
                                             '("ethtool"
                                               "hdparm"
                                               "iw"
                                               "pciutils"
                                               "rfkill"
                                               "wireless-tools"))))))
                         bin-files)
               #t))))))
    (home-page "https://linrunner.de/en/tlp/tlp.html")
    (synopsis "Power management tool for Linux")
    (description "TLP is a power management tool for Linux.  It comes with
a default configuration already optimized for battery life.  Nevertheless,
TLP is customizable to fulfil system requirements.  TLP settings are applied
every time the power supply source is changed.")
    ;; 'COPYING' is a custom version that says that one file is GPLv3+ and the
    ;; rest is GPLv2+.
    (license (list license:gpl2+ license:gpl3+))))

(define-public lshw
  (package
    (name "lshw")
    (version "B.02.18")
    (source (origin
              (method url-fetch)
              (uri (string-append "https://www.ezix.org/software/"
                                  "files/lshw-" version
                                  ".tar.gz"))
              (sha256
               (base32
                "0brwra4jld0d53d7jsgca415ljglmmx1l2iazpj4ndilr48yy8mf"))))
    (build-system gnu-build-system)
    (arguments
      `(#:phases (modify-phases %standard-phases (delete 'configure))
        #:tests? #f ; no tests
        #:make-flags
          (list (string-append "PREFIX=" (assoc-ref %outputs "out")))))
    (synopsis "List hardware information")
    (description
     "@command{lshw} (Hardware Lister) is a small tool to provide
detailed information on the hardware configuration of the machine.
It can report exact memory configuration, firmware version, mainboard
configuration, CPU version and speed, cache configuration, bus speed,
and more on DMI-capable x86 or EFI (IA-64) systems and on some PowerPC
machines (PowerMac G4 is known to work).")
    (home-page "https://www.ezix.org/project/wiki/HardwareLiSter")
    (license license:gpl2+)))

(define-public libmnl
  (package
    (name "libmnl")
    (version "1.0.4")
    (source
      (origin
        (method url-fetch)
        (uri (string-append "mirror://netfilter.org/libmnl/"
                            "libmnl-" version ".tar.bz2"))
        (sha256
         (base32
          "108zampspaalv44zn0ar9h386dlfixpd149bnxa5hsi8kxlqj7qp"))))
    (build-system gnu-build-system)
    (home-page "https://www.netfilter.org/projects/libmnl/")
    (synopsis "Netlink utility library")
    (description "Libmnl is a minimalistic user-space library oriented to
Netlink developers.  There are a lot of common tasks in parsing, validating,
constructing of both the Netlink header and TLVs that are repetitive and easy to
get wrong.  This library aims to provide simple helpers that allows you to
re-use code and to avoid re-inventing the wheel.")
    (license license:lgpl2.1+)))

(define-public libnftnl
  (package
    (name "libnftnl")
    (version "1.1.5")
    (source
     (origin
       (method url-fetch)
       (uri (string-append "mirror://netfilter.org/libnftnl/"
                           "libnftnl-" version ".tar.bz2"))
       (sha256
        (base32 "1wqlxf76bkqf3qhka9sw32qhb2ni20q1k6rn3iril2kw482lvpk6"))
       (patches
        (search-patches "libnftnl-dont-check-NFTNL_FLOWTABLE_SIZE.patch"))))
    (build-system gnu-build-system)
    (native-inputs
     `(("pkg-config" ,pkg-config)))
    (inputs
     `(("libmnl" ,libmnl)))
    (home-page "https://www.netfilter.org/projects/libnftnl/index.html")
    (synopsis "Netlink programming interface to the Linux nf_tables subsystem")
    (description "Libnftnl is a userspace library providing a low-level netlink
programming interface to the in-kernel nf_tables subsystem.  The library
libnftnl has been previously known as libnftables.  This library is currently
used by nftables.")
    (license license:gpl2+)))

(define-public nftables
  (package
    (name "nftables")
    (version "0.9.3")
    (source
     (origin
       (method url-fetch)
       (uri (list (string-append "mirror://netfilter.org/nftables/nftables-"
                                 version ".tar.bz2")
                  (string-append "https://www.nftables.org/projects/nftables"
                                 "/files/nftables-" version ".tar.bz2")))
       (sha256
        (base32 "0y6vbqp6x8w165q65h4n9sba1406gaz0d4744gqszbm7w9f92swm"))))
    (build-system gnu-build-system)
    (arguments `(#:configure-flags
                 '("--disable-man-doc"))) ; FIXME: Needs docbook2x.
    (inputs `(("bison" ,bison)
              ("flex" ,flex)
              ("gmp" ,gmp)
              ("libmnl" ,libmnl)
              ("libnftnl" ,libnftnl)
              ("readline" ,readline)))
    (native-inputs `(("pkg-config" ,pkg-config)))
    (home-page "https://www.nftables.org")
    (synopsis "Userspace utility for Linux packet filtering")
    (description "nftables is the project that aims to replace the existing
{ip,ip6,arp,eb}tables framework.  Basically, this project provides a new packet
filtering framework, a new userspace utility and also a compatibility layer for
{ip,ip6}tables.  nftables is built upon the building blocks of the Netfilter
infrastructure such as the existing hooks, the connection tracking system, the
userspace queueing component and the logging subsystem.")
    (license license:gpl2)))

(define-public proot
  (package
    (name "proot")
    (version "5.1.0")
    (source
     (origin
       (method git-fetch)
       (uri (git-reference
             (url "https://github.com/proot-me/PRoot.git")
             (commit (string-append "v" version))))
       (file-name (git-file-name name version))
       (sha256
        (base32 "0azsqis99gxldmbcg43girch85ysg4hwzf0h1b44bmapnsm89fbz"))
       (patches (search-patches "proot-test-fhs.patch"))))
    (build-system gnu-build-system)
    (arguments
     '(#:make-flags '("-C" "src")

       #:phases (modify-phases %standard-phases
                  (delete 'configure)
                  (add-before 'build 'set-shell-file-name
                    (lambda* (#:key inputs #:allow-other-keys)
                      (substitute* (find-files "src" "\\.[ch]$")
                        (("\"/bin/sh\"")
                         (string-append "\""
                                        (assoc-ref inputs "bash")
                                        "/bin/sh\"")))
                      #t))
                  (add-before 'check 'fix-fhs-assumptions-in-tests
                    (lambda _
                      (substitute* "tests/test-c6b77b77.mk"
                        (("/bin/bash") (which "bash"))
                        (("/usr/bin/test") (which "test")))
                      (substitute* '("tests/test-16573e73.c")
                        (("/bin/([a-z-]+)" _ program)
                         (which program)))

                      (substitute* (find-files "tests" "\\.sh$")
                        ;; Some of the tests try to "bind-mount" /bin/true.
                        (("-b /bin/true:")
                         (string-append "-b " (which "true") ":"))
                        ;; Likewise for /bin.
                        (("-b /bin:") "-b /gnu:")
                        ;; Others try to run /bin/sh.
                        (("/bin/sh") (which "sh"))
                        ;; Others assume /etc/fstab exists.
                        (("/etc/fstab") "/etc/passwd"))

                      (substitute* "tests/GNUmakefile"
                        (("-b /bin:") "-b /gnu:"))

                      ;; XXX: This test fails in an obscure corner case, just
                      ;; skip it.
                      (delete-file "tests/test-kkkkkkkk.c")

                      #t))
                  (replace 'check
                    (lambda _
                      (let ((n (parallel-job-count)))
                        ;; For some reason we get lots of segfaults with
                        ;; seccomp support (x86_64, Linux-libre 4.11.0).
                        (setenv "PROOT_NO_SECCOMP" "1")

                        ;; Most of the tests expect "/bin" to be in $PATH so
                        ;; they can run things that live in $ROOTFS/bin.
                        (setenv "PATH"
                                (string-append (getenv "PATH") ":/bin"))

                        (invoke "make" "check" "-C" "tests"
                                ;;"V=1"
                                "-j" (number->string n)))))
                  (replace 'install
                    (lambda* (#:key outputs #:allow-other-keys)
                      ;; The 'install' rule does nearly nothing.
                      (let* ((out (assoc-ref outputs "out"))
                             (man1 (string-append out "/share/man/man1")))
                        ;; TODO: 'make install-care' (does not even
                        ;; build currently.)
                        (invoke "make" "-C" "src" "install"
                                (string-append "PREFIX=" out))

                        (mkdir-p man1)
                        (copy-file "doc/proot/man.1"
                                   (string-append man1 "/proot.1"))
                        #t))))))
    (native-inputs `(("which" ,which)

                     ;; For 'mcookie', used by some of the tests.
                     ("util-linux" ,util-linux)))
    (inputs `(("talloc" ,talloc)))
    (home-page "https://github.com/proot-me/PRoot")
    (synopsis "Unprivileged chroot, bind mount, and binfmt_misc")
    (description
     "PRoot is a user-space implementation of @code{chroot}, @code{mount --bind},
and @code{binfmt_misc}.  This means that users don't need any privileges or
setup to do things like using an arbitrary directory as the new root
file system, making files accessible somewhere else in the file system
hierarchy, or executing programs built for another CPU architecture
transparently through QEMU user-mode.  Also, developers can use PRoot as a
generic process instrumentation engine thanks to its extension mechanism.
Technically PRoot relies on @code{ptrace}, an unprivileged system-call
available in the kernel Linux.")
    (license license:gpl2+)))

(define-public proot-static
  (package
    (inherit proot)
    (name "proot-static")
    (synopsis
     "Unprivileged chroot, bind mount, and binfmt_misc (statically linked)")
    (inputs `(("talloc" ,talloc/static)))
    (arguments
     (substitute-keyword-arguments (package-arguments proot)
       ((#:make-flags flags)
        `(cons "LDFLAGS = -ltalloc -static -static-libgcc" ,flags))
       ((#:phases phases)
        `(modify-phases ,phases
           (add-after 'strip 'remove-store-references
             (lambda* (#:key outputs #:allow-other-keys)
               (let* ((out (assoc-ref outputs "out")))
                 (with-directory-excursion out
                   (remove-store-references "bin/proot")
                   #t))))))
       ((#:allowed-references _ '("out"))
        '("out"))))))

(define-public cpuid
  (package
    (name "cpuid")
    (version "20200211")
    (source (origin
              (method url-fetch)
              (uri (string-append "http://www.etallen.com/cpuid/cpuid-"
                                  version ".src.tar.gz"))
              (sha256
               (base32
                "06sjbqqp80l7nhsp6khglkzdp9qy4vhbvjxbfilznhsmrqiwlw55"))))
    (build-system gnu-build-system)
    (arguments
     '(#:make-flags '("CC=gcc")
       #:tests? #f                      ; no tests
       #:phases (modify-phases %standard-phases
                  (delete 'configure)   ; no configure script
                  (add-before 'install 'fix-makefile
                    (lambda* (#:key outputs #:allow-other-keys)
                      (substitute* "Makefile"
                        (("\\$\\(BUILDROOT\\)/usr") (assoc-ref outputs "out")))
                      ;; Make the compressed manpages writable so that the
                      ;; reset-gzip-timestamps phase does not error out.
                      (substitute* "Makefile"
                        (("-m 444") "-m 644"))
                      #t)))))
    (inputs `(("perl" ,perl)))
    (supported-systems '("i686-linux" "x86_64-linux"))
    (home-page "http://www.etallen.com/cpuid.html")
    (synopsis "Linux tool to dump x86 CPUID information about the CPU(s)")
    (description "cpuid dumps detailed information about the CPU(s) gathered
from the CPUID instruction, and also determines the exact model of CPU(s).  It
supports Intel, AMD, and VIA CPUs, as well as older Transmeta, Cyrix, UMC,
NexGen, Rise, and SiS CPUs.")
    (license license:gpl2+)))

(define-public jmtpfs
  (package
    (name "jmtpfs")
    (version "0.5")
    (source
      (origin
        (method url-fetch)
        (uri (string-append "https://github.com/JasonFerrara/jmtpfs/archive/v"
                            version ".tar.gz"))
        (file-name (string-append name "-" version ".tar.gz"))
        (sha256
         (base32
          "10v8d7mmx8b8123x5f9y9zaaa428ms6wkngwn2ra71n5a53wrjn0"))))
    (build-system gnu-build-system)
    (inputs
     `(("file" ,file)
       ("fuse" ,fuse)
       ("libmtp" ,libmtp)))
    (native-inputs
     `(("pkg-config" ,pkg-config)))
    (home-page "https://github.com/JasonFerrara/jmtpfs")
    (synopsis "Use a FUSE file system to access data over MTP")
    (description "jmtpfs uses FUSE (file system in userspace) to provide access
to data over the Media Transfer Protocol (MTP).  Unprivileged users can mount
the MTP device as a file system.")
    (license license:gpl3)))

(define-public procenv
  (package
   (name "procenv")
   (version "0.51")
   (source
    (origin
     (method url-fetch)
     (uri (string-append "https://github.com/jamesodhunt/procenv/archive/"
                         version ".tar.gz"))
     (file-name (string-append name "-" version ".tar.gz"))
     (sha256
      (base32 "1javw97yw0qvjmj14js8vw6nsfyf2xc0kfiyq5f2hsp0553w2cdq"))))
   (build-system gnu-build-system)
   (arguments `(#:configure-flags '("--disable-silent-rules")))
   (native-inputs `(("pkg-config" ,pkg-config)))
   (inputs `(("expat" ,expat) ("libcap" ,libcap) ("check" ,check)
             ("groff" ,groff)           ; for tests
             ("libselinux" ,libselinux)))
   (synopsis "Utility to show process environment")
   (description "Procenv is a command-line tool that displays as much detail about
itself and its environment as possible.  It can be used as a test
tool, to understand the type of environment a process runs in, and for
comparing system environments.")
   (home-page "http://github.com/jamesodhunt/procenv/")
   (license license:gpl3+)))

(define-public libfabric
  (package
    (name "libfabric")
    (version "1.4.1")
    (source
     (origin
       (method url-fetch)
       (uri
        (string-append "https://github.com/ofiwg/libfabric/releases/download/v"
                       version "/libfabric-" version ".tar.bz2"))
       (sha256
        (base32 "19l2m1frna1l765z4j7wl8hp4rb9wrh0hy5496685hd183hmy5pv"))))
    (build-system gnu-build-system)
    (inputs `(("rdma-core" ,rdma-core)
              ,@(match (%current-system)
                       ((member (package-supported-systems psm))
                        `(("psm" ,psm)))
                       (_ `()))
              ("libnl" ,libnl)))
    (home-page "https://ofiwg.github.io/libfabric/")
    (synopsis "Open Fabric Interfaces")
    (description
     "OpenFabrics Interfaces (OFI) is a framework focused on exporting fabric
communication services to applications.  OFI is best described as a collection
of libraries and applications used to export fabric services.  The key
components of OFI are: application interfaces, provider libraries, kernel
services, daemons, and test applications.

Libfabric is a core component of OFI.  It is the library that defines and
exports the user-space API of OFI, and is typically the only software that
applications deal with directly.  It works in conjunction with provider
libraries, which are often integrated directly into libfabric.")
    (license (list license:bsd-2 license:gpl2)))) ;dual

(define-public psm
  (package
    (name "psm")
    (version "3.3.20170428")
    (home-page "https://github.com/intel/psm")
    (source
     (origin
       (method git-fetch)
       (uri (git-reference (url home-page)
                           (commit "604758e76dc31e68d1de736ccf5ddf16cb22355b")))
       (file-name (string-append "psm-" version ".tar.gz"))
       (sha256
        (base32 "0nsb325dmhn5ia3d2cnksqr0gdvrrx2hmvlylfgvmaqdpq76zm85"))
       (patches (search-patches
                 "psm-arch.patch"     ; uname -p returns "unknown" on Debian 9
                 "psm-ldflags.patch"  ; build shared lib with LDFLAGS
                 "psm-repro.patch"    ; reproducibility
                 "psm-disable-memory-stats.patch"))))
    (build-system gnu-build-system)
    (outputs '("out" "debug"))
    (inputs `(("libuuid" ,util-linux "lib")))
    (arguments
     '(#:make-flags `("PSM_USE_SYS_UUID=1" "CC=gcc" "WERROR="
                      ,(string-append "INSTALL_PREFIX=" %output)
                      ,(string-append "LDFLAGS=-Wl,-rpath=" %output "/lib"))
       #:tests? #f
       #:phases (modify-phases %standard-phases
                  (delete 'configure)
                  (add-after 'unpack 'patch-/usr/include
                    (lambda _
                      (substitute* "Makefile"
                        (("\\$\\{DESTDIR}/usr/include")
                         (string-append %output "/include")))
                      (substitute* "Makefile"
                        (("/lib64") "/lib"))
                      #t))
                  (add-after 'unpack 'patch-sysmacros
                    (lambda _
                      (substitute* "ipath/ipath_proto.c"
                        (("#include <sys/poll.h>" m)
                         (string-append m "\n"
                                        "#include <sys/sysmacros.h>")))
                      #t)))))
    (synopsis "Intel Performance Scaled Messaging (PSM) Libraries")
    (description
     "The PSM Messaging API, or PSM API, is Intel's low-level user-level
communications interface for the True Scale family of products.  PSM users are
enabled with mechanisms necessary to implement higher level communications
interfaces in parallel environments.")
    ;; Only Intel-compatable processors are supported.
    (supported-systems '("i686-linux" "x86_64-linux"))
    (license (list license:bsd-2 license:gpl2)))) ;dual

(define-public snapscreenshot
  (package
    (name "snapscreenshot")
    (version "1.0.14.3")
    (source
     (origin
       (method url-fetch)
       (uri (string-append "http://bisqwit.iki.fi/src/arch/"
                           name "-" version ".tar.bz2"))
       (sha256
        (base32 "0gzvqsbf6a2sbd1mqvj1lbm57i2bm5k0cr6ncr821d1f32gw03mk"))))
    (build-system gnu-build-system)
    (arguments
     `(#:make-flags
       (let ((out (assoc-ref %outputs "out")))
         (list (string-append "BINDIR=" out "/bin")
               (string-append "MANDIR=" out "/share/man")))
       #:tests? #f                      ; no test suite
       #:phases
       (modify-phases %standard-phases
         (delete 'configure)            ; ./configure is a snarky no-op
         (add-before 'install 'fix-ownership
           ;; Install binaries owned by ‘root’ instead of the nonexistent ‘bin’.
           (lambda _
             (substitute* "depfun.mak"
               ((" -o bin -g bin ") " "))
             #t))
         (add-before 'install 'create-output-directories
           (lambda* (#:key outputs #:allow-other-keys)
             (let ((out (assoc-ref outputs "out")))
               (mkdir-p (string-append out "/share/man/man1"))
               #t))))))
    (home-page "https://bisqwit.iki.fi/source/snapscreenshot.html")
    (synopsis "Take screenshots of one or more Linux text consoles")
    (description
     "snapscreenshot saves a screenshot of one or more Linux text consoles as a
Targa (@dfn{.tga}) image.  It can be used by anyone with read access to the
relevant @file{/dev/vcs*} file(s).")
    (license license:gpl2)))

(define-public fbcat
  (package
    (name "fbcat")
    (version "0.5.1")
    (source
     (origin
       (method url-fetch)
       (uri (string-append "https://github.com/jwilk/fbcat/releases/download/"
                           version "/" name "-" version ".tar.gz"))
       (sha256
        (base32 "0pj9hxmwhbz6kmd7847yx2jh1scl9l25zgndyi8s9vlzdkq2q8d7"))))
    (build-system gnu-build-system)
    (inputs
     ;; The ‘fbgrab’ wrapper can use one of several PPM-to-PNG converters.  We
     ;; choose netpbm simply because it's the smallest.  It still adds ~94 MiB
     ;; to an otherwise tiny package, so we put ‘fbgrab’ in its own output.
     `(("pnmtopng" ,netpbm)))
    (outputs (list "out" "fbgrab"))
    (arguments
     `(#:make-flags
       (list "CC=gcc"
             (string-append "PREFIX=" (assoc-ref %outputs "out")))
       #:tests? #f                      ; no tests
       #:phases
       (modify-phases %standard-phases
         (delete 'configure)            ; no configure script
         (add-after 'build 'qualify-references
           (lambda* (#:key inputs outputs #:allow-other-keys)
             (let* ((pnmtopng (assoc-ref inputs "pnmtopng"))
                    (out (assoc-ref outputs "out")))
               (substitute* "fbgrab"
                 (("fbcat" all)
                  (string-append out "/bin/" all))
                 (("pnmtopng" all)
                  (string-append pnmtopng "/bin/" all)))
               #t)))
         (add-after 'install 'split-fbgrab-output
           (lambda* (#:key outputs #:allow-other-keys)
             (let* ((out (assoc-ref outputs "out"))
                    (out:fbgrab (assoc-ref outputs "fbgrab")))
               (for-each (lambda (file)
                           (let ((old (string-append out "/" file))
                                 (new (string-append out:fbgrab "/" file)))
                             (mkdir-p (dirname new))
                             (rename-file old new)))
                         (list "bin/fbgrab"
                               "share/man/man1/fbgrab.1"))
               #t))))))
    (home-page "https://jwilk.net/software/fbcat")
    (synopsis "Take a screenshot of the contents of the Linux framebuffer")
    (description
     "fbcat saves the contents of the Linux framebuffer (@file{/dev/fb*}), or
a dump therof.  It supports a wide range of drivers and pixel formats.
@command{fbcat} can take screenshots of virtually any application that can be
made to write its output to the framebuffer, including (but not limited to)
text-mode or graphical applications that don't use a display server.

Also included is @command{fbgrab}, a wrapper around @command{fbcat} that
emulates the behaviour of Gunnar Monell's older fbgrab utility.")
    (license license:gpl2)))

(define-public libcgroup
  (package
    (name "libcgroup")
    (version "0.41")
    (source
     (origin
       (method url-fetch)
       (uri (string-append
             "mirror://sourceforge/libcg/" name "/"
             version "/" name "-" version ".tar.bz2"))
       (sha256
        (base32 "0lgvyq37gq84sk30sg18admxaj0j0p5dq3bl6g74a1ppgvf8pqz4"))))
    (build-system gnu-build-system)
    (arguments
     `(#:tests? #f))
    (native-inputs
     `(("bison" ,bison)
       ("flex" ,flex)))
    (inputs
     `(("linux-pam" ,linux-pam)))
    (home-page "https://sourceforge.net/projects/libcg/")
    (synopsis "Control groups management tools")
    (description "Control groups is Linux kernel method for process resource
restriction, permission handling and more.  This package provides userspace
interface to this kernel feature.")
    (license license:lgpl2.1)))

(define-public mbpfan
  (package
    (name "mbpfan")
    (version "2.1.1")
    (source
     (origin
       (method git-fetch)
       (uri (git-reference
             (url "https://github.com/dgraziotin/mbpfan.git")
             (commit (string-append "v" version))))
       (file-name (git-file-name name version))
       (sha256
        (base32 "0aijyxrqh01x0s80yr4cgxgd001iiqqph65pxvby7f0wz8lnxnqj"))))
    (build-system gnu-build-system)
    (arguments
     '(#:tests? #f                      ; tests ask to be run as root
       #:make-flags (let ((out (assoc-ref %outputs "out")))
                      (list (string-append "DESTDIR=" out)
                            "CC=gcc"))
       #:phases
       (modify-phases %standard-phases
         (add-after 'unpack 'patch-paths
           (lambda _
             (substitute* "Makefile"
               (("/usr") ""))
             #t))
         (delete 'configure))))         ; there's no configure phase
    (home-page "https://github.com/dgraziotin/mbpfan")
    (synopsis "Control fan speed on Macbooks")
    (description
     "mbpfan is a fan control daemon for Apple Macbooks.  It uses input from
the @code{coretemp} module and sets the fan speed using the @code{applesmc}
module.  It can be executed as a daemon or in the foreground with root
privileges.")
    (license license:gpl3+)))

(define-public psm2
  (package
    (name "psm2")
    (version "11.2.86")
    (source (origin
              (method git-fetch)
              (uri (git-reference
                    (url "https://github.com/intel/opa-psm2.git")
                    (commit (string-append "PSM2_" version))))
              (file-name (git-file-name name version))
              (sha256
               (base32
                "1hiqzcmc97lzhaqjva82vf8irgg038cciypsv2brw90ak09n6vwf"))))
    (build-system gnu-build-system)
    (arguments
     '(#:make-flags
       `(,(string-append "LDFLAGS=-Wl,-rpath=" %output "/lib"))
       #:tests? #f
       #:phases (modify-phases %standard-phases
                  (delete 'configure)
                  (add-after 'unpack 'patch-Makefiles
                    (lambda _
                      (substitute* "Makefile"
                        (("/lib64") "/lib")
                        (("/usr") ""))
                      (substitute* "compat/Makefile"
                        (("/lib64") "/lib")
                        (("/usr") ""))
                      #t))
                  (replace 'install
                    (lambda _
                      (setenv "DESTDIR" %output)
                      (invoke "make" "install")
                      #t)))))
    (inputs
     `(("rdma-core" ,rdma-core)
       ("numactl" ,numactl)))
    (synopsis "Intel Performance Scaled Messaging 2 (PSM2) library")
    (description
     "This package is low-level user-level Intel's communications interface.
The PSM2 API is a high-performance vendor-specific protocol that provides a
low-level communications interface for the Intel Omni-Path family of
high-speed networking devices.")
    (home-page "https://github.com/intel/opa-psm2")
    ;; Only the x86_64 architecure is supported.
    (supported-systems '("x86_64-linux"))
    (license (list license:bsd-3 license:gpl2)))) ; dual

(define-public libpfm4
  (package
    (name "libpfm4")
    (version "4.9.0")
    (source (origin
              (method url-fetch)
              (uri (string-append "mirror://sourceforge/perfmon2/"
                                  name "/libpfm-" version ".tar.gz"))
              (sha256
               (base32
                "1qp4g4n6dw42p2w5rkwzdb7ynk8h7g5vg01ybpmvxncgwa7bw3yv"))))
    (build-system gnu-build-system)
    (arguments
     '(#:modules ((guix build utils)
                  (guix build gnu-build-system))
       #:phases (modify-phases %standard-phases
                  (delete 'configure)
                  (delete 'check)
                  (replace 'build
                    (lambda* (#:key inputs outputs #:allow-other-keys)
                      (let* ((out (assoc-ref outputs "out")))
                        (setenv "CC" "gcc")
                        (invoke "make")
                        #t)))
                  (replace 'install
                    (lambda* (#:key outputs #:allow-other-keys)
                      (let* ((out (assoc-ref outputs "out")))
                        (invoke "make"
                                (string-append "PREFIX=" out)
                                "install")
                        #t))))))
    (synopsis "Performance event monitoring library")
    (description
     "This package provides a library called libpfm4, which is used to develop
monitoring tools exploiting the performance monitoring events such as those
provided by the Performance Monitoring Unit (PMU) of modern processors.

Libpfm4 helps convert from an event name, expressed as a string, to the event
encoding that is either the raw event as documented by the hardware vendor or
the OS-specific encoding.  In the latter case, the library is able to prepare
the OS-specific data structures needed by the kernel to setup the event.

libpfm4 provides support for the @code{perf_events} interface, which was
introduced in Linux 2.6.31.")
    (home-page "http://perfmon2.sourceforge.net/")
    (license license:expat)))

(define-public libnfnetlink
  (package
    (name "libnfnetlink")
    (version "1.0.1")
    (source (origin
              (method url-fetch)
              (uri (string-append
                    "https://www.netfilter.org/projects/libnfnetlink/files/"
                    "libnfnetlink-" version ".tar.bz2"))
              (sha256
               (base32
                "06mm2x4b01k3m7wnrxblk9j0mybyr4pfz28ml7944xhjx6fy2w7j"))))
    (build-system gnu-build-system)
    (home-page "https://www.netfilter.org/projects/libnfnetlink/")
    (synopsis "Low-level netfilter netlink communication library")
    (description
     "@code{libnfnetlink} is the low-level library for netfilter related
kernel/userspace communication.  It provides a generic messaging
infrastructure for in-kernel netfilter subsystems (such as nfnetlink_log,
nfnetlink_queue, nfnetlink_conntrack) and their respective users and/or
management tools in userspace.")
    (license license:gpl2)))

(define-public go-netlink
  (package
    (name "go-netlink")
    (version "1.0.0")
    (source (origin
              (method git-fetch)
              (uri (git-reference
                    (url "https://github.com/vishvananda/netlink.git")
                    (commit (string-append "v" version))))
              (file-name (git-file-name name version))
              (sha256
               (base32
                "0hpzghf1a4cwawzhkiwdzin80h6hd09fskl77d5ppgc084yvj8x0"))))
    (build-system go-build-system)
    (arguments
     `(#:import-path "github.com/vishvananda/netlink"))
    (native-inputs
     `(("go-golang-org-x-sys" ,go-golang-org-x-sys)
       ("go-netns" ,go-netns)))
    (home-page "https://github.com/vishvananda/netlink")
    (synopsis "Simple netlink library for Go")
    (description "The netlink package provides a simple netlink library for
Go.  Netlink is the interface a user-space program in Linux uses to
communicate with the kernel.  It can be used to add and remove interfaces, set
IP addresses and routes, and configure IPsec.")
    (license license:asl2.0)))

(define-public xfsprogs
  (package
    (name "xfsprogs")
    (version "5.2.1")
    (source (origin
              (method url-fetch)
              (uri (string-append
                    "mirror://kernel.org/linux/utils/fs/xfs/xfsprogs/"
                    "xfsprogs-" version ".tar.gz"))
              (sha256
               (base32
                "0q5xd4gb9g83h82mg68cx616ifzl8qkzzlgg5xna698117ph3wky"))))
    (build-system gnu-build-system)
    (outputs (list "out" "python"))
    (arguments
     `(#:tests? #f   ; kernel/user integration tests are in package "xfstests"
       #:phases
       (modify-phases %standard-phases
         (add-after 'install 'separate-python-output
           (lambda* (#:key outputs #:allow-other-keys)
             (let ((out    (assoc-ref outputs "out"))
                   (python (assoc-ref outputs "python")))
               (for-each
                (lambda (script)
                  (mkdir-p (string-append python (dirname script)))
                  (rename-file (string-append out script)
                               (string-append python script)))
                (list "/sbin/xfs_scrub_all"))
               #t)))
         (add-after 'install 'install-headers
           (lambda _
             (invoke "make" "install-dev"))))))
    (native-inputs
     `(("gettext" ,gettext-minimal)))
    (inputs
     `(("libuuid" ,util-linux "lib")
       ("python" ,python-wrapper)))
    (home-page "https://xfs.wiki.kernel.org/")
    (synopsis "XFS file system tools")
    (description "This package provides commands to create and check XFS
file systems.")
    ;; The library "libhandle" and the headers in "xfslibs-dev" are
    ;; licensed under lgpl2.1. the other stuff is licensed under gpl2.
    (license (list license:gpl2 license:lgpl2.1))))

(define-public genext2fs
  (package
    (name "genext2fs")
    (version "1.4.1-4")
    (source (origin
              (method git-fetch)
              (uri (git-reference
                    (url "https://github.com/jeremie-koenig/genext2fs.git")
                    ;; 1.4.1-3 had a VCS tag but 1.4.1-4 doesn't.
                    (commit "9ee43894634998b0b2b309d636f25c64314c9421")))
              (file-name (git-file-name name version))
              (sha256
               (base32 "0ib5icn78ciz00zhc1bgdlrwaxvsdz7wnplwblng0jirwi9ml7sq"))))
    (build-system gnu-build-system)
    (arguments
     `(#:phases
       (modify-phases %standard-phases
         (add-after 'unpack 'apply-debian-patches
           ;; Debian changes (the revision after ‘-’ in VERSION) are
           ;; maintained as separate patches.  Apply those relevant to us.
           (lambda _
             (for-each
              (lambda (file-name)
                (invoke "patch" "-p1" "-i"
                        (string-append "debian/patches/" file-name)))
              (list "blocksize+creator.diff" ; add -B/-o options
                    "byteswap_fix.diff"))
             #t)))))
    (native-inputs
     `(("autoconf" ,autoconf)
       ("automake" ,automake)))
    (home-page "https://github.com/jeremie-koenig/genext2fs")
    (synopsis "Generate ext2 file system as a normal user")
    (description "This package provides a program to generate an ext2
file system as a normal (non-root) user.  It does not require you to mount
the image file to copy files on it, nor does it require that you become
the superuser to make device nodes.")
    (license license:gpl2)))

(define-public fakeroot
  (package
    (name "fakeroot")
    (version "1.24")
    (source (origin
              (method url-fetch)
              (uri (string-append "https://deb.debian.org/debian/pool/main/f/"
                                  "fakeroot/fakeroot_" version ".orig.tar.gz"))
              (file-name (string-append name "-" version ".tar.gz"))
              (sha256
               (base32
                "1vb6f93hjyqnwx8dc8mm3dgma7axgqk8s7sdsjs8l2rpc0qmn11f"))))
    (build-system gnu-build-system)
    (arguments
     `(#:phases
       (modify-phases %standard-phases
        (add-after 'configure 'patch-Makefile
          (lambda _
            ;; Note: The root of the problem is already in "Makefile.am".
            (substitute* "Makefile"
             (("/bin/sh") (which "sh")))
            #t))
        (add-after 'unpack 'patch-getopt
          (lambda*  (#:key inputs #:allow-other-keys)
            (substitute* "scripts/fakeroot.in"
             (("getopt")
              (string-append (assoc-ref inputs "util-linux")
                             "/bin/getopt")))
            #t))
        (add-before 'configure 'setenv
          (lambda _
            (setenv "LIBS" "-lacl")
            #t))
        (add-before 'check 'prepare-check
          (lambda _
            (setenv "SHELL" (which "bash"))
            (setenv "VERBOSE" "1")
            (substitute* "test/t.touchinstall"
             ;; We don't have the name of the root user, so use ID=0.
             (("grep root") "grep \"\\<0\\>\""))
            (substitute* "test/tartest"
             ;; We don't have the name of the root group, so use ID=0.
             (("ROOTGROUP=root") "ROOTGROUP=0")
             ;; We don't have the name of the daemon user, so use IDs.
             (("daemon:sys") "1:3")
             (("daemon:") "1:"))
            ;; We don't have an /etc/passwd entry for "root" - use numeric IDs.
            (substitute* "test/compare-tar"
             (("tar -tvf") "tar --numeric-owner -tvf"))
            #t)))))
    (native-inputs
     `(("acl" ,acl)
       ("sharutils" ,sharutils) ; for the tests
       ("xz" ,xz))) ; for the tests
    (inputs
     `(("libcap" ,libcap)
       ("util-linux" ,util-linux)))
    (synopsis "Provides a fake root environment")
    (description "@command{fakeroot} runs a command in an environment where
it appears to have root privileges for file manipulation. This is useful
for allowing users to create archives (tar, ar, .deb etc.) with files in
them with root permissions/ownership. Without fakeroot one would have to
have root privileges to create the constituent files of the archives with
the correct permissions and ownership, and then pack them up, or one would
have to construct the archives directly, without using the archiver.")
    (home-page "http://freshmeat.sourceforge.net/projects/fakeroot")
    (license license:gpl3+)))

(define-public inputattach
  (package
    (name "inputattach")
    (version "0.42.0")
    (source (origin
              (method git-fetch)
              (uri (git-reference
                    (url "https://github.com/linuxwacom/input-wacom.git")
                    (commit (string-append "input-wacom-" version))))
              (file-name (git-file-name name version))
              (sha256
               (base32 "04lnn7v0rm4ppbya140im5d4igcl6c1nrqpgbsr0i8wkral0nv7j"))))
    (build-system gnu-build-system)
    (arguments
     `(#:phases
       (modify-phases %standard-phases
         (delete 'bootstrap)
         (delete 'configure)
         (replace 'build
           (lambda* (#:key inputs #:allow-other-keys)
             (with-directory-excursion "inputattach"
               (invoke (string-append (assoc-ref inputs "gcc")
                                      "/bin/gcc")
                       "-O2" "-o" "inputattach" "inputattach.c"))
             #t))
         (delete 'check)
         (replace 'install
           (lambda* (#:key outputs #:allow-other-keys)
             (let ((target-dir (string-append
                                (assoc-ref outputs "out")
                                "/bin/")))
               (mkdir-p target-dir)
               (copy-file "inputattach/inputattach"
                          (string-append target-dir
                                         "inputattach"))
               #t))))))
    (home-page "https://linuxwacom.github.io/")
    (synopsis "Dispatch input peripherals events to a device file")
    (description "inputattach dispatches input events from several device
types and interfaces and translates so that the X server can use them.")
    (license license:gpl2+)))

(define-public pipewire
  (package
    (name "pipewire")
    (version "0.2.7")
    (source (origin
              (method git-fetch)
              (uri (git-reference
                    (url "https://github.com/PipeWire/pipewire")
                    (commit version)))
              (file-name (git-file-name name version))
              (sha256
               (base32
                "1q5wrqnhhs6r49p8yvkw1pl0cnsd4rndxy4h5lvdydwgf1civcwc"))))
    (build-system meson-build-system)
    (arguments
     '(#:configure-flags '("-Dsystemd=false")))
    (native-inputs
     `(("pkg-config" ,pkg-config)))
    (inputs
     `(("alsa-lib" ,alsa-lib)
       ("dbus" ,dbus)
       ("eudev" ,eudev)
       ("ffmpeg" ,ffmpeg)
       ("gstreamer" ,gstreamer)
       ("gst-plugins-base" ,gst-plugins-base)
       ("libva" ,libva)
       ("sbc" ,sbc)
       ("sdl2" ,sdl2)))
    (home-page "https://pipewire.org/")
    (synopsis "Server and user space API to deal with multimedia pipelines")
    (description
     "PipeWire is a project that aims to greatly improve handling of audio and
video under Linux.  It aims to support the usecases currently handled by both
PulseAudio and Jack and at the same time provide same level of powerful handling
of Video input and output.  It also introduces a security model that makes
interacting with audio and video devices from containerized applications easy,
with supporting Flatpak applications being the primary goal.  Alongside Wayland
and Flatpak we expect PipeWire to provide a core building block for the future
of Linux application development.")
    (license license:lgpl2.0+)))

(define-public ell
  (package
    (name "ell")
    (version "0.23")
    (source (origin
              (method git-fetch)
              (uri (git-reference
                    (url "https://git.kernel.org/pub/scm/libs/ell/ell.git")
                    (commit version)))
              (file-name (git-file-name name version))
              (sha256
               (base32
                "1qhlcwhn0gj877yss2ymx1aczghlddzb5v9mm1dgp2zliii3jy10"))))
    (build-system gnu-build-system)
    (arguments
     `(#:phases
       (modify-phases %standard-phases
         (add-after 'unpack 'fix-dbus-tests
           (lambda _
             (substitute* '("unit/test-dbus-message-fds.c"
                            "unit/test-dbus-properties.c"
                            "unit/test-dbus.c")
               (("/usr/bin/dbus-daemon") (which "dbus-daemon")))
             #t)))))
    (inputs
     `(("dbus" ,dbus)
       ("libtool" ,libtool)))
    (native-inputs
     `(("autoconf" ,autoconf)
       ("pkgconfig" ,pkg-config)
       ("automake" ,automake)))
    (home-page "https://01.org/ell")
    (synopsis "Embedded Linux Library")
    (description "The Embedded Linux* Library (ELL) provides core, low-level
functionality for system daemons.  It typically has no dependencies other than
the Linux kernel, C standard library, and libdl (for dynamic linking).  While
ELL is designed to be efficient and compact enough for use on embedded Linux
platforms, it is not limited to resource-constrained systems.")
    (license license:lgpl2.1+)))

(define-public lttng-ust
  (package
    (name "lttng-ust")
    (version "2.11.0")
    (source (origin
              (method url-fetch)
              (uri (string-append "https://lttng.org/files/lttng-ust/"
                                  "lttng-ust-" version ".tar.bz2"))
              (sha256
               (base32
                "1n646yz7882svf5a4ay3vqiiz3qjn3pgkkij9kk22871wp7q0ck8"))))
    (build-system gnu-build-system)
    (inputs
     `(("liburcu" ,liburcu)
       ("numactl" ,numactl)))
    (native-inputs
     `(("python" ,python-3)))
    (home-page "https://lttng.org/")
    (synopsis "LTTng userspace tracer libraries")
    (description "The user space tracing library, liblttng-ust, is the LTTng
user space tracer.  It receives commands from a session daemon, for example to
enable and disable specific instrumentation points, and writes event records
to ring buffers shared with a consumer daemon.")
    (license license:lgpl2.1+)))

(define-public kexec-tools
  (package
    (name "kexec-tools")
    (version "2.0.20")
    (source (origin
              (method url-fetch)
              (uri (string-append "mirror://kernel.org/linux/utils/kernel"
                                  "/kexec/kexec-tools-" version ".tar.xz"))
              (sha256
               (base32
                "1j7qlhxk1rbv9jbj8wd6hb7zl8p2mp29ymrmccgmsi0m0dzhgn6s"))))
    (build-system gnu-build-system)
    (arguments
     ;; There are no automated tests.
     '(#:tests? #f))
    (home-page "https://projects.horms.net/projects/kexec/")
    (synopsis "Tools for booting directly into different kernels")
    (description "This package provides the @code{kexec} program and ancillary
utilities.  Using @code{kexec}, it is possible to boot directly into a new
kernel from the context of an already-running kernel, bypassing the normal
system boot process.")
    (license license:gpl2)))<|MERGE_RESOLUTION|>--- conflicted
+++ resolved
@@ -2962,31 +2962,6 @@
 time.")
     (license license:gpl2+)))
 
-<<<<<<< HEAD
-(define-public eudev-with-hwdb
-  (deprecated-package "eudev-with-hwdb" eudev))
-=======
-;; TODO: Merge with eudev on the next rebuild cycle.
-(define-public eudev/btrfs-fix
-  (package/inherit
-   eudev
-   (version (string-append (package-version eudev) "-1"))
-   (arguments
-    (substitute-keyword-arguments (package-arguments eudev)
-      ((#:phases phases '%standard-phases)
-       `(modify-phases ,phases
-          (add-before 'configure 'patch-bindir-in-btrfs-rules
-            (lambda* (#:key outputs #:allow-other-keys)
-              ;; The "@bindir@" substitution incorrectly expands to a literal
-              ;; "${exec_prefix}" (see <https://bugs.gnu.org/39926>).  Work
-              ;; around it.
-              (let ((out (assoc-ref outputs "out")))
-                (substitute* "rules/64-btrfs.rules.in"
-                  (("@bindir@")
-                   (string-append out "/bin")))
-                #t)))))))))
->>>>>>> 927f3655
-
 (define-public lvm2
   (package
     (name "lvm2")

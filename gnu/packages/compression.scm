;;; GNU Guix --- Functional package management for GNU
;;; Copyright © 2012, 2013, 2014, 2015, 2017, 2019, 2020, 2021 Ludovic Courtès <ludo@gnu.org>
;;; Copyright © 2013 Andreas Enge <andreas@enge.fr>
;;; Copyright © 2014, 2015, 2018 Mark H Weaver <mhw@netris.org>
;;; Copyright © 2015 Taylan Ulrich Bayırlı/Kammer <taylanbayirli@gmail.com>
;;; Copyright © 2015, 2016 Eric Bavier <bavier@member.fsf.org>
;;; Copyright © 2015, 2016, 2017, 2018, 2020, 2021, 2022 Ricardo Wurmus <rekado@elephly.net>
;;; Copyright © 2015, 2017, 2018 Leo Famulari <leo@famulari.name>
;;; Copyright © 2015 Jeff Mickey <j@codemac.net>
;;; Copyright © 2015, 2016, 2017, 2018, 2019, 2020, 2021, 2022 Efraim Flashner <efraim@flashner.co.il>
;;; Copyright © 2016 Ben Woodcroft <donttrustben@gmail.com>
;;; Copyright © 2016 Danny Milosavljevic <dannym@scratchpost.org>
;;; Copyright © 2016–2022 Tobias Geerinckx-Rice <me@tobias.gr>
;;; Copyright © 2016 David Craven <david@craven.ch>
;;; Copyright © 2016, 2019, 2020 Kei Kebreau <kkebreau@posteo.net>
;;; Copyright © 2016, 2018-2022 Marius Bakke <marius@gnu.org>
;;; Copyright © 2017 Nikita <nikita@n0.is>
;;; Copyright © 2017 Manolis Fragkiskos Ragkousis <manolis837@gmail.com>
;;; Copyright © 2017 Theodoros Foradis <theodoros@foradis.org>
;;; Copyright © 2017 Stefan Reichör <stefan@xsteve.at>
;;; Copyright © 2017 Petter <petter@mykolab.ch>
;;; Copyright © 2017 Julien Lepiller <julien@lepiller.eu>
;;; Copyright © 2018 Rutger Helling <rhelling@mykolab.com>
;;; Copyright © 2018 Joshua Sierles, Nextjournal <joshua@nextjournal.com>
;;; Copyright © 2018, 2019 Pierre Neidhardt <mail@ambrevar.xyz>
;;; Copyright © 2019 Nicolas Goaziou <mail@nicolasgoaziou.fr>
;;; Copyright © 2019 Jan (janneke) Nieuwenhuizen <janneke@gnu.org>
;;; Copyright © 2020 Björn Höfling <bjoern.hoefling@bjoernhoefling.de>
;;; Copyright © 2020 Arun Isaac <arunisaac@systemreboot.net>
;;; Copyright © 2020, 2021 Lars-Dominik Braun <lars@6xq.net>
;;; Copyright © 2020 Guillaume Le Vaillant <glv@posteo.net>
;;; Copyright © 2020 Léo Le Bouter <lle-bout@zaclys.net>
;;; Copyright © 2021 Antoine Côté <antoine.cote@posteo.net>
;;; Copyright © 2021 Vincent Legoll <vincent.legoll@gmail.com>
;;; Copyright © 2021 Simon Tournier <zimon.toutoune@gmail.com>
;;; Copyright © 2021 Maxim Cournoyer <maxim.cournoyer@gmail.com>
;;; Copyright © 2021 Ahmad Jarara <git@ajarara.io>
;;; Copyright © 2022 Greg Hogan <code@greghogan.com>
;;;
;;; This file is part of GNU Guix.
;;;
;;; GNU Guix is free software; you can redistribute it and/or modify it
;;; under the terms of the GNU General Public License as published by
;;; the Free Software Foundation; either version 3 of the License, or (at
;;; your option) any later version.
;;;
;;; GNU Guix is distributed in the hope that it will be useful, but
;;; WITHOUT ANY WARRANTY; without even the implied warranty of
;;; MERCHANTABILITY or FITNESS FOR A PARTICULAR PURPOSE.  See the
;;; GNU General Public License for more details.
;;;
;;; You should have received a copy of the GNU General Public License
;;; along with GNU Guix.  If not, see <http://www.gnu.org/licenses/>.

(define-module (gnu packages compression)
  #:use-module (guix gexp)
  #:use-module ((guix licenses) #:prefix license:)
  #:use-module (guix utils)
  #:use-module (guix packages)
  #:use-module (guix download)
  #:use-module (guix git-download)
  #:use-module (guix build-system cmake)
  #:use-module (guix build-system glib-or-gtk)
  #:use-module (guix build-system gnu)
  #:use-module (guix build-system go)
  #:use-module (guix build-system meson)
  #:use-module (guix build-system python)
  #:use-module (guix build-system trivial)
  #:use-module (gnu packages)
  #:use-module (gnu packages assembly)
  #:use-module (gnu packages autotools)
  #:use-module (gnu packages backup)
  #:use-module (gnu packages base)
  #:use-module (gnu packages benchmark)
  #:use-module (gnu packages boost)
  #:use-module (gnu packages check)
  #:use-module (gnu packages curl)
  #:use-module (gnu packages documentation)
  #:use-module (gnu packages file)
  #:use-module (gnu packages gettext)
  #:use-module (gnu packages glib)
  #:use-module (gnu packages gnome)
  #:use-module (gnu packages gnupg)
  #:use-module (gnu packages gtk)
  #:use-module (gnu packages llvm)
  #:use-module (gnu packages man)
  #:use-module (gnu packages maths)
  #:use-module (gnu packages perl)
  #:use-module (gnu packages pkg-config)
  #:use-module (gnu packages python)
  #:use-module (gnu packages qt)
  #:use-module (gnu packages selinux)
  #:use-module (gnu packages tls)
  #:use-module (gnu packages valgrind)
  #:use-module (gnu packages version-control)
  #:use-module (gnu packages xml)
  #:use-module (ice-9 match)
  #:use-module (srfi srfi-1))

(define-public zlib
  (package
    (name "zlib")
    (version "1.2.12")
    (source
     (origin
       (method url-fetch)
       (uri (list (string-append "http://zlib.net/zlib-"
                                 version ".tar.gz")
                  (string-append "mirror://sourceforge/libpng/zlib/"
                                 version "/zlib-" version ".tar.gz")))
       (patches (search-patches "zlib-cc.patch"
                                "zlib-correct-crc32-inputs.patch"))
       (sha256
        (base32
         "1n9na4fq4wagw1nzsfjr6wyly960jfa94460ncbf6p1fac44i14i"))))
    (build-system gnu-build-system)
    (outputs '("out" "static"))
    (arguments
<<<<<<< HEAD
     (list
      #:phases
      #~(modify-phases %standard-phases
          (replace 'configure
            (lambda _
              ;; Zlib's home-made `configure' fails when passed
              ;; extra flags like `--enable-fast-install', so we need to
              ;; invoke it with just what it understand.
              (setenv "CC" #$(cc-for-target))
              ;; 'configure' doesn't understand '--host'.
              #$@(if (%current-target-system)
                     #~((setenv "CHOST" #$(%current-target-system)))
                     #~())
              (invoke "./configure"
                      (string-append "--prefix=" #$output))))
          (add-after 'install 'move-static-library
            (lambda _
              (with-directory-excursion (string-append #$output "/lib")
                (install-file "libz.a" (string-append #$output:static
                                                      "/lib"))
                (delete-file "libz.a")))))))
=======
     `(#:make-flags
       ,(if (target-mingw?)
            `(list ,(string-append "PREFIX=" (%current-target-system) "-")
                   "BINARY_PATH = $(prefix)/bin"
                   "INCLUDE_PATH = $(prefix)/include"
                   "LIBRARY_PATH = $(prefix)/lib"
                   "SHARED_MODE = 1"
                   (string-append "prefix = " (assoc-ref %outputs "out")))
            ''())
       #:phases
       (modify-phases %standard-phases
         (replace 'configure
           (lambda* (#:key outputs #:allow-other-keys)
             ;; Zlib's home-made `configure' fails when passed
             ;; extra flags like `--enable-fast-install', so we need to
             ;; invoke it with just what it understand.
             (let ((out (assoc-ref outputs "out")))
               ;; 'configure' doesn't understand '--host'.
               ,@(if (%current-target-system)
                     `((setenv "CHOST" ,(%current-target-system)))
                     '())
               ,@(if (target-mingw?)
                     `((rename-file "win32/Makefile.gcc" "Makefile"))
                     `((invoke "./configure"
                               (string-append "--prefix=" out)))))))
         (add-after 'install 'move-static-library
           (lambda* (#:key outputs #:allow-other-keys)
             (let ((out (assoc-ref outputs "out"))
                   (static (assoc-ref outputs "static")))
               (with-directory-excursion (string-append out "/lib")
                 (install-file "libz.a" (string-append static "/lib"))
                 (delete-file "libz.a")
                 #t)))))))
>>>>>>> b50eaa67
    (home-page "https://zlib.net/")
    (synopsis "Compression library")
    (description
     "zlib is designed to be a free, general-purpose, legally unencumbered --
that is, not covered by any patents -- lossless data-compression library for
use on virtually any computer hardware and operating system.  The zlib data
format is itself portable across platforms.  Unlike the LZW compression method
used in Unix compress(1) and in the GIF image format, the compression method
currently used in zlib essentially never expands the data. (LZW can double or
triple the file size in extreme cases.)  zlib's memory footprint is also
independent of the input data and can be reduced, if necessary, at some cost
in compression.")
    (license license:zlib)))

(define-public minizip
  (package
    (name "minizip")
    (version (package-version zlib))
    (source (package-source zlib))
    (build-system gnu-build-system)
    (arguments
     `(#:phases
       (modify-phases %standard-phases
         (add-after 'unpack 'enter-source
           (lambda _ (chdir "contrib/minizip") #t))
         (add-after 'install 'remove-crypt-h
           (lambda* (#:key outputs #:allow-other-keys)
             ;; Remove <minizip/crypt.h> because it interferes with libc's
             ;; <crypt.h> given that 'minizip.pc' says "-I…/include/minizip".
             ;; Fedora does the same:
             ;; <https://src.fedoraproject.org/rpms/zlib/c/4d2785ec3116947872f6f32dc4104e6d36d8a7a4?branch=master>.
             (let ((out (assoc-ref outputs "out")))
               (delete-file (string-append out "/include/minizip/crypt.h"))
               #t))))))
    (native-inputs
     (list autoconf automake libtool))
    (propagated-inputs (list zlib))
    (home-page (package-home-page zlib))
    (synopsis "Zip Compression library")
    (description
     "Minizip is a minimalistic library that supports compressing,
extracting and viewing ZIP archives.  This version is extracted from
the @code{zlib} source.")
    (license (package-license zlib))))

(define-public fastjar
  (package
   (name "fastjar")
   (version "0.98")
   (source (origin
             (method url-fetch)
             (uri (string-append "mirror://savannah/fastjar/fastjar-"
                                 version ".tar.gz"))
             (sha256
              (base32
               "0iginbz2m15hcsa3x4y7v3mhk54gr1r7m3ghx0pg4n46vv2snmpi"))))
   (build-system gnu-build-system)
   (inputs (list zlib))
   (home-page "https://savannah.nongnu.org/projects/fastjar")
   (synopsis "Replacement for Sun's 'jar' utility")
   (description
    "FastJar is an attempt to create a much faster replacement for Sun's
@code{jar} utility.  Instead of being written in Java, FastJar is written in C.")
   (license license:gpl2+)))

(define-public libtar
  (package
   (name "libtar")
   (version "1.2.20")
   (source (origin
            (method url-fetch)
            (uri (list
                   (string-append
                     "ftp://ftp.feep.net/pub/software/libtar/libtar-"
                     version ".tar.gz")
                   (string-append
                     "mirror://debian/pool/main/libt/libtar/libtar_"
                     version ".orig.tar.gz")))
            (sha256
             (base32
              "02cihzl77ia0dcz7z2cga2412vyhhs5pa2355q4wpwbyga2lrwjh"))
            (patches (search-patches "libtar-CVE-2013-4420.patch"))))
   (build-system gnu-build-system)
   (arguments `(#:tests? #f)) ; no "check" target
   (native-inputs
    (list autoconf automake libtool))
   (inputs
    (list zlib))
   (synopsis "C library for manipulating POSIX tar files")
   (description
    "libtar is a C library for manipulating POSIX tar files.  It handles
adding and extracting files to/from a tar archive.")
   (home-page "https://repo.or.cz/libtar.git")
   (license license:bsd-3)))

(define-public gzip
  (package
   (name "gzip")
   (version "1.12")
   (source (origin
            (method url-fetch)
            (uri (string-append "mirror://gnu/gzip/gzip-"
                                version ".tar.xz"))
            (sha256
             (base32
              "0mhrx5wk9gazmxdw7vmbpg036yzqqhsww6h12kwf2dzn37jh6pnf"))))
   (build-system gnu-build-system)
   (synopsis "General file (de)compression (using lzw)")
   (arguments
    ;; FIXME: The test suite wants `less', and optionally Perl.
    '(#:tests? #f
      #:configure-flags '("ac_cv_prog_LESS=\"less\"")
      #:phases
      (modify-phases %standard-phases
        (add-after 'unpack 'use-absolute-name-of-gzip
          (lambda* (#:key outputs #:allow-other-keys)
            (substitute* "gunzip.in"
              (("exec 'gzip'")
               (string-append "exec " (assoc-ref outputs "out")
                              "/bin/gzip"))))))))
   (description
    "GNU Gzip provides data compression and decompression utilities; the
typical extension is \".gz\".  Unlike the \"zip\" format, it compresses a single
file; as a result, it is often used in conjunction with \"tar\", resulting in
\".tar.gz\" or \".tgz\", etc.")
   (license license:gpl3+)
   (home-page "https://www.gnu.org/software/gzip/")))

(define-public bzip2
  (package
    (name "bzip2")
    (version "1.0.8")
    (source (origin
              (method url-fetch)
              (uri (string-append "https://sourceware.org/pub/bzip2/bzip2-"
                                  version ".tar.gz"))
              (sha256
               (base32
                "0s92986cv0p692icqlw1j42y9nld8zd83qwhzbqd61p1dqbh6nmb"))))
    (build-system gnu-build-system)
    (arguments
     `(#:modules ((guix build gnu-build-system)
                  (guix build utils)
                  (ice-9 ftw)
                  (srfi srfi-1))
       #:phases
       (modify-phases %standard-phases
         (add-after 'set-paths 'hide-input-bzip2
           (lambda* (#:key inputs #:allow-other-keys)
             (let ((bzip2 (assoc-ref inputs "bzip2")))
               (if bzip2
                   ;; Prevent the build system from retaining a reference to
                   ;; BZIP2 from INPUTS.
                   (begin
                     (setenv "LIBRARY_PATH"
                             (string-join (delete (string-append bzip2 "/lib")
                                                  (string-split (getenv "LIBRARY_PATH")
                                                                #\:))
                                          ":"))
                     (format #t "environment variable `LIBRARY_PATH' set to `~a'~%"
                             (getenv "LIBRARY_PATH")))
                   (format #t "no bzip2 found, nothing done~%"))
               #t)))
         (replace 'configure
           (lambda* (#:key target #:allow-other-keys)
             (when ,(%current-target-system)
               ;; Cross-compilation: use the cross tools.
               (substitute* (find-files "." "Makefile")
                 (("CC=.*$")
                  (string-append "CC = " target "-gcc\n"))
                 (("AR=.*$")
                  (string-append "AR = " target "-ar\n"))
                 (("RANLIB=.*$")
                  (string-append "RANLIB = " target "-ranlib\n"))
                 (("^all:(.*)test" _ prerequisites)
                  ;; Remove 'all' -> 'test' dependency.
                  (string-append "all:" prerequisites "\n"))))
             #t))
         (add-before 'build 'build-shared-lib
           (lambda* (#:key inputs #:allow-other-keys)
             (patch-makefile-SHELL "Makefile-libbz2_so")
             (invoke "make" "-f" "Makefile-libbz2_so")))
         (add-after 'install 'install-shared-lib
           (lambda* (#:key outputs #:allow-other-keys)
             ;; The Makefile above does not have an 'install' target, nor does
             ;; it create all the (un)versioned symlinks, so we handle it here.
             (let* ((out    (assoc-ref outputs "out"))
                    (libdir (string-append out "/lib"))
                    (soname "libbz2.so")
                    ;; Locate the built library (e.g. "libbz2.so.1.0.6").
                    (lib (car (scandir "."
                                       (lambda (file)
                                         (and (string-prefix? soname file)
                                              (eq? 'regular
                                                   (stat:type (lstat file))))))))
                    (soversion (string-drop lib (+ 1 (string-length soname)))))
               (install-file lib libdir)
               (with-directory-excursion libdir
                 ;; Create symlinks libbz2.so.1 -> libbz2.so.1.0, etc.
                 (let loop ((base soname)
                            (numbers (string-split soversion #\.)))
                   (unless (null? numbers)
                     (let ((so-file (string-append base "." (car numbers))))
                       (symlink so-file base)
                       (loop so-file (cdr numbers))))))
               #t)))
         (add-after 'install-shared-lib 'move-static-lib
           (lambda* (#:key outputs #:allow-other-keys)
             (let ((out (assoc-ref outputs "out"))
                   (static (assoc-ref outputs "static")))
               (with-directory-excursion (string-append out "/lib")
                 (install-file "libbz2.a" (string-append static "/lib"))
                 (delete-file "libbz2.a")
                 #t))))
         (add-after 'install-shared-lib 'patch-scripts
           (lambda* (#:key outputs inputs #:allow-other-keys)
             (let* ((out (assoc-ref outputs "out")))
               (substitute* (string-append out "/bin/bzdiff")
                 (("/bin/rm") "rm")))
             #t)))

       #:make-flags (list (string-append "PREFIX="
                                         (assoc-ref %outputs "out")))

       ;; Don't attempt to run the tests when cross-compiling.
       ,@(if (%current-target-system)
             '(#:tests? #f)
             '())))
    (outputs '("out" "static"))
    (synopsis "High-quality data compression program")
    (description
     "bzip2 is a freely available, patent free (see below), high-quality data
compressor.  It typically compresses files to within 10% to 15% of the best
available techniques (the PPM family of statistical compressors), whilst
being around twice as fast at compression and six times faster at
decompression.")
    (license (license:non-copyleft "file://LICENSE"
                                   "See LICENSE in the distribution."))
    (home-page "https://web.archive.org/web/20180801004107/http://www.bzip.org/")))

(define-public lbzip2
  ;; The last 2.5 release is 4 years behind the newest commit (from 2018) and
  ;; may create files that can't even be decompressed by newer bzip2 versions.
  (let ((commit "b6dc48a7b9bfe6b340ed1f6d72133608ad57144b")
        (revision "0"))
    (package
      (name "lbzip2")
      (version (git-version "2.5" revision commit))
      (source
       (origin
         (method git-fetch)
         (uri (git-reference
               (url "https://github.com/kjn/lbzip2")
               (commit commit)))
         (sha256
          (base32 "140xp00dmjsr6c3dwb4dwf0pzlgf159igri321inbinsjiclkngy"))
         (file-name (git-file-name name version))))
      (build-system gnu-build-system)
      (arguments
       `(#:phases
         (modify-phases %standard-phases
           (add-after 'unpack 'unpack-gnulib
             (lambda* (#:key inputs native-inputs #:allow-other-keys)
               (let ((gnulib
                      (dirname (search-input-file (or native-inputs inputs)
                                                  "gnulib-tool.py"))))
                 (copy-recursively gnulib "lib")
                 (setenv "PATH" (string-append "lib:" (getenv "PATH")))
                 #t)))
           (delete 'bootstrap)          ; gnulib still has unpatched shebangs
           (add-after 'patch-source-shebangs 'bootstrap
             (lambda _
               (invoke "sh" "build-aux/autogen.sh")
               #t)))))
      (native-inputs
       `(("autoconf" ,autoconf)
         ("automake" ,automake)
         ("gnulib"
          ,(let ((commit "2d431ac35c4943a3655c07ba91870d2323321b43"))
             (origin
               (method git-fetch)
               (uri (git-reference
                     (url "git://git.savannah.gnu.org/gnulib.git")
                     (commit commit)))
               (sha256
                (base32 "1f0xr4w89bqvhzsfcflcagdixidrk41k00k7kpr91w9lazfis4kf"))
               (file-name (git-file-name "gnulib" commit)))))
         ("perl" ,perl)))
      (synopsis "Parallel bzip2 compression utility")
      (description
       "lbzip2 is a multi-threaded compression utility with support for the
bzip2 compressed file format.  lbzip2 can process standard bz2 files in
parallel.  It uses POSIX threading model (pthreads), which allows it to take
full advantage of symmetric multiprocessing (SMP) systems.  It has been proven
to scale linearly, even to over one hundred processor cores.  lbzip2 is fully
compatible with bzip2 – both at file format and command line level.")
      ;; lbzip2.org now looks fishy.  There is no source code to be found.
      ;; Reported upstream: <https://github.com/kjn/lbzip2/issues/26>.
      (home-page "https://github.com/kjn/lbzip2")
      (license license:gpl3+))))

(define-public pbzip2
  (package
    (name "pbzip2")
    (version "1.1.13")
    (source (origin
             (method url-fetch)
             (uri (string-append "https://launchpad.net/pbzip2/"
                                 (version-major+minor version) "/" version
                                 "/+download/" name "-" version ".tar.gz"))
             (sha256
              (base32
               "1rnvgcdixjzbrmcr1nv9b6ccrjfrhryaj7jwz28yxxv6lam3xlcg"))))
    (build-system gnu-build-system)
    (inputs
     (list bzip2))
    (arguments
     `(#:tests? #f                      ; no tests
       #:phases (modify-phases %standard-phases
                  (delete 'configure))  ; no configure script
       #:make-flags (list (string-append "PREFIX=" %output))))
    (home-page (string-append "https://web.archive.org/web/20180412020219/"
                              "http://compression.ca/pbzip2/"))
    (synopsis "Parallel bzip2 implementation")
    (description
     "Pbzip2 is a parallel implementation of the bzip2 block-sorting file
compressor that uses pthreads and achieves near-linear speedup on SMP machines.
The output of this version is fully compatible with bzip2 v1.0.2 (i.e. anything
compressed with pbzip2 can be decompressed with bzip2).")
    (license (license:non-copyleft "file://COPYING"
                                   "See COPYING in the distribution."))))

(define-public xz
  (package
   (name "xz")
   (version "5.2.5")
   (source (origin
            (method url-fetch)
            (uri (list (string-append "http://tukaani.org/xz/xz-" version
                                      ".tar.gz")
                       (string-append "http://multiprecision.org/guix/xz-"
                                      version ".tar.gz")))
            (sha256
             (base32
              "045s9agl3bpv3swlwydhgsqh7791957vmgw2plw8f1rks07r3x7n"))))
   (build-system gnu-build-system)
   (arguments
    `(#:phases
      (modify-phases %standard-phases
        (add-after 'install 'move-static-lib
          (lambda* (#:key outputs #:allow-other-keys)
            (let ((out    (assoc-ref outputs "out"))
                  (static (assoc-ref outputs "static")))
              (mkdir-p (string-append static "/lib"))
              (rename-file (string-append out "/lib/liblzma.a")
                           (string-append static "/lib/liblzma.a"))
              ;; Remove reference to the static library from the .la file
              ;; so Libtool does the right thing when both the shared and
              ;; static library is available.
              (substitute* (string-append out "/lib/liblzma.la")
                (("^old_library='liblzma.a'") "old_library=''"))
              #t))))))
   (outputs '("out" "static"))
   (synopsis "General-purpose data compression")
   (description
    "XZ Utils is free general-purpose data compression software with high
compression ratio.  XZ Utils were written for POSIX-like systems, but also
work on some not-so-POSIX systems.  XZ Utils are the successor to LZMA Utils.

The core of the XZ Utils compression code is based on LZMA SDK, but it has
been modified quite a lot to be suitable for XZ Utils.  The primary
compression algorithm is currently LZMA2, which is used inside the .xz
container format.  With typical files, XZ Utils create 30 % smaller output
than gzip and 15 % smaller output than bzip2.")
   (license (list license:gpl2+ license:lgpl2.1+)) ; bits of both
   (home-page "https://tukaani.org/xz/")))

(define-public lhasa
  (package
    (name "lhasa")
    (version "0.3.1")
    (source (origin
              (method url-fetch)
              (uri (string-append
                    "https://github.com/fragglet/lhasa/releases/download/v"
                    version "/lhasa-" version ".tar.gz"))
              (sha256
               (base32
                "092zi9av18ma20c6h9448k0bapvx2plnp292741dvfd9hmgqxc1z"))))
    (build-system gnu-build-system)
    (arguments
     '(#:phases
       (modify-phases %standard-phases
         (add-before 'check 'set-up-test-environment
           (lambda* (#:key inputs #:allow-other-keys)
             (setenv "TZDIR"
                     (search-input-directory inputs
                                             "share/zoneinfo")))))))
    (native-inputs
     (list tzdata-for-tests))
    (home-page "https://fragglet.github.com/lhasa/")
    (synopsis "LHA archive decompressor")
    (description "Lhasa is a replacement for the Unix LHA tool, for
decompressing .lzh (LHA / LHarc) and .lzs (LArc) archives.  The backend for the
tool is a library, so that it can be reused for other purposes.  Lhasa aims to
be compatible with as many types of lzh/lzs archives as possible.  It also aims
to generate the same output as the (non-free) Unix LHA tool, so that it will
act as a free drop-in replacement.")
    (license license:isc)))

(define-public lzo
  (package
    (name "lzo")
    (version "2.10")
    (source
     (origin
      (method url-fetch)
      (uri (string-append "http://www.oberhumer.com/opensource/lzo/download/lzo-"
                          version ".tar.gz"))
      (sha256
       (base32
        "0wm04519pd3g8hqpjqhfr72q8qmbiwqaxcs3cndny9h86aa95y60"))))
    (build-system gnu-build-system)
    (arguments '(#:configure-flags '("--enable-shared")))
    (home-page "http://www.oberhumer.com/opensource/lzo")
    (synopsis
     "Data compression library suitable for real-time data de-/compression")
    (description
     "LZO is a data compression library which is suitable for data
de-/compression in real-time.  This means it favours speed over
compression ratio.

LZO is written in ANSI C.  Both the source code and the compressed data
format are designed to be portable across platforms.")
    (license license:gpl2+)))

(define-public lzop
  (package
    (name "lzop")
    (version "1.04")
    (source
     (origin
       (method url-fetch)
       (uri (string-append "http://www.lzop.org/download/lzop-"
                           version ".tar.gz"))
       (sha256
        (base32
         "0h9gb8q7y54m9mvy3jvsmxf21yx8fc3ylzh418hgbbv0i8mbcwky"))))
    (build-system gnu-build-system)
    (inputs (list lzo))
    (home-page "https://www.lzop.org/")
    (synopsis "Compress or expand files")
    (description
     "Lzop is a file compressor which is very similar to gzip.  Lzop uses the
LZO data compression library for compression services, and its main advantages
over gzip are much higher compression and decompression speed (at the cost of
some compression ratio).")
    (license license:gpl2+)))

(define-public lzip
  (package
    (name "lzip")
    (version "1.23")
    (source (origin
             (method url-fetch)
             (uri (string-append "mirror://savannah/lzip/lzip-"
                                 version ".tar.gz"))
             (sha256
              (base32
               "03985xc696210irdzv475mlvf30ylahni3msanfz4ppivm3w14j7"))))
    (build-system gnu-build-system)
    (home-page "https://www.nongnu.org/lzip/lzip.html")
    (synopsis "Lossless data compressor based on the LZMA algorithm")
    (description
     "Lzip is a lossless data compressor with a user interface similar to the
one of gzip or bzip2.  Lzip decompresses almost as fast as gzip and compresses
more than bzip2, which makes it well-suited for software distribution and data
archiving.  Lzip is a clean implementation of the LZMA algorithm.")
    (license license:gpl3+)))

(define-public lziprecover
  (package
    (name "lziprecover")
    (version "1.23")
    (source (origin
              (method url-fetch)
              (uri (string-append "mirror://savannah/lzip/lziprecover/"
                                  "lziprecover-" version ".tar.gz"))
              (sha256
               (base32
                "0wmmyi03fv2lflsir5ldrsv04q57k3hmlqajzb1m3p86gwbh967j"))))
    (build-system gnu-build-system)
    (home-page "https://www.nongnu.org/lzip/lziprecover.html")
    (synopsis "Recover and decompress data from damaged lzip files")
    (description
     "Lziprecover is a data recovery tool and decompressor for files in the lzip
compressed data format (.lz).  It can test the integrity of lzip files, extract
data from damaged ones, and repair most files with small errors (up to one
single-byte error per member) entirely.

Lziprecover is not a replacement for regular backups, but a last line of defence
when even the backups are corrupt.  It can recover files by merging the good
parts of two or more damaged copies, such as can be easily produced by running
@command{ddrescue} on a failing device.

This package also includes @command{unzcrash}, a tool to test the robustness of
decompressors when faced with corrupted input.")
    (license (list license:bsd-2        ; arg_parser.{cc,h}
                   license:gpl2+))))    ; everything else

(define-public sharutils
  (package
    (name "sharutils")
    (version "4.15.2")
    (source
     (origin
      (method url-fetch)
      (uri (string-append "mirror://gnu/sharutils/sharutils-"
                          version ".tar.xz"))
      (patches (search-patches "sharutils-CVE-2018-1000097.patch"))
      (sha256
       (base32
        "16isapn8f39lnffc3dp4dan05b7x6mnc76v6q5nn8ysxvvvwy19b"))
      (modules '((guix build utils)))
      (snippet
       '(begin
          ;; Adjust for newer libc versions.
          (substitute* (find-files "lib" "\\.c$")
            (("#if defined _IO_ftrylockfile")
             "#if defined _IO_EOF_SEEN"))
          (substitute* "lib/stdio-impl.h"
            (("^/\\* BSD stdio derived implementations")
             (string-append "#if !defined _IO_IN_BACKUP && defined _IO_EOF_SEEN\n"
                            "# define _IO_IN_BACKUP 0x100\n"
                            "#endif\n\n"
                            "/* BSD stdio derived implementations")))
          ;; ... and for newer GCC with -fno-common.
          (substitute* '("src/shar-opts.h"
                         "src/unshar-opts.h"
                         "src/uudecode-opts.h"
                         "src/uuencode-opts.h")
            (("char const \\* const program_name" all)
             (string-append "extern " all)))))))
    (build-system gnu-build-system)
    (native-inputs
     (list which))
    (arguments
     `(#:phases
       (modify-phases %standard-phases
         (add-after 'patch-source-shebangs 'unpatch-source-shebang
           ;; revert the patch-shebang phase on a script which is
           ;; in fact test data
           (lambda _
             (substitute* "tests/shar-1.ok"
               (((which "sh")) "/bin/sh")))))))
    (home-page "https://www.gnu.org/software/sharutils/")
    (synopsis "Archives in shell scripts, uuencode/uudecode")
    (description
     "GNU sharutils is a package for creating and manipulating shell
archives that can be readily emailed.  A shell archive is a file that can be
processed by a Bourne-type shell to unpack the original collection of files.
This package is mostly for compatibility and historical interest.")
    (license license:gpl3+)))

(define-public sfarklib
  (package
    (name "sfarklib")
    (version "2.24")
    (source (origin
              (method git-fetch)
              (uri (git-reference
                     (url "https://github.com/raboof/sfArkLib")
                     (commit version)))
              (file-name (git-file-name name version))
              (sha256
               (base32
                "0jrxy24gak7q5ml06p5jjgzk9i5r2mkfjk4ycirkp4kg7k5a237w"))))
    (build-system gnu-build-system)
    (arguments
     `(#:tests? #f ;no "check" target
       #:phases
       (modify-phases %standard-phases
         (replace 'configure
                  (lambda* (#:key outputs #:allow-other-keys)
                    (substitute* "Makefile"
                      (("/usr/local") (assoc-ref outputs "out")))
                    #t)))))
    (inputs
     (list zlib))
    (home-page "https://github.com/raboof/sfArkLib")
    (synopsis "Library for SoundFont decompression")
    (description
     "SfArkLib is a C++ library for decompressing SoundFont files compressed
with the sfArk algorithm.")
    (license license:gpl3+)))

(define-public sfarkxtc
  (let ((commit "13cd6f93725a90d91ec5ea75babf1dbd694ac463")
        (revision "1"))
    (package
      (name "sfarkxtc")
      (version (git-version "0" revision commit))
      (source (origin
                ;; There are no release tarballs, so we just fetch the latest
                ;; commit at this time.
                (method git-fetch)
                (uri (git-reference
                      (url "https://github.com/raboof/sfarkxtc")
                      (commit commit)))
                (file-name (git-file-name name version))
                (sha256
                 (base32
                  "1mb1jyk1m11l1gppd9hmql9cyp55sdf7jk5rbc7acky1z4k4mv19"))))
      (build-system gnu-build-system)
      (arguments
       `(#:tests? #f                    ;no "check" target
         #:phases
         (modify-phases %standard-phases
           (replace 'configure
             (lambda* (#:key outputs #:allow-other-keys)
               (substitute* "Makefile"
                 (("/usr/local") (assoc-ref outputs "out")))
               #t)))))
      (inputs
       (list zlib sfarklib))
      (home-page "https://github.com/raboof/sfarkxtc")
      (synopsis "Basic sfArk decompressor")
      (description "SfArk extractor converts SoundFonts in the compressed legacy
sfArk file format to the uncompressed sf2 format.")
      (license license:gpl3+))))

(define-public libmspack
  (package
    (name "libmspack")
    (home-page "https://cabextract.org.uk/libmspack/")
    (version "0.10.1")
    (source
     (origin
      (method url-fetch)
      (uri (string-append home-page name "-" version "alpha.tar.gz"))
      (sha256
       (base32 "13janaqsvm7aqc4agjgd4819pbgqv50j88bh5kci1z70wvg65j5s"))))
    (build-system gnu-build-system)
    (arguments
     `(#:configure-flags '("--disable-static")))
    (synopsis "Compression tools for some formats used by Microsoft")
    (description
     "The purpose of libmspack is to provide both compression and
decompression of some loosely related file formats used by Microsoft.")
    (license license:lgpl2.1+)))

(define-public lz4
  (package
    (name "lz4")
    (version "1.9.3")
    (source
     (origin
       (method git-fetch)
       (uri (git-reference (url "https://github.com/lz4/lz4")
                           (commit (string-append "v" version))))
       (sha256
        (base32 "1w02kazh1fps3sji2sn89fz862j1199c5ajrqcgl1bnlxj09kcbz"))
       (file-name (git-file-name name version))))
    (build-system gnu-build-system)
    (outputs (list "out" "static"))
    (native-inputs
     (append
       (list python)    ;; For tests.
       (if (member (%current-system) (package-supported-systems valgrind))
         (list valgrind)
         '())))
    (arguments
     `(;; Not designed for parallel testing.
       ;; See https://github.com/lz4/lz4/issues/957#issuecomment-737419821
       #:parallel-tests? #f
       #:test-target "test"
       #:make-flags (list (string-append "CC=" ,(cc-for-target))
                          (string-append "prefix=" (assoc-ref %outputs "out")))
       #:phases
       (modify-phases %standard-phases
         (delete 'configure)            ; no configure script
         (add-before 'check 'disable-broken-test
           (lambda _
             (substitute* "tests/Makefile"
               ;; This fails when $prefix is not a single top-level directory.
               (("^test: (.*) test-install" _ targets)
                (string-append "test: " targets)))
             #t))
         (add-after 'install 'move-static-library
           (lambda* (#:key outputs #:allow-other-keys)
             (let ((out (assoc-ref outputs "out"))
                   (static (assoc-ref outputs "static")))
               (mkdir-p (string-append static "/lib"))
               (rename-file (string-append out "/lib/liblz4.a")
                            (string-append static "/lib/liblz4.a"))
               #t))))))
    (home-page "https://www.lz4.org")
    (synopsis "Compression algorithm focused on speed")
    (description "LZ4 is a lossless compression algorithm, providing
compression speed at 400 MB/s per core (0.16 Bytes/cycle).  It also features an
extremely fast decoder, with speed in multiple GB/s per core (0.71 Bytes/cycle).
A high compression derivative, called LZ4_HC, is also provided.  It trades CPU
time for compression ratio.")
    ;; The libraries (lz4, lz4hc, and xxhash) are BSD licenced. The command
    ;; line interface programs (lz4, fullbench, fuzzer, datagen) are GPL2+.
    (license (list license:bsd-2 license:gpl2+))))

(define-public squashfs-tools
  (package
    (name "squashfs-tools")
    (version "4.5")
    (source
     (origin
       (method git-fetch)
       (uri (git-reference
             (url "https://github.com/plougher/squashfs-tools")
             (commit version)))
       (file-name (git-file-name name version))
       (sha256
        (base32 "18d4nwa22vgb8j2badngjngw63f0lj501cvlh3920wqy2mqxwav6"))))
    (build-system gnu-build-system)
    (arguments
     `(#:tests? #f                      ; no check target
       #:make-flags
       (list (string-append "CC=" ,(cc-for-target))
             "XZ_SUPPORT=1"
             "LZO_SUPPORT=1"
             "LZ4_SUPPORT=1"
             "ZSTD_SUPPORT=1"
             (string-append "INSTALL_DIR=" (assoc-ref %outputs "out") "/bin"))
       #:phases
       (modify-phases %standard-phases
         (replace 'configure
           (lambda _
             (chdir "squashfs-tools")))
         (add-after 'install 'install-documentation
           ;; Install what very little usage documentation is provided.
           (lambda* (#:key outputs #:allow-other-keys)
             (let* ((out (assoc-ref outputs "out"))
                    (doc (string-append out "/share/doc/" ,name)))
               (install-file "../USAGE" doc)))))))
    (inputs
     `(("lz4" ,lz4)
       ("lzo" ,lzo)
       ("xz" ,xz)
       ("zlib" ,zlib)
       ("zstd:lib" ,zstd "lib")))
    (home-page "https://github.com/plougher/squashfs-tools")
    (synopsis "Tools to create and extract squashfs file systems")
    (description
     "Squashfs is a highly compressed read-only file system for Linux.  It
compresses files, inodes, and directories with one of several compressors.
All blocks are packed to minimize the data overhead, and block sizes of
between 4K and 1M are supported.  It is intended to be used for archival use,
for live media, and for embedded systems where low overhead is needed.
This package allows you to create and extract such file systems.")
    (license license:gpl2+)))

(define-public squashfs-tools-ng
  (package
    (name "squashfs-tools-ng")
    (version "1.1.3")
    (source
     (origin
       (method git-fetch)
       (uri (git-reference
             (url "https://github.com/AgentD/squashfs-tools-ng")
             (commit (string-append "v" version))))
       (file-name (git-file-name name version))
       (sha256
        (base32 "12ipqmjp10574sz64ls8qbgzkxz5dcbzk0l2fxyh2yrrhnjp34mi"))
       (modules '((guix build utils)))
       (snippet
        '(begin
           ;; Delete bundled third-party libraries.
           (for-each (lambda (directory)
                       (substitute* "Makefile.am"
                         (((format #f "^include ~a.*" directory)) ""))
                       (delete-file-recursively directory))
                     (list "lib/lz4"
                           "lib/zlib"))))))
    (build-system gnu-build-system)
    (arguments
     `(#:configure-flags
       (list "--disable-static")))
    (native-inputs
     (list autoconf automake libtool pkg-config))
    (inputs
     `(("libselinux" ,libselinux)

       ;; Compression algorithms.
       ("bzip2" ,bzip2)
       ("lz4" ,lz4)
       ("lzo" ,lzo)
       ("xz" ,xz)
       ("zlib" ,zlib)
       ("zstd:lib" ,zstd "lib")))
    (home-page "https://github.com/AgentD/squashfs-tools-ng")
    (synopsis "Tools to create and extract squashfs file systems")
    (description
     "Squashfs is a highly compressed read-only file system for Linux.  It
compresses files, inodes, and directories with one of several compressors.
All blocks are packed to minimize the data overhead, and block sizes of
between 4K and 1M are supported.  It is intended to be used for archival use,
for live media, and for embedded systems where low overhead is needed.

The squashfs-tools-ng package offers alternative tooling to create and extract
such file systems.  It is not based on the older squashfs-tools package and
its tools have different names:

@enumerate
@item @command{gensquashfs} produces SquashFS images from a directory or
@command{gen_init_cpio}-like file listings and can generate SELinux labels.
@item @command{rdsquashfs} inspects and unpacks SquashFS images.
@item @command{sqfs2tar} and @command{tar2sqfs} convert between SquashFS and
tarballs.
@item @command{sqfsdiff} compares the contents of two SquashFS images.
@end enumerate

These commands are largely command-line wrappers around the included
@code{libsquashfs} library that intends to make SquashFS available to other
applications as an embeddable, extensible archive format.

Both the library and tools operate deterministically: same input will produce
byte-for-byte identical output.")
    ;; Upstream goes to some lengths to ensure that libsquashfs is LGPL3+.
    (license license:gpl3+)))

(define-public pigz
  (package
    (name "pigz")
    (version "2.7")
    (source (origin
              (method url-fetch)
              (uri (string-append "http://zlib.net/pigz/"
                                  name "-" version ".tar.gz"))
              (sha256
               (base32
                "01y7n7lafp6maqnp4jrmasawnv67najh1bd7gjrmv3d08h1ydjdl"))))
    (build-system gnu-build-system)
    (arguments
     (list #:make-flags
           #~(list (string-append "CC=" #$(cc-for-target)))
           #:test-target "test"
           #:phases
           #~(modify-phases %standard-phases
               (delete 'configure)
               (replace 'install
                 (lambda _
                   (let* ((bin (string-append #$output "/bin"))
                          (man (string-append #$output "/share/man/man1")))
                     (install-file "pigz" bin)
                     (symlink "pigz" (string-append bin  "/unpigz"))
                     (install-file "pigz.1" man)))))))
    (native-inputs (list which))
    (inputs (list zlib))
    (home-page "https://zlib.net/pigz/")
    (synopsis "Parallel implementation of gzip")
    (description
     "This package provides a parallel implementation of gzip that exploits
multiple processors and multiple cores when compressing data.")

    ;; Things under zopfli/ are under ASL2.0, but 4 files at the top-level,
    ;; written by Mark Adler, are under another non-copyleft license.
    (license license:asl2.0)))

(define-public pixz
  (package
    (name "pixz")
    (version "1.0.7")
    (source (origin
              (method url-fetch)
              (uri (string-append
                    "https://github.com/vasi/pixz/releases/download/v" version
                    "/pixz-" version ".tar.xz"))
              (sha256
               (base32
                "1ifxr18f2h75gkcrkx8033kwmwmrcgxshpaawyc2n4dzn1p2rqz5"))))
    (build-system gnu-build-system)
    (native-inputs
     (list pkg-config libarchive))
    (home-page "https://github.com/vasi/pixz")
    (synopsis "Parallel indexing implementation of LZMA")
    (description
     "The existing XZ Utils provide great compression in the .xz file format,
but they produce just one big block of compressed data.  Pixz instead produces
a collection of smaller blocks which makes random access to the original data
possible and can compress in parallel.  This is especially useful for large
tarballs.")
    (license license:bsd-2)))

(define-public cabextract
 (package
   (name "cabextract")
   (home-page "https://cabextract.org.uk/")
   (version "1.9.1")
   (source (origin
              (method url-fetch)
              (uri (string-append home-page "cabextract-" version ".tar.gz"))
              (sha256
               (base32
                "19qwhl2r8ip95q4vxzxg2kp4p125hjmc9762sns1dwwf7ikm7hmg"))
              (modules '((guix build utils)))
              (snippet
               '(begin
                  ;; Delete bundled libmspack.
                  (delete-file-recursively "mspack")
                  #t))))
    (build-system gnu-build-system)
    (arguments
     '(#:configure-flags '("--with-external-libmspack")
       #:phases
       (modify-phases %standard-phases
         ;; cabextract needs some of libmspack's header files.
         ;; These are located in the "mspack" directory of libmspack.
         (add-before 'build 'unpack-libmspack
           (lambda* (#:key inputs #:allow-other-keys)
             (let ((dir-name "libmspack-src"))
               (mkdir dir-name)
               (invoke "tar" "-xvf" (assoc-ref inputs "libmspack-source")
                       "-C" dir-name "--strip-components" "1")
               (rename-file (string-append dir-name "/mspack")
                            "mspack")
               (delete-file-recursively dir-name)
               #t))))))
    (native-inputs
     (list pkg-config))
    (inputs
     `(("libmspack" ,libmspack)
       ("libmspack-source" ,(package-source libmspack))))
    (synopsis "Tool to unpack Cabinet archives")
    (description "Extracts files out of Microsoft Cabinet (.cab) archives")
    ;; Some source files specify gpl2+, lgpl2+, however COPYING is gpl3.
    (license license:gpl3+)))

(define-public libjcat
  (package
    (name "libjcat")
    (version "0.1.11")
    (source
     (origin
       (method git-fetch)
       (uri
        (git-reference
         (url "https://github.com/hughsie/libjcat")
         (commit version)))
       (file-name (git-file-name name version))
       (sha256
        (base32 "08zywwhm9q8m8v17w2mp23w3w93p40ir1w4x18zrlbhs10xnhiys"))))
    (build-system meson-build-system)
    (native-inputs
     (list gobject-introspection help2man pkg-config))
    (inputs
     (list glib
           gnupg
           gnutls
           gpgme
           json-glib
           vala))
    (home-page "https://github.com/hughsie/libjcat")
    (synopsis "Library for reading and writing Jcat files")
    (description
     "This library allows reading and writing gzip-compressed JSON catalog
files, which can be used to store GPG, PKCS-7 and SHA-256 checksums for each
file.")
    (license license:lgpl2.1+)))

(define-public xdelta
  (package
    (name "xdelta")
    (version "3.1.0")
    (source
     (origin
       (method git-fetch)
       (uri (git-reference
             (url "https://github.com/jmacd/xdelta")
             (commit (string-append "v" version))))
       (file-name (git-file-name name version))
       (sha256
        (base32
         "09mmsalc7dwlvgrda56s2k927rpl3a5dzfa88aslkqcjnr790wjy"))
       (snippet
        ;; This file isn't freely distributable and has no effect on building.
        '(begin
           (delete-file "xdelta3/draft-korn-vcdiff.txt")
           #t))))
    (build-system gnu-build-system)
    (native-inputs
     (list autoconf automake))
    (arguments
     `(#:phases
       (modify-phases %standard-phases
         (add-after 'unpack 'enter-build-directory
           (lambda _ (chdir "xdelta3") #t)))))
    (home-page "http://xdelta.org")
    (synopsis "Delta encoder for binary files")
    (description "xdelta encodes only the differences between two binary files
using the VCDIFF algorithm and patch file format described in RFC 3284.  It can
also be used to apply such patches.  xdelta is similar to @command{diff} and
@command{patch}, but is not limited to plain text and does not generate
human-readable output.")
    (license license:asl2.0)))

(define-public lrzip
  (package
    (name "lrzip")
    (version "0.651")
    (source
     (origin
       (method url-fetch)
       (uri (string-append
             "http://ck.kolivas.org/apps/lrzip/lrzip-" version ".tar.xz"))
       (sha256
        (base32 "1y822rpl7ak57s1a4xzd6ja82cp3sff9axrpkdn5khcpn3n8vga8"))))
    (build-system gnu-build-system)
    (native-inputs
     `(;; nasm is only required when building for 32-bit x86 platforms
       ,@(if (string-prefix? "i686" (or (%current-target-system)
                                        (%current-system)))
             `(("nasm" ,nasm))
             '())
       ("perl" ,perl)))
    (inputs
     (list bzip2 lz4 lzo zlib))
    (home-page "http://ck.kolivas.org/apps/lrzip/")
    (synopsis "Large file compressor with a very high compression ratio")
    (description "lrzip is a compression utility that uses long-range
redundancy reduction to improve the subsequent compression ratio of
larger files.  It can then further compress the result with the ZPAQ or
LZMA algorithms for maximum compression, or LZO for maximum speed.  This
choice between size or speed allows for either better compression than
even LZMA can provide, or a higher speed than gzip while compressing as
well as bzip2.")
    (license (list license:gpl3+
                   license:public-domain)))) ; most files in lzma/

(define-public snappy
  (package
    (name "snappy")
    (version "1.1.9")
    (source
     (origin
       (method git-fetch)
       (uri (git-reference
              (url "https://github.com/google/snappy")
              (commit version)))
       (file-name (git-file-name name version))
       (sha256
        (base32 "03zz56h79z0sgvi5sangjqn9dahhzvf645v26n1y0gwmfbmsax95"))
       (patches
        (search-patches "snappy-add-O2-flag-in-CmakeLists.txt.patch"
                        "snappy-add-inline-for-GCC.patch"))))
    (build-system cmake-build-system)
    (arguments
     `(#:configure-flags
       (list "-DBUILD_SHARED_LIBS=ON"
             ;; These would be installed alongside Snappy otherwise.
             "-DBENCHMARK_ENABLE_INSTALL=OFF"
             "-DINSTALL_GTEST=OFF")
       #:phases
       (modify-phases %standard-phases
         (add-after 'unpack 'unpack-third_party-subprojects
           (lambda* (#:key native-inputs inputs #:allow-other-keys)
             (with-directory-excursion "third_party"
               (for-each (lambda (subproject)
                           (let* ((input (string-append subproject "-source"))
                                  (source (assoc-ref (or native-inputs inputs)
                                                     input)))
                             (with-directory-excursion subproject
                               ;; Take advantage of the coincidence that both
                               ;; use GIT-FETCH, which creates a directory.
                               (copy-recursively source "."))))
                         (list "benchmark"
                               "googletest"))
               #;punt))))))
    (native-inputs
     `(("benchmark-source" ,(package-source benchmark))
       ("googletest-source" ,(package-source googletest))))
    (home-page "https://github.com/google/snappy")
    (synopsis "Fast compressor/decompressor")
    (description "Snappy is a compression/decompression library.  It does not
aim for maximum compression, or compatibility with any other compression library;
instead, it aims for very high speeds and reasonable compression.  For instance,
compared to the fastest mode of zlib, Snappy is an order of magnitude faster
for most inputs, but the resulting compressed files are anywhere from 20% to
100% bigger.")
    (license license:asl2.0)))

;; We need this for irods.
(define-public snappy-with-clang6
  (package
    (inherit snappy)
    (name "snappy-with-clang")
    ;; XXX 1.1.9 fails to build with clang with
    ;; error: invalid output constraint '=@ccz' in asm
    (version "1.1.8")
    (source
     (origin
       (method git-fetch)
       (uri (git-reference
             (url "https://github.com/google/snappy")
             (commit version)))
       (file-name (git-file-name name version))
       (sha256
        (base32 "1j0kslq2dvxgkcxl1gakhvsa731yrcvcaipcp5k8k7ayicvkv9jv"))))
    (arguments
     `(#:configure-flags
       '("-DBUILD_SHARED_LIBS=ON"
         "-DCMAKE_CXX_COMPILER=clang++"
         "-DCMAKE_CXX_FLAGS=-stdlib=libc++"
         "-DCMAKE_EXE_LINKER_FLAGS=-lc++abi")
       #:phases
       (modify-phases %standard-phases
         (add-after 'set-paths 'adjust-CPLUS_INCLUDE_PATH
           (lambda* (#:key native-inputs inputs #:allow-other-keys)
             (let ((gcc (assoc-ref (or native-inputs inputs) "gcc")))
               (setenv "CPLUS_INCLUDE_PATH"
                       (string-join
                        (cons* (search-input-directory inputs
                                                       "/include/c++/v1")
                               ;; Hide GCC's C++ headers so that they do not interfere with
                               ;; the Clang headers.
                               (delete (string-append gcc "/include/c++")
                                       (string-split (getenv "CPLUS_INCLUDE_PATH")
                                                     #\:)))
                        ":"))
               (format #true
                       "environment variable `CPLUS_INCLUDE_PATH' changed to ~a~%"
                       (getenv "CPLUS_INCLUDE_PATH"))))))))
    (properties `((hidden? . #true)))
    (native-inputs
     `(("clang" ,clang-toolchain-6)))
    (inputs
     (list libcxx+libcxxabi-6 libcxxabi-6))))

(define-public p7zip
  (package
    (name "p7zip")
    (version "16.02")
    (source (origin
              (method url-fetch)
              (uri (string-append "mirror://sourceforge/" name "/" name "/"
                                  version "/" name "_" version
                                  "_src_all.tar.bz2"))
              (sha256
               (base32
                "07rlwbbgszq8i7m8jh3x6j2w2hc9a72dc7fmqawnqkwlwb00mcjy"))
              (modules '((guix build utils)))
              (snippet
               '(begin
                  ;; Remove non-free source files
                  (for-each delete-file
                            (append
                             (find-files "CPP/7zip/Compress" "Rar.*")
                             (find-files "CPP/7zip/Crypto" "Rar.*")
                             (find-files "DOC/unRarLicense.txt")
                             (find-files  "Utils/file_Codecs_Rar_so.py")))
                  (delete-file-recursively "CPP/7zip/Archive/Rar")
                  (delete-file-recursively "CPP/7zip/Compress/Rar")
                  ;; Fix FTBFS with gcc-10.
                  (substitute* "CPP/Windows/ErrorMsg.cpp"
                    (("switch\\(errorCode\\) \\{")
                     "switch(static_cast<HRESULT>(errorCode)) {"))))
              (patches (search-patches "p7zip-CVE-2016-9296.patch"
                                       "p7zip-CVE-2017-17969.patch"
                                       "p7zip-remove-unused-code.patch"))))
    (build-system gnu-build-system)
    (arguments
     `(#:make-flags
       (list (string-append "DEST_HOME=" (assoc-ref %outputs "out")) "all3")
       #:phases
       (modify-phases %standard-phases
         (replace 'configure
           (lambda _
             (copy-file
               ,(cond ((target-x86-64?)
                       "makefile.linux_amd64_asm")
                      ((target-x86-32?)
                       "makefile.linux_x86_asm_gcc_4.X")
                      (else
                        "makefile.linux_any_cpu_gcc_4.X"))
               "makefile.machine")))
         (replace 'check
           (lambda* (#:key tests? #:allow-other-keys)
             (when tests?
               (invoke "make" "test")
               (invoke "make" "test_7z")
               (invoke "make" "test_7zr")))))))
    (native-inputs
      (cond ((target-x86-64?)
             (list yasm))
            ((target-x86-32?)
             (list nasm))
            (else '())))
    (home-page "http://p7zip.sourceforge.net/")
    (synopsis "Command-line file archiver with high compression ratio")
    (description "p7zip is a command-line port of 7-Zip, a file archiver that
handles the 7z format which features very high compression ratios.")
    (license (list license:lgpl2.1+
                   license:gpl2+
                   license:public-domain))))

(define-public gzstream
  (package
    (name "gzstream")
    (version "1.5")
    (source (origin
              (method url-fetch)
              (uri
                ;; No versioned URL, but last release was in 2003.
                "http://www.cs.unc.edu/Research/compgeom/gzstream/gzstream.tgz")
                (file-name (string-append name "-" version ".tgz"))
                (sha256
                 (base32
                  "00y19pqjsdj5zcrx4p9j56pl73vayfwnb7y2hvp423nx0cwv5b4r"))
                (modules '((guix build utils)))
                (snippet
                 ;; Remove pre-compiled object.
                 '(begin
                    (delete-file "gzstream.o")
                    #t))))
    (build-system gnu-build-system)
    (arguments
     `(#:test-target "test"
       #:phases
       (modify-phases %standard-phases
         ;; Enable PIC, so it can be used in shared libraries.
         (add-after 'unpack 'use-pic
           (lambda _
             (substitute* "Makefile"
               (("CPPFLAGS = " all) (string-append all "-fPIC ")))
            #t))
         (delete 'configure)
         (replace 'install
           (lambda* (#:key outputs #:allow-other-keys)
             (let* ((out (assoc-ref outputs "out"))
                    (lib (string-append out "/lib"))
                    (include (string-append out "/include")))
               (install-file "libgzstream.a" lib)
               (install-file "gzstream.h" include)
               #t))))))
    (propagated-inputs (list zlib))
    (home-page "http://www.cs.unc.edu/Research/compgeom/gzstream/")
    (synopsis "Compressed C++ iostream")
    (description "gzstream is a small library for providing zlib
functionality in a C++ iostream.")
    (license license:lgpl2.1+)))

(define-public zopfli
  (package
    (name "zopfli")
    (version "1.0.3")
    (source (origin
              (method git-fetch)
              (uri (git-reference
                    (url "https://github.com/google/zopfli")
                    (commit (string-append name "-" version))))
              (file-name (git-file-name name version))
              (sha256
               (base32
                "0dr8n4j5nj2h9n208jns56wglw59gg4qm3s7c6y3hs75d0nnkhm4"))))
    (build-system cmake-build-system)
    (arguments
     `(#:tests? #f                      ;no test suite
       #:configure-flags '("-DBUILD_SHARED_LIBS=ON")))
    (home-page "https://github.com/google/zopfli")
    (synopsis "Very good, but slow, deflate or zlib compression")
    (description "Zopfli Compression Algorithm is a compression library
programmed in C to perform very good, but slow, deflate or zlib compression.
ZopfliCompress supports the deflate, gzip and zlib output formats.  This
library can only compress, not decompress; existing zlib or deflate libraries
can decompress the data.")
    (license license:asl2.0)))

(define-public zpaq
  (package
    (name "zpaq")
    (version "7.15")
    (source
     (origin
       (method url-fetch/zipbomb)
       (uri (string-append "http://mattmahoney.net/dc/zpaq"
                           (string-delete #\. version) ".zip"))
       (sha256
        (base32
         "066l94yyladlfzri877nh2dhkvspagjn3m5bmv725fmhkr9c4pp8"))
       (modules '((guix build utils)))
       (snippet
        ;; Delete irrelevant pre-compiled binaries.
        '(begin
           (for-each delete-file (find-files "." "\\.exe$"))
           #t))))
    (build-system gnu-build-system)
    (arguments
     `(#:phases
       (modify-phases %standard-phases
         (delete 'configure))           ; no ‘configure’ script
       #:make-flags
       (list
        (string-append "CPPFLAGS=-Dunix"
                       ,(match (or (%current-target-system)
                                   (%current-system))
                               ("x86_64-linux"  "")
                               ("i686-linux"    "")
                               (_               " -DNOJIT")))
        ;; These should be safe, lowest-common-denominator instruction sets,
        ;; allowing for some optimisation while remaining reproducible.
        (string-append "CXXFLAGS=-O3 -DNDEBUG"
                       ,(match (or (%current-target-system)
                                   (%current-system))
                               ("x86_64-linux"  " -march=nocona -mtune=generic")
                               ("i686-linux"    " -march=i686 -mtune=generic")
                               ("armhf-linux"   " -mtune=generic-armv7-a")
                               (_               "")))
        (string-append "PREFIX="
                       (assoc-ref %outputs "out")))))
    (native-inputs
     (list perl))                 ; for pod2man
    (home-page "http://mattmahoney.net/dc/zpaq.html")
    (synopsis "Incremental journaling archiver")
    (description "ZPAQ is a command-line archiver for realistic situations with
many duplicate and already compressed files.  It backs up only those files
modified since the last update.  All previous versions remain untouched and can
be independently recovered.  Identical files are only stored once (known as
@dfn{de-duplication}).  Archives can also be encrypted.

ZPAQ is intended to back up user data, not entire operating systems.  It ignores
owner and group IDs, ACLs, extended attributes, or special file types like
devices, sockets, or named pipes.  It does not follow or restore symbolic links
or junctions, and always follows hard links.")
    (license (list license:public-domain
                   ;; libzpaq.cpp contains a mix of public-domain and
                   ;; expat-licenced (or ‘MIT’) code.
                   license:expat))))

(define-public unshield
  (package
    (name "unshield")
    (version "1.4.3")
    (source
     (origin (method git-fetch)
             (uri (git-reference
                    (url "http://github.com/twogood/unshield")
                    (commit version)))
             (file-name (git-file-name name version))
             (sha256
              (base32
               "19wn22vszhci8dfcixx5rliz7phx3lv5ablvhjlclvj75k2vsdqd"))))
    (build-system cmake-build-system)
    (inputs
     `(("zlib" ,zlib)
       ("openssl" ,openssl)
       ;; Test data that is otherwise downloaded with curl.
       ("unshield-avigomanager11b22.zip"
        ,(origin
           (method url-fetch)
           (uri (string-append
                 "https://www.dropbox.com/s/8r4b6752swe3nhu/"
                 "unshield-avigomanager11b22.zip?dl=1"))
           (sha256
            (base32 "0fwq7lih04if68wpwpsk5wjqyvh32db76a41sq6gbx4dn1lc3ddn"))
           (file-name "unshield-avigomanager11b22.zip")))
       ("unshield-baldurs_gate_patch_v1_1_4315_international.zip"
        ,(origin
           (method url-fetch)
           (uri (string-append
                 "https://www.dropbox.com/s/9ruil8oi6amjbbk/"
                 "unshield-baldurs_gate_patch_v1_1_4315_international.zip?dl=1"))
           (sha256
            (base32 "0spaxf6dardlhqxz3ys09fzamj007q3nfyw4xng6gh3qp9780maj"))
           (file-name "unshield-baldurs_gate_patch_v1_1_4315_international.zip")))
       ("unshield-the-feeble-files-spanish.zip"
        ,(origin
           (method url-fetch)
           (uri (string-append
                 "https://www.dropbox.com/s/1ng0z9kfxc7eb1e/"
                 "unshield-the-feeble-files-spanish.zip?dl=1"))
           (sha256
            (base32 "1k5cw6vnpja8yjlnhx5124xrw9i8s1l539hfdqqrqz3l5gn0bnyd"))
           (file-name "unshield-the-feeble-files-spanish.zip")))))
    (native-inputs
     (list unzip))
    (arguments
     `(#:out-of-source? #f
       #:phases
       (modify-phases %standard-phases
         (add-before 'check 'pre-check
           (lambda* (#:key inputs #:allow-other-keys)
             (for-each (lambda (i)
                         (copy-file (assoc-ref inputs i)
                                    (string-append "test/v0/" i)))
                       '("unshield-avigomanager11b22.zip"
                         "unshield-baldurs_gate_patch_v1_1_4315_international.zip"
                         "unshield-the-feeble-files-spanish.zip"))
             (substitute* (find-files "test/" "/*\\.sh")
               ;; Tests expect the unshield binary in a specific
               ;; location.
               (("/var/tmp/unshield/bin/unshield")
                (string-append (getcwd) "/src/unshield"))
               ;; We no longer need to download the data.
               ((".?URL=.*$") "")
               (("curl -(|f)sSL -o test.zip .*") ""))
             (substitute* "test/v0/avigomanager.sh"
               (("test.zip")
                (string-append (getcwd)
                               "/test/v0/unshield-avigomanager11b22.zip")))
             (substitute* "test/v0/baldurs_gate_patch_v1_1_4315_international.sh"
               (("test.zip")
                (string-append
                 (getcwd)
                 "/test/v0/unshield-baldurs_gate_patch_v1_1_4315_international.zip")))
             (substitute* "test/v0/the-feeble-files-spanish.sh"
               (("test.zip")
                (string-append (getcwd)
                               "/test/v0/unshield-the-feeble-files-spanish.zip")))
             #t))
         (replace 'check
           (lambda _
             (invoke "./run-tests.sh"))))))
    (home-page "https://github.com/twogood/unshield")
    (synopsis "Extract CAB files from InstallShield installers")
    (description
     "@command{unshield} is a tool and library for extracting @file{.cab}
 archives from InstallShield installers.")
    (license license:expat)))

(define-public zstd
  (package
    (name "zstd")
    (version "1.5.2")
    (source
     (origin
       (method url-fetch)
       (uri (string-append "https://github.com/facebook/zstd/releases/download/"
                           "v" version "/zstd-" version ".tar.gz"))
       (sha256
        (base32 "1l1zm1imcc2ixayykyh4y421shdj3pzp7g2xm2k2js8jmipxahkw"))))
    (build-system gnu-build-system)
    (outputs '("out"                    ;1.5MiB executables and documentation
               "lib"                    ;1.2MiB shared library and headers
               "static"))               ;1.2MiB static library
    (arguments
     `(#:phases
       (modify-phases %standard-phases
         (add-after 'unpack 'patch-command-file-names
           ;; Don't require hard requirements to be in $PATH.
           (lambda* (#:key outputs #:allow-other-keys)
             (let* ((out (assoc-ref outputs "out"))
                    (our (lambda (name) (string-append out "/bin/" name))))
               (substitute* "programs/zstdgrep"
                 (("(:-)(grep)" _ prefix command)
                  (string-append prefix (which command)))
                 (("(:-)(zstdcat)" _ prefix command)
                  (string-append prefix (our command))))
               (substitute* "programs/zstdless"
                 (("zstdcat" command)
                  (our command))))))
         (delete 'configure)            ;no configure script
         (add-after 'install 'adjust-library-locations
           (lambda* (#:key outputs #:allow-other-keys)
             (let* ((out (assoc-ref outputs "out"))
                    (lib (assoc-ref outputs "lib"))
                    (static (assoc-ref outputs "static"))
                    (shared-libs (string-append lib "/lib"))
                    (static-libs (string-append static "/lib")))
               ;; Move the static library to its own output to save ~1MiB.
               (mkdir-p static-libs)
               (for-each (lambda (ar)
                           (link ar (string-append static-libs "/"
                                                   (basename ar)))
                           (delete-file ar))
                         (find-files shared-libs "\\.a$"))

               ;; Make sure the pkg-config file refers to the right output.
               (substitute* (string-append shared-libs "/pkgconfig/libzstd.pc")
                 (("^prefix=.*")
                  ;; Note: The .pc file expects a trailing slash for 'prefix'.
                  (string-append "prefix=" lib "/\n")))))))
       #:make-flags
       (list ,(string-append "CC=" (cc-for-target))
             (string-append "prefix=" (assoc-ref %outputs "out"))
             (string-append "libdir=" (assoc-ref %outputs "lib") "/lib")
             (string-append "includedir=" (assoc-ref %outputs "lib") "/include")
             ;; Auto-detection is over-engineered and buggy.
             "PCLIBDIR=lib"
             "PCINCDIR=include"
             ;; Skip auto-detection of, and creating a dependency on, the build
             ;; environment's ‘xz’ for what amounts to a dubious feature anyway.
             "HAVE_LZMA=0"
             ;; Not currently detected, but be explicit & avoid surprises later.
             "HAVE_LZ4=0"
             "HAVE_ZLIB=0")))
    (home-page "https://facebook.github.io/zstd/")
    (synopsis "Zstandard real-time compression algorithm")
    (description "Zstandard (@command{zstd}) is a lossless compression algorithm
that combines very fast operation with a compression ratio comparable to that of
zlib.  In most scenarios, both compression and decompression can be performed in
‘real time’.  The compressor can be configured to provide the most suitable
trade-off between compression ratio and speed, without affecting decompression
speed.")
    (license (list license:bsd-3         ; the main top-level LICENSE file
                   license:bsd-2         ; many files explicitly state 2-Clause
                   license:gpl2          ; the main top-level COPYING file
                   license:gpl3+         ; tests/gzip/*.sh
                   license:expat         ; lib/dictBuilder/divsufsort.[ch]
                   license:public-domain ; zlibWrapper/examples/fitblk*
                   license:zlib))))      ; zlibWrapper/{gz*.c,gzguts.h}

(define-public pzstd
  (package/inherit zstd
    (name "pzstd")
    (outputs '("out"))
    (inputs
     `(,@(if (%current-target-system)
           `(("googletest" ,googletest))
           '())))
    (native-inputs
     `(,@(if (%current-system)
           `(("googletest" ,googletest))
           '())))
    (arguments
     `(#:phases
       (modify-phases %standard-phases
         (add-after 'unpack 'enter-subdirectory
           (lambda _ (chdir "contrib/pzstd") #t))
         (delete 'configure)            ; no configure script
         (add-before 'check 'compile-tests
           (lambda* (#:key make-flags #:allow-other-keys)
             (apply invoke "make" "tests" make-flags)))
         (add-after 'install 'install-documentation
           (lambda* (#:key outputs #:allow-other-keys)
             (let* ((out (assoc-ref outputs "out"))
                    (doc (string-append out "/share/doc/" ,name)))
               (mkdir-p doc)
               (install-file "README.md" doc)
               #t))))
       #:make-flags
       (list (string-append "CC=" ,(cc-for-target))
             (string-append "CXX=" ,(cxx-for-target))
             (string-append "PREFIX=" (assoc-ref %outputs "out")))))
    (home-page (package-home-page zstd))
    (synopsis "Threaded implementation of the Zstandard compression algorithm")
    (description "Parallel Zstandard (PZstandard or @command{pzstd}) is a
multi-threaded implementation of the @uref{http://zstd.net/, Zstandard
compression algorithm}.  It is fully compatible with the original Zstandard file
format and command-line interface, and can be used as a drop-in replacement.

Compression is distributed over multiple processor cores to improve performance,
as is the decompression of data compressed in this manner.  Data compressed by
other implementations will only be decompressed by two threads: one performing
the actual decompression, the other input and output.")
    (license (package-license zstd))))

(define-public zip
  (package
    (name "zip")
    (version "3.0")
    (source
     (origin
       (method url-fetch)
       (uri (string-append "mirror://sourceforge/infozip"
                           "/Zip%203.x%20%28latest%29/3.0/zip30.tar.gz"))
       (sha256
        (base32
         "0sb3h3067pzf3a7mlxn1hikpcjrsvycjcnj9hl9b1c3ykcgvps7h"))))
    (build-system gnu-build-system)
    (inputs (list bzip2))
    (arguments
     `(#:tests? #f ; no test target
       #:make-flags (let ((out (assoc-ref %outputs "out")))
                      (list "-f" "unix/Makefile"
                            (string-append "prefix=" out)
                            (string-append "MANDIR=" out "/share/man/man1")))
       #:phases
       (modify-phases %standard-phases
         (replace 'build
           (lambda* (#:key (make-flags '()) #:allow-other-keys)
             (apply invoke "make" "generic_gcc" make-flags)))
         (delete 'configure))))
    (home-page "http://www.info-zip.org/Zip.html")
    (synopsis "Compression and file packing utility")
    (description
     "Zip is a compression and file packaging/archive utility.  Zip is useful
for packaging a set of files for distribution, for archiving files, and for
saving disk space by temporarily compressing unused files or directories.
Zip puts one or more compressed files into a single ZIP archive, along with
information about the files (name, path, date, time of last modification,
protection, and check information to verify file integrity).  An entire
directory structure can be packed into a ZIP archive with a single command.

Zip has one compression method (deflation) and can also store files without
compression.  Zip automatically chooses the better of the two for each file.
Compression ratios of 2:1 to 3:1 are common for text files.")
    (license (license:non-copyleft "file://LICENSE"
                                   "See LICENSE in the distribution."))))

(define-public unzip
  (package (inherit zip)
    (name "unzip")
    (version "6.0")
    (replacement unzip/fixed)
    (source
     (origin
       (method url-fetch)
       (uri (string-append "mirror://sourceforge/infozip"
                           "/UnZip%206.x%20%28latest%29/UnZip%206.0/unzip60.tar.gz"))
       (sha256
        (base32
         "0dxx11knh3nk95p2gg2ak777dd11pr7jx5das2g49l262scrcv83"))
       (patches (search-patches "unzip-CVE-2014-8139.patch"
                                "unzip-CVE-2014-8140.patch"
                                "unzip-CVE-2014-8141.patch"
                                "unzip-CVE-2014-9636.patch"
                                "unzip-CVE-2015-7696.patch"
                                "unzip-CVE-2015-7697.patch"
                                "unzip-allow-greater-hostver-values.patch"
                                "unzip-initialize-symlink-flag.patch"
                                "unzip-remove-build-date.patch"
                                "unzip-attribs-overflow.patch"
                                "unzip-overflow-on-invalid-input.patch"
                                "unzip-format-secure.patch"
                                "unzip-overflow-long-fsize.patch"

                                ;; From Fedora
                                "unzip-alt-iconv-utf8.patch"
                                "unzip-alt-iconv-utf8-print.patch"
                                "unzip-fix-recmatch.patch"
                                "unzip-case-insensitive.patch"
                                "unzip-close.patch"
                                "unzip-COVSCAN-fix-unterminated-string.patch"
                                "unzip-CVE-2016-9844.patch"
                                "unzip-CVE-2018-1000035.patch"
                                "unzip-CVE-2018-18384.patch"
                                "unzip-exec-shield.patch"
                                "unzip-manpage-fix.patch"
                                "unzip-overflow.patch"
                                "unzip-timestamp.patch"
                                "unzip-valgrind.patch"
                                "unzip-x-option.patch"
                                ;; CVE-2019-13232
                                "unzip-zipbomb-manpage.patch"
                                "unzip-zipbomb-part1.patch"
                                "unzip-zipbomb-part2.patch"
                                "unzip-zipbomb-part3.patch"

                                ;; https://github.com/madler/unzip/issues/2
                                "unzip-32bit-zipbomb-fix.patch"))))
    (build-system gnu-build-system)
    ;; no inputs; bzip2 is not supported, since not compiled with BZ_NO_STDIO
    (arguments
     (list #:phases
           #~(modify-phases %standard-phases
               (delete 'configure)
               (add-after 'unpack 'fortify
                 (lambda _
                   ;; Mitigate CVE-2018-1000035, an exploitable buffer overflow.
                   ;; This environment variable is recommended in 'unix/Makefile'
                   ;; for passing flags to the C compiler.
                   (setenv "LOCAL_UNZIP" "-D_FORTIFY_SOURCE=1")
                   #t))
               (replace 'build
                 (lambda* (#:key make-flags #:allow-other-keys)
                   (apply invoke "make"
                          `("-j" ,(number->string
                                   (parallel-job-count))
                            ,@make-flags
                            "generic_gcc")))))
           #:make-flags
           ;; Fix cross-compilation without affecting native builds, as doing so
           ;; would trigger too many rebuilds: https://issues.guix.gnu.org/57127
           (if (%current-target-system)
               #~(list "-f" "unix/Makefile"
                       (string-append "prefix=" #$output)
                       (string-append "MANDIR=" #$output "/share/man/man1"))
               #~(list "-f" "unix/Makefile"
                       (string-append "prefix=" %output)
                       (string-append "MANDIR=" %output "/share/man/man1")))))
    (home-page "http://www.info-zip.org/UnZip.html")
    (synopsis "Decompression and file extraction utility")
    (description
     "UnZip is an extraction utility for archives compressed in .zip format,
also called \"zipfiles\".

UnZip lists, tests, or extracts files from a .zip archive.  The default
behaviour (with no options) is to extract into the current directory, and
subdirectories below it, all files from the specified zipfile.  UnZip
recreates the stored directory structure by default.")
    (properties `((lint-hidden-cve . ("CVE-2019-13232"))))
    (license (license:non-copyleft "file://LICENSE"
                                   "See LICENSE in the distribution."))))

(define unzip/fixed
  (package (inherit unzip)
    (source
     (origin
       (inherit (package-source unzip))
       (patches (append
                  (origin-patches (package-source unzip))
                  (search-patches "unzip-CVE-2022-0529+CVE-2022-0530.patch")))))))

(define-public ziptime
  (let ((commit "2a5bc9dfbf7c6a80e5f7cb4dd05b4036741478bc")
        (revision "0"))
  (package
    (name "ziptime")
    (version (git-version "0.0.0" revision commit))
    (source
     (origin
       (method git-fetch)
       (uri (git-reference
             (url "https://android.googlesource.com/platform/build")
             (commit commit)))
       (file-name (git-file-name name version))
       (sha256
        (base32 "0hrn61b3a97dlc4iqc28rwx8k8zf7ycbwzqqp93vj34zy5a541kn"))))
    (build-system gnu-build-system)
    (arguments
     `(#:tests? #f                      ; no test suite
       #:phases
       (modify-phases %standard-phases
         (add-after 'unpack 'change-directory
           (lambda _
             (chdir "tools/ziptime")))
         (delete 'configure)            ; nothing to configure
         (replace 'build
           ;; There is no Makefile, only an ‘Android.bp’ file.  Ignore it.
           (lambda _
             (let ((c++ ,(cxx-for-target)))
               (apply invoke c++ "-O2" "-o" "ziptime"
                      (find-files "." "\\.cpp$")))))
         (replace 'install
           (lambda* (#:key outputs #:allow-other-keys)
             (let* ((out (assoc-ref outputs "out"))
                    (bin (string-append out "/bin"))
                    (doc (string-append out "/share/doc/" ,name "-" ,version)))
               (install-file "ziptime" bin)
               (install-file "README.txt" doc)))))))
    ;; There is no separate home page for this tiny bundled build tool.
    (home-page (string-append "https://android.googlesource.com/platform/build/"
                              "+/master/tools/ziptime/README.txt"))
    (synopsis "Normalize @file{.zip} archive header timestamps")
    (description
     "Ziptime helps make @file{.zip} archives reproducible by replacing
timestamps in the file header with a fixed time (1 January 2008).

``Extra fields'' are not changed, so you'll need to use the @code{-X} option to
@command{zip} to prevent it from storing the ``universal time'' field.")
    (license license:asl2.0))))

(define-public zziplib
  (package
    (name "zziplib")
    (version "0.13.72")
    (home-page "https://github.com/gdraheim/zziplib")
    (source (origin
              (method git-fetch)
              (uri (git-reference (url home-page)
                                  (commit (string-append "v" version))))
              (file-name (git-file-name name version))
              (sha256
               (base32
                "0i6bpa2b13z19alm6ig80364dnin1w28cvif18k6wkkb0w3dzp8y"))))
    (build-system cmake-build-system)
    (inputs
     (list zlib))
    (native-inputs (list perl ; for the documentation
                         pkg-config python zip)) ; to create test files
    (synopsis "Library for accessing zip files")
    (description
     "ZZipLib is a library based on zlib for accessing zip files.")
    ;; zziplib is dual licensed under LGPL2.0+ and MPL1.1.  Some example source
    ;; files carry the Zlib license; see "docs/copying.html" for details.
    (license (list license:lgpl2.0+ license:mpl1.1))))

(define-public libzip
  (package
    (name "libzip")
    (version "1.9.2")
    (source (origin
              (method url-fetch)
              (uri (string-append
                    "https://libzip.org/download/libzip-" version ".tar.xz"))
              (sha256
               (base32
                "0dsrpb1faywhm0j8akx21gp7cn99wpz3h543jw8r7p5jnx99hgn9"))))
    (native-inputs
     (list perl pkg-config))
    (inputs
     (list gnutls xz openssl zlib
           `(,zstd "lib")))
    (build-system cmake-build-system)
    (home-page "https://libzip.org")
    (synopsis "C library for reading, creating, and modifying zip archives")
    (description "Libzip is a C library for reading, creating, and modifying
zip archives.  Files can be added from data buffers, files, or compressed data
copied directly from other zip archives.  Changes made without closing the
archive can be reverted.")
    (license license:bsd-3)))

(define-public atool
  (package
    (name "atool")
    (version "0.39.0")
    (source
     (origin
       (method url-fetch)
       (uri (string-append "mirror://savannah/atool/atool-"
                           version ".tar.gz"))
       (sha256
        (base32
         "0fvhzip2v08jgnlfpyj6rapan39xlsl1ksgq4lp8gfsai2ah1xma"))))
    (build-system gnu-build-system)
    (arguments
     `(#:phases
       (modify-phases %standard-phases
         (add-after 'unpack 'embed-absolute-file-name
           (lambda* (#:key inputs #:allow-other-keys)
             (substitute* "atool"
               (("(^\\$::cfg_path_file.*= )'file'" _ pre)
                (string-append pre "'" (assoc-ref inputs "file")
                               "/bin/file'")))
             #t)))))
    (inputs
     (list perl file))
    (home-page "https://www.nongnu.org/atool/")
    (synopsis  "Universal tool to manage file archives of various types")
    (description "The main command is @command{aunpack} which extracts files
from an archive.  The other commands provided are @command{apack} (to create
archives), @command{als} (to list files in archives), and @command{acat} (to
extract files to standard out).  As @command{atool} invokes external programs
to handle the archives, not all commands may be supported for a certain type
of archives.")
    (license license:gpl2+)))

(define-public lunzip
  (package
    (name "lunzip")
    (version "1.13")
    (source
     (origin
       (method url-fetch)
       (uri (string-append "mirror://savannah/lzip/lunzip/"
                           "lunzip-" version ".tar.gz"))
       (sha256
        (base32 "153qa674rlbw812fb7h8rfzdw4hvr6vgkjl1c0yfplj7p4h86z9w"))))
    (build-system gnu-build-system)
    (arguments
     `(#:configure-flags
       (list ,(string-append "CC=" (cc-for-target)))))
    (home-page "https://www.nongnu.org/lzip/lunzip.html")
    (synopsis "Small, stand-alone lzip decompressor")
    (description
     "Lunzip is a decompressor for files in the lzip compression format (.lz),
written as a single small C tool with no dependencies.  This makes it
well-suited to embedded and other systems without a C++ compiler, or for use in
applications such as software installers that need only to decompress files,
not compress them.
Lunzip is intended to be fully compatible with the regular lzip package.")
    (license (list license:bsd-2        ; carg_parser.[ch]
                   license:gpl2+))))    ; everything else

(define-public clzip
  (package
    (name "clzip")
    (version "1.13")
    (source
     (origin
       (method url-fetch)
       (uri (string-append "mirror://savannah/lzip/clzip/"
                           "clzip-" version ".tar.gz"))
       (sha256
        (base32 "0ypagygbnq4ppqyg7sj4816x5c1w579883m2nsq0zxbb0gszpjbs"))))
    (build-system gnu-build-system)
    (arguments
     `(#:configure-flags
       (list ,(string-append "CC=" (cc-for-target)))))
    (home-page "https://www.nongnu.org/lzip/clzip.html")
    (synopsis "Small, stand-alone lzip compressor and decompressor")
    (description
     "Clzip is a compressor and decompressor for files in the lzip compression
format (.lz), written as a single small C tool with no dependencies.  This makes
it well-suited to embedded and other systems without a C++ compiler, or for use
in other applications like package managers.
Clzip is intended to be fully compatible with the regular lzip package.")
    (license (list license:bsd-2        ; carg_parser.[ch], lzd in clzip.texi
                   license:gpl2+))))

(define-public lzlib
  (package
    (name "lzlib")
    (version "1.13")
    (source
     (origin
       (method url-fetch)
       (uri (string-append "mirror://savannah/lzip/lzlib/"
                           "lzlib-" version ".tar.gz"))
       (sha256
        (base32 "107vkzfgvb21cqq4gmxyfn97l4s2c0b3i14k9rkv594b2krmiax1"))))
    (build-system gnu-build-system)
    (arguments
     `(#:configure-flags
       (list (string-append "CC=" ,(cc-for-target))
             "--disable-static"
             "--enable-shared")))       ; only static (.a) is built by default
    (home-page "https://www.nongnu.org/lzip/lzlib.html")
    (synopsis "Lzip data compression C library")
    (description
     "Lzlib is a C library for in-memory LZMA compression and decompression in
the lzip format.  It supports integrity checking of the decompressed data, and
all functions are thread-safe.  The library should never crash, even in case of
corrupted input.")
    (license (list license:bsd-2        ; the library itself
                   license:gpl2+))))    ; main.c (i.e. minilzip used by tests)

(define-public plzip
  (package
    (name "plzip")
    (version "1.10")
    (source
     (origin
       (method url-fetch)
       (uri (string-append "mirror://savannah/lzip/plzip/"
                           "plzip-" version ".tar.gz"))
       (sha256
        (base32 "16408n8z21hfxp0qnx3hh1d0c47g8z9i3vflbgbrmf6qcn1abyj3"))))
    (build-system gnu-build-system)
    (inputs
     (list lzlib))
    (home-page "https://www.nongnu.org/lzip/plzip.html")
    (synopsis "Parallel lossless data compressor for the lzip format")
    (description
     "Plzip is a massively parallel (multi-threaded) lossless data compressor
and decompressor that uses the lzip file format (.lz).  Files produced by plzip
are fully compatible with lzip and can be rescued with lziprecover.
On multiprocessor machines, plzip can compress and decompress large files much
faster than lzip, at the cost of a slightly reduced compression ratio (0.4% to
2%).  The number of usable threads is limited by file size: on files of only a
few MiB, plzip is no faster than lzip.
Files that were compressed with regular lzip will also not be decompressed
faster by plzip, unless the @code{-b} option was used: lzip usually produces
single-member files which can't be decompressed in parallel.")
    (license (list license:bsd-2        ; arg_parser.{cc,h}
                   license:gpl2+))))    ; everything else

(define-public innoextract
  (package
   (name "innoextract")
   (version "1.9")
   (source
    (origin
     (method url-fetch)
     (uri (string-append "https://constexpr.org/innoextract/files/"
                         "innoextract-" version "/"
                         "/innoextract-" version ".tar.gz"))
     (sha256
      (base32 "09l1z1nbl6ijqqwszdwch9mqr54qb7df0wp2sd77v17dq6gsci33"))))
   (build-system cmake-build-system)
   (arguments
    `(#:tests? #f))
   (inputs (list boost xz))
   (native-inputs (list pkg-config))
   (home-page "https://constexpr.org/innoextract/")
   (synopsis "Tool for extracting Inno Setup installers")
   (description "innoextract allows extracting Inno Setup installers under
non-Windows systems without running the actual installer using wine.")
   (license license:zlib)))

(define-public isa-l
  (package
   (name "isa-l")
   (version "2.30.0")
   (source
    (origin
     (method git-fetch)
     (uri (git-reference
           (url "https://github.com/intel/isa-l")
           ;; Corresponds to tag v2.30.0
           (commit "2df39cf5f1b9ccaa2973f6ef273857e4dc46f0cf")))
     (file-name (git-file-name name version))
     (sha256
      (base32 "06ymkrf3hkkd94i59ahm79545rk709y8rd0v2l86w38z6is942q0"))))
   (build-system gnu-build-system)
   (native-inputs (list autoconf automake libtool nasm))
   (home-page "https://github.com/intel/isa-l")
   (synopsis "Intelligent storage acceleration library")
   (description "ISA-L is a collection of optimized low-level functions
targeting storage applications.  ISA-L includes:

@itemize
@item Erasure codes: fast block Reed-Solomon type erasure codes for any
  encode/decode matrix;
@item CRC: fast implementations of cyclic redundancy check.  Six different
  polynomials supported: iscsi32, ieee32, t10dif, ecma64, iso64, jones64;
@item Raid: calculate and operate on XOR and P+Q parity found in common RAID
  implementations;
@item Compression: fast deflate-compatible data compression;
@item De-compression: fast inflate-compatible data compression;
@item igzip: command line application like gzip, accelerated with ISA-L.
@end itemize
")
   (license license:bsd-3)))

(define-public brotli
  (package
    (name "brotli")
    (version "1.0.9")
    (source
     (origin
       (method git-fetch)
       (uri (git-reference
             (url "https://github.com/google/brotli")
             (commit (string-append "v" version))))
       (file-name (git-file-name name version))
       (sha256
        (base32 "1fikasxf7r2dwlk8mv8w7nmjkn0jw5ic31ky3mvpkdzwgd4xfndl"))
       (modules '((guix build utils)))
       (snippet
        '(begin
           ;; Cherry-picked from upstream since the latest release
           ;; https://github.com/google/brotli/commit/09b0992b6acb7faa6fd3b23f9bc036ea117230fc
           (substitute* (find-files "scripts" "^lib.*pc\\.in")
             (("-R\\$\\{libdir\\} ") ""))
           #t))))
    (build-system cmake-build-system)
    (arguments
     `(#:phases
       (modify-phases %standard-phases
         (add-after 'install 'rename-static-libraries
           ;; The build tools put a 'static' suffix on the static libraries, but
           ;; other applications don't know how to find these.
           (lambda* (#:key outputs #:allow-other-keys)
             (let ((lib (string-append (assoc-ref %outputs "out") "/lib/")))
               (rename-file (string-append lib "libbrotlicommon-static.a")
                            (string-append lib "libbrotlicommon.a"))
               (rename-file (string-append lib "libbrotlidec-static.a")
                            (string-append lib "libbrotlidec.a"))
               (rename-file (string-append lib "libbrotlienc-static.a")
                            (string-append lib "libbrotlienc.a"))
               #t))))
       #:configure-flags
       (list ;; Defaults to "lib64" on 64-bit archs.
             (string-append "-DCMAKE_INSTALL_LIBDIR="
                            (assoc-ref %outputs "out") "/lib"))))
    (home-page "https://github.com/google/brotli")
    (synopsis "General-purpose lossless compression")
    (description "This package provides the reference implementation of Brotli,
a generic-purpose lossless compression algorithm that compresses data using a
combination of a modern variant of the LZ77 algorithm, Huffman coding and 2nd
order context modeling, with a compression ratio comparable to the best
currently available general-purpose compression methods.  It is similar in speed
with @code{deflate} but offers more dense compression.

The specification of the Brotli Compressed Data Format is defined in RFC 7932.")
    (license license:expat)))

(define-public google-brotli
  (deprecated-package "google-brotli" brotli))

(define-public python-brotli
  (package
    (inherit brotli)
    (name "python-brotli")
    (build-system python-build-system)
    (arguments '())
    (synopsis "Python interface to Brotli")
    (description "This package provides a Python interface to the @code{brotli}
package, an implementation of the Brotli lossless compression algorithm.")))

(define-public python-google-brotli
  (deprecated-package "python-google-brotli" python-brotli))

(define-public ucl
  (package
    (name "ucl")
    (version "1.03")
    (source (origin
             (method url-fetch)
             (uri (string-append "https://www.oberhumer.com/opensource/"
                                 name "/download/" name "-" version ".tar.gz"))
             (sha256
              (base32
               "0j036lkwsxvm15gr29n8wn07cqq79dswjs9k54939ms5zngjjrdq"))))
    (build-system gnu-build-system)
    (arguments
     `(;; UCL 1.03 fails to build with newer C standards.
       #:configure-flags '("CFLAGS=-std=gnu90"
                           "--enable-shared" "--disable-static")))
    (home-page "https://www.oberhumer.com/opensource/ucl/")
    (synopsis "Portable lossless data compression library")
    (description "UCL implements a number of compression algorithms that
achieve an excellent compression ratio while allowing fast decompression.
Decompression requires no additional memory.

Compared to LZO, the UCL algorithms achieve a better compression ratio but
decompression is a little bit slower.")
    (license license:gpl2+)))

(define-public upx
  (package
    (name "upx")
    (version "3.96")
    (source (origin
             (method url-fetch)
             (uri (string-append "https://github.com/upx/upx/releases/download/v"
                                 version "/upx-" version "-src.tar.xz"))
             (sha256
              (base32
               "051pk5jk8fcfg5mpgzj43z5p4cn7jy5jbyshyn78dwjqr7slsxs7"))
             (patches (search-patches "upx-CVE-2021-20285.patch"))))
    (build-system gnu-build-system)
    (native-inputs
     (list perl))
    (inputs
     (list ucl zlib))
    (arguments
     `(#:make-flags
       (list "all")
       #:phases
       (modify-phases %standard-phases
         (delete 'configure)            ; no configure script
         (delete 'check)                ; no test suite
         (add-before 'build 'patch-exec-bin-sh
           (lambda _
             (substitute* (list "Makefile"
                                "src/Makefile")
               (("/bin/sh") (which "sh")))
             #t))
         (replace 'install
           (lambda* (#:key outputs #:allow-other-keys)
             (let* ((out (assoc-ref outputs "out"))
                    (bin (string-append out "/bin")))
               (mkdir-p bin)
               (copy-file "src/upx.out" (string-append bin "/upx")))
             #t)))))
    (home-page "https://upx.github.io/")
    (synopsis "Compression tool for executables")
    (description
     "The Ultimate Packer for eXecutables (UPX) is an executable file
compressor.  UPX typically reduces the file size of programs and shared
libraries by around 50%--70%, thus reducing disk space, network load times,
download times, and other distribution and storage costs.")
    (license license:gpl2+)))

(define-public quazip-0
  (package
    (name "quazip")
    (version "0.9.1")
    (source (origin
              (method git-fetch)
              (uri (git-reference
                    (url "https://github.com/stachenov/quazip")
                    (commit (string-append "v" version))))
              (file-name (git-file-name name version))
              (sha256
               (base32
                "11icgwv2xyxhd1hm1add51xv54zwkcqkg85d1xqlgiigvbm196iq"))))
    (build-system cmake-build-system)
    (arguments
     `(#:tests? #f))                    ;no test
    (native-inputs
     (list doxygen))
    (inputs
     (list qtbase-5 zlib))
    (home-page "https://stachenov.github.io/quazip/index.html")
    (synopsis "Qt/C++ wrapper for Minizip")
    (description "QuaZIP is a simple C++ wrapper over Gilles Vollant's
ZIP/UNZIP package that can be used to access ZIP archives.  It uses
Trolltech's Qt toolkit.

QuaZIP allows you to access files inside ZIP archives using QIODevice
API, and that means that you can also use QTextStream, QDataStream or
whatever you would like to use on your zipped files.

QuaZIP provides complete abstraction of the ZIP/UNZIP API, for both
reading from and writing to ZIP archives.")
    ;; Project is distributed under LGPL, but "quazip/z*" "quazip/unzip.*" are
    ;; distributed under zlib terms.
    (license (list license:lgpl2.1+ license:zlib))))

(define-public quazip
  (package
    (inherit quazip-0)
    (name "quazip")
    (version "1.3")
    (source
     (origin
       (method git-fetch)
       (uri (git-reference
             (url "https://github.com/stachenov/quazip")
             (commit (string-append "v" version))))
       (file-name (git-file-name name version))
       (sha256
        (base32 "0njgbdm3dm5p7xic5mhppbqsl36zn83zz0xfsfh624hlk0ff7n0a"))))))

(define-public zchunk
  (package
    (name "zchunk")
    (version "1.2.2")
    (source (origin
              (method git-fetch)
              (uri (git-reference
                    (url "https://github.com/zchunk/zchunk")
                    (commit version)))
              (file-name (git-file-name name version))
              (sha256
               (base32
                "0q0avb0397xkmidl8rxasfywp0r7w3awk6271pa2d9xl9p1n82zy"))))
    (build-system meson-build-system)
    (arguments
     `(#:phases (modify-phases %standard-phases
                  (add-after 'unpack 'patch-paths
                    (lambda* (#:key inputs #:allow-other-keys)
                      (substitute* "src/zck_gen_zdict.c"
                        (("/usr/bin/zstd")
                         (string-append (assoc-ref inputs "zstd")
                                        "/bin/zstd"))))))))
    (native-inputs
     (list pkg-config))
    (inputs
     (list curl zstd))
    (propagated-inputs
     `(("zstd:lib" ,zstd "lib")))       ;in Requires.private of zck.pc
    (home-page "https://github.com/zchunk/zchunk")
    (synopsis "Compressed file format for efficient deltas")
    (description "The zchunk compressed file format allows splitting a file
into independent chunks.  This makes it possible to retrieve only changed
chunks when downloading a new version of the file, and also makes zchunk files
efficient over rsync.  Along with the library, this package provides the
following utilities:
@table @command
@item unzck
To decompress a zchunk file.
@item zck
To compress a new zchunk file, or re-compress an existing one.
@item zck_delta_size
To calculate the difference between two zchunk files.
@item zck_gen_zdict
To create a dictionary for a zchunk file.
@item zck_read_header
To read a zchunk header.
@item zckdl
To download a zchunk file.
@end table")
    (license license:bsd-2)))

(define-public zutils
  (package
    (name "zutils")
    (version "1.10")
    (source
     (origin
       (method url-fetch)
       (uri (string-append "mirror://savannah/zutils/zutils-" version ".tar.lz"))
       (sha256
        (base32 "15dimqp8zlqaaa2l46r22srp1py38mlmn69ph1j5fmrd54w43m0d"))))
    (build-system gnu-build-system)
    (arguments
     `(#:configure-flags
       (list "--sysconfdir=/etc")
       #:phases
       (modify-phases %standard-phases
         (add-before 'check 'disable-failing-tests
           ;; XXX https://lists.nongnu.org/archive/html/zutils-bug/2020-07/msg00005.html
           (lambda _
             (substitute* "testsuite/check.sh"
               (("\"\\$\\{ZGREP\\}\" -N -L \"GNU\"") "true")
               (("\"\\$\\{ZGREP\\}\" -N -L \"nx_pattern\"") "false"))
             #t))
         (replace 'install
          (lambda* (#:key make-flags outputs #:allow-other-keys)
            (apply invoke "make" "install"
                   (string-append "sysconfdir=" (assoc-ref outputs "out")
                                  "/etc")
                   make-flags))))))
    (native-inputs
     ;; Needed to extract the source tarball and run the test suite.
     (list lzip))
    (home-page "https://www.nongnu.org/zutils/zutils.html")
    (synopsis "Utilities that transparently operate on compressed files")
    (description
     "Zutils is a collection of utilities able to process any combination of
compressed and uncompressed files transparently.  If any given file, including
standard input, is compressed, its decompressed content is used instead.

@command{zcat}, @command{zcmp}, @command{zdiff}, and @command{zgrep} are
improved replacements for the shell scripts provided by GNU gzip.
@command{ztest} tests the integrity of supported compressed files.
@command{zupdate} recompresses files with lzip, similar to gzip's
@command{znew}.

Supported compression formats are bzip2, gzip, lzip, and xz.  Zutils uses
external compressors: the compressor to be used for each format is configurable
at run time, and must be installed separately.")
    (license (list license:bsd-2        ; arg_parser.{cc,h}
                   license:gpl2+))))    ; the rest

(define-public makeself-safeextract
  (let ((commit "1a95e121fa8e3c02d307ae37b9b7834e616c3683"))
    (package
      (name "makeself-safeextract")
      (version (git-version "0.0.0" "1" commit))
      (home-page "https://github.com/ssokolow/makeself_safeextract")
      (source
       (origin
         (method git-fetch)
         (uri (git-reference
               (url home-page)
               (commit commit)))
         (file-name (git-file-name name version))
         (sha256
          (base32
           "1anlinaj9lvfi8bn00wp11vzqq0f9sig4fm9yrspisx31v0z4a2c"))))
      (build-system trivial-build-system)
      (inputs
       `(("python" ,python-2)
         ("p7zip" ,p7zip)
         ("unzip" ,unzip)))
      (arguments
       `(#:modules ((guix build utils))
         #:builder
         (begin
           (use-modules (guix build utils))
           (let* ((name "makeself_safeextract")
                  (source (string-append (assoc-ref %build-inputs "source")
                                         "/" name ".py"))
                  (bin (string-append (assoc-ref %outputs "out") "/bin"))
                  (target (string-append bin "/" name))
                  (python (string-append (assoc-ref %build-inputs "python") "/bin"))
                  (7z (search-input-file %build-inputs "/bin/7z"))
                  (unzip (search-input-file %build-inputs "/bin/unzip")))
             (setenv "PATH" (string-append (getenv "PATH") ":" python))
             (mkdir-p bin)
             (copy-file source target)
             (substitute* target
               (("'7z'") (format #f "'~a'" 7z))
               (("'unzip'") (format #f "'~a'" unzip)))
             (patch-shebang target)))))
      (synopsis "Extract makeself and mojo archives without running untrusted code")
      (description "This package provides a script to unpack self-extracting
archives generated by @command{makeself} or @command{mojo} without running the
possibly untrusted extraction shell script.")
      (license license:gpl3+))))

(define-public ncompress
  (package
    (name "ncompress")
    (version "5.0")
    (source (origin
              (method git-fetch)
              (uri (git-reference
                    (url "https://github.com/vapier/ncompress")
                    (commit (string-append "v" version))))
              (patches (search-patches "ncompress-fix-softlinks.patch"))
              (file-name (string-append name "-" version ".tar.gz"))
              (sha256
               (base32
                "090kksxrlqnsdc76fzz2j2ajc98mhmfwyn163ca2ia9niqmlpcm0"))))
    (arguments
     `(#:make-flags (list (string-append "CC=" ,(cc-for-target))
                          (string-append "BINDIR=" %output "/bin")
                          (string-append "MANDIR=" %output "/share/man/man1"))
       #:phases (modify-phases %standard-phases
                  (delete 'configure)))) ; no configure script
    (build-system gnu-build-system)
    (home-page "https://github.com/vapier/ncompress/")
    (synopsis "Original Lempel-Ziv compress/uncompress programs")
    (description "(N)compress provides the original compress and uncompress
programs that used to be the de facto UNIX standard for compressing and
uncompressing files.  These programs implement a fast, simple Lempel-Ziv (LZW)
file compression algorithm.")
    (license license:gpl2+)))

(define-public xarchiver
  (package
    (name "xarchiver")
    (version "0.5.4.17")
    (source
     (origin
       (method git-fetch)
       (uri (git-reference
             (url "https://github.com/ib/xarchiver")
             (commit version)))
       (file-name (git-file-name name version))
       (sha256
        (base32 "00adrjpxqlaccrwjf65w3vhxfswdj0as8aj263c6f9b85llypc5v"))))
    (build-system glib-or-gtk-build-system)
    (native-inputs
     (list gettext-minimal intltool libxslt pkg-config))
    (inputs
     (list adwaita-icon-theme ; hard-coded theme
           gtk+))
    (home-page "https://github.com/ib/xarchiver")
    (synopsis "Graphical front-end for archive operations")
    (description "Xarchiver is a front-end to various command line archiving
tools.  It uses GTK+ tool-kit and is designed to be desktop-environment
independent.  Supported formats are 7z, ARJ, bzip2, gzip, LHA, lzma, lzop,
RAR, RPM, DEB, tar, and ZIP.  It cannot perform functions for archives, whose
archiver is not installed.")
    (license license:gpl2+)))

(define-public tarsplitter
  (package
    (name "tarsplitter")
    (version "2.2.0")
    (source (origin
              (method git-fetch)
              (uri (git-reference
                    (url "https://github.com/AQUAOSOTech/tarsplitter")
                    (commit (string-append "v" version))))
              (file-name (git-file-name name version))
              (sha256
               (base32
                "17qkg95r97kcrs17b0mcqswx99280ni47j5yx8xa7nl3bdhm6325"))))
    (build-system go-build-system)
    (arguments
     `(#:import-path "github.com/AQUAOSOTech/tarsplitter"
       #:install-source? #f
       #:phases
       (modify-phases %standard-phases
         (add-after 'install 'install-documentation
           (lambda* (#:key import-path outputs #:allow-other-keys)
             (let* ((source (string-append "src/" import-path))
                    (out (assoc-ref outputs "out"))
                    (doc (string-append out "/share/doc/" ,name "-" ,version)))
               (with-directory-excursion source
                 (install-file "README.md" doc))
               #t))))))
    (home-page "https://github.com/AQUAOSOTech/tarsplitter")
    (synopsis "Multithreaded tar utility")
    (description
     "Archive huge numbers of files, or split massive tar archives into smaller
chunks.")
    (license license:expat)))

(define-public c-blosc
  (package
    (name "c-blosc")
    (version "1.21.1")
    (source
     (origin
       (method git-fetch)
       (uri (git-reference
             (url "https://github.com/Blosc/c-blosc")
             (commit (string-append "v" version))))
       (file-name (git-file-name name version))
       (sha256
        (base32 "0gy9a7wp7x71x5l3rprx8wpb3c5cn7wqc77gdiffq35hr34q88p9"))
       (modules '((guix build utils)))
       (snippet
        ;; In a rare victory, we may delete all bundled libs to no ill effect.
        '(delete-file-recursively "internal-complibs"))))
    (build-system cmake-build-system)
    (arguments
     `(#:configure-flags
       '("-DBUILD_STATIC=OFF"
         "-DDEACTIVATE_AVX2=ON"
         "-DPREFER_EXTERNAL_LZ4=ON"
         "-DPREFER_EXTERNAL_ZLIB=ON"
         "-DPREFER_EXTERNAL_ZSTD=ON")))
    (inputs
     (list lz4 snappy zlib `(,zstd "lib")))
    (home-page "https://blosc.org")
    (synopsis "Blocking, shuffling and lossless compression library")
    (description
     "Blosc is a high performance compressor optimized for binary data. It has
been designed to transmit data to the processor cache faster than the
traditional, non-compressed, direct memory fetch approach via a
@code{memcpy()} system call.  Blosc is meant not only to reduce the size of
large datasets on-disk or in-memory, but also to accelerate memory-bound
computations.")
    ;; Blosc itself is released under BSD-3 but it incorporates code under
    ;; other non-copyleft licenses.
    (license license:bsd-3)))

(define-public ecm
  (package
    (name "ecm")
    (version "1.0.3")
    (source (origin
              (method git-fetch)
              (uri (git-reference
                    (url "https://github.com/alucryd/ecm-tools")
                    (commit (string-append "v" version))))
              (file-name (git-file-name name version))
              (sha256
               (base32
                "1rvyx5gcy8lfklgj80szlz3312x45wzx0d9jsgwyvy8f6m4nnb0c"))))
    (build-system gnu-build-system)
    (arguments
     `(#:tests? #f                      ; no check target
       #:make-flags
       (list (string-append "CC=" ,(cc-for-target))
             (string-append "DESTDIR=" (assoc-ref %outputs "out")))
       #:phases
       (modify-phases %standard-phases
         (replace 'configure
           (lambda _
             (substitute* "Makefile"
               (("\\$\\(DESTDIR\\)/usr") "$(DESTDIR)"))
             #t)))))
    (home-page "https://github.com/alucryd/ecm-tools")
    (synopsis "Error code modeler")
    (description "ECM is a utility that converts ECM files, i.e., CD data files
with their error correction data losslessly rearranged for better compression,
to their original, binary CD format.")
    (license license:gpl3+)))

(define-public libdeflate
  (package
    (name "libdeflate")
    (version "1.12")
    (source (origin
              (method git-fetch)
              (uri (git-reference
                    (url "https://github.com/ebiggers/libdeflate")
                    (commit (string-append "v" version))))
              (file-name (git-file-name name version))
              (sha256
               (base32
                "16n9232zjavcp5wp17cx0gh2v7gipxpncsha05j3ybajfs7g88jv"))))
    (build-system gnu-build-system)
    (arguments
     (list #:make-flags
           #~(list (string-append "CC=" #$(cc-for-target))
                   (string-append "PREFIX=" #$output))
           #:phases
           #~(modify-phases %standard-phases
               (add-after 'unpack 'skip-static-library-installation
                 (lambda _
                   (substitute* "Makefile"
                     (("install .*\\$\\(STATIC_LIB\\).*") ""))))
               (delete 'configure))))   ; no configure script
    (inputs
     (list zlib))
    (home-page "https://github.com/ebiggers/libdeflate")
    (synopsis "Library for DEFLATE/zlib/gzip compression and decompression")
    (description "Libdeflate is a library for fast, whole-buffer DEFLATE-based
compression and decompression.  The supported formats are:

@enumerate
@item DEFLATE (raw)
@item zlib (a.k.a. DEFLATE with a zlib wrapper)
@item gzip (a.k.a. DEFLATE with a gzip wrapper)
@end enumerate
")
    (license license:expat)))

(define-public tarlz
  (package
    (name "tarlz")
    (version "0.21")
    (source
     (origin
       (method url-fetch)
       (uri (string-append "mirror://savannah/lzip/tarlz/"
                           "tarlz-" version ".tar.lz"))
       (sha256
        (base32 "1x5dw03lcwfigcv97cg70gkbkfycjmv1012s9lwnl4izvl9235qg"))))
    (build-system gnu-build-system)
    (native-inputs
     (list lzip))
    (inputs
     (list lzlib))
    (home-page "https://www.nongnu.org/lzip/tarlz.html")
    (synopsis "Combination of the tar archiver and the lzip compressor")
    (description
     "Tarlz is a massively parallel (multi-threaded) combined implementation of
the tar archiver and the lzip compressor.  Tarlz creates, lists, and extracts
archives in a simplified and safer variant of the POSIX pax format compressed
with lzip, keeping the alignment between tar members and lzip members.  The
resulting multimember tar.lz archive is fully backward compatible with standard
tar tools like GNU tar, which treat it like any other tar.lz archive.  Tarlz
can append files to the end of such compressed archives.")
    (license license:gpl2+)))

(define-public libcbor
  (package
    (name "libcbor")
    (version "0.9.0")
    (source
     (origin
       (method git-fetch)
       (uri (git-reference
             (url "https://github.com/PJK/libcbor")
             (commit (string-append "v" version))))
       (file-name (git-file-name name version))
       (sha256 (base32 "1n9fx5i81wr9j18bhz74wclfkwqf1k3piq6lzngvkmq04krzi7ss"))))
    (build-system cmake-build-system)
    (arguments
     '(#:configure-flags
       (let* ((out (assoc-ref %outputs "out"))
              (lib (string-append out "/lib")))
         (list
          "-DCMAKE_BUILD_TYPE=Release"
          "-DBUILD_SHARED_LIBS=ON"
          "-DCBOR_CUSTOM_ALLOC=ON"
          (string-append "-DCMAKE_INSTALL_LIBDIR=" lib)
          (string-append "-DCMAKE_INSTALL_RPATH=" lib)))))
    (synopsis "The C library for parsing and generating CBOR")
    (description
     "@acronym{CBOR, The Concise Binary Object Representation} is a data format
whose design goals include the possibility of extremely small code size, fairly
small message size, and extensibility without the need for version
negotiation.  These design goals make it different from earlier binary
serializations such as ASN.1 and MessagePack.")
    (license license:expat)
    (home-page "https://github.com/PJK/libcbor")))

(define-public fcrackzip
  (package
    (name "fcrackzip")
    (version "1.0")
    (source (origin
              (method url-fetch)
              (uri (string-append "http://oldhome.schmorp.de/marc/data/"
                                  "fcrackzip-" version ".tar.gz"))
              (sha256
               (base32
                "0l1qsk949vnz18k4vjf3ppq8p497966x4c7f2yx18x8pk35whn2a"))))
    (build-system gnu-build-system)
    (arguments
     (list
      #:phases
      '(modify-phases %standard-phases
         (add-after 'unpack 'fix-reference-to-unzip
           (lambda _
             (substitute* "main.c"
               (("\"unzip")
                (string-append "\"" (which "unzip")))))))))
    (inputs
     (list perl unzip))
    (home-page "http://oldhome.schmorp.de/marc/fcrackzip.html")
    (synopsis "Zip password cracker")
    (description "Fcrackzip is a Zip file password cracker.")
    (license license:gpl2+)))<|MERGE_RESOLUTION|>--- conflicted
+++ resolved
@@ -116,8 +116,16 @@
     (build-system gnu-build-system)
     (outputs '("out" "static"))
     (arguments
-<<<<<<< HEAD
      (list
+      #:make-flags
+      (if (target-mingw?)
+          #~(list #$(string-append "PREFIX=" (%current-target-system) "-")
+                  "BINARY_PATH = $(prefix)/bin"
+                  "INCLUDE_PATH = $(prefix)/include"
+                  "LIBRARY_PATH = $(prefix)/lib"
+                  "SHARED_MODE = 1"
+                  (string-append "prefix = " #$output))
+          #~'())
       #:phases
       #~(modify-phases %standard-phases
           (replace 'configure
@@ -130,49 +138,17 @@
               #$@(if (%current-target-system)
                      #~((setenv "CHOST" #$(%current-target-system)))
                      #~())
-              (invoke "./configure"
-                      (string-append "--prefix=" #$output))))
+
+              #$@(if (target-mingw?)
+                     #~((rename-file "win32/Makefile.gcc" "Makefile"))
+                     #~((invoke "./configure"
+                                (string-append "--prefix=" #$output))))))
           (add-after 'install 'move-static-library
             (lambda _
               (with-directory-excursion (string-append #$output "/lib")
                 (install-file "libz.a" (string-append #$output:static
                                                       "/lib"))
                 (delete-file "libz.a")))))))
-=======
-     `(#:make-flags
-       ,(if (target-mingw?)
-            `(list ,(string-append "PREFIX=" (%current-target-system) "-")
-                   "BINARY_PATH = $(prefix)/bin"
-                   "INCLUDE_PATH = $(prefix)/include"
-                   "LIBRARY_PATH = $(prefix)/lib"
-                   "SHARED_MODE = 1"
-                   (string-append "prefix = " (assoc-ref %outputs "out")))
-            ''())
-       #:phases
-       (modify-phases %standard-phases
-         (replace 'configure
-           (lambda* (#:key outputs #:allow-other-keys)
-             ;; Zlib's home-made `configure' fails when passed
-             ;; extra flags like `--enable-fast-install', so we need to
-             ;; invoke it with just what it understand.
-             (let ((out (assoc-ref outputs "out")))
-               ;; 'configure' doesn't understand '--host'.
-               ,@(if (%current-target-system)
-                     `((setenv "CHOST" ,(%current-target-system)))
-                     '())
-               ,@(if (target-mingw?)
-                     `((rename-file "win32/Makefile.gcc" "Makefile"))
-                     `((invoke "./configure"
-                               (string-append "--prefix=" out)))))))
-         (add-after 'install 'move-static-library
-           (lambda* (#:key outputs #:allow-other-keys)
-             (let ((out (assoc-ref outputs "out"))
-                   (static (assoc-ref outputs "static")))
-               (with-directory-excursion (string-append out "/lib")
-                 (install-file "libz.a" (string-append static "/lib"))
-                 (delete-file "libz.a")
-                 #t)))))))
->>>>>>> b50eaa67
     (home-page "https://zlib.net/")
     (synopsis "Compression library")
     (description

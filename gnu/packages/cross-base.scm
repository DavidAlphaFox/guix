;;; GNU Guix --- Functional package management for GNU
;;; Copyright © 2013, 2014, 2015, 2016, 2017, 2018, 2020 Ludovic Courtès <ludo@gnu.org>
;;; Copyright © 2014, 2015, 2018 Mark H Weaver <mhw@netris.org>
;;; Copyright © 2016, 2019 Jan (janneke) Nieuwenhuizen <janneke@gnu.org>
;;; Copyright © 2016 Manolis Fragkiskos Ragkousis <manolis837@gmail.com>
;;; Copyright © 2018 Tobias Geerinckx-Rice <me@tobias.gr>
;;; Copyright © 2019, 2020 Marius Bakke <mbakke@fastmail.com>
;;; Copyright © 2019 Carl Dong <contact@carldong.me>
;;; Copyright © 2020 Mathieu Othacehe <m.othacehe@gmail.com>
;;;
;;; This file is part of GNU Guix.
;;;
;;; GNU Guix is free software; you can redistribute it and/or modify it
;;; under the terms of the GNU General Public License as published by
;;; the Free Software Foundation; either version 3 of the License, or (at
;;; your option) any later version.
;;;
;;; GNU Guix is distributed in the hope that it will be useful, but
;;; WITHOUT ANY WARRANTY; without even the implied warranty of
;;; MERCHANTABILITY or FITNESS FOR A PARTICULAR PURPOSE.  See the
;;; GNU General Public License for more details.
;;;
;;; You should have received a copy of the GNU General Public License
;;; along with GNU Guix.  If not, see <http://www.gnu.org/licenses/>.

(define-module (gnu packages cross-base)
  #:use-module (gnu packages)
  #:use-module (gnu packages gcc)
  #:use-module (gnu packages base)
  #:use-module (gnu packages linux)
  #:use-module (gnu packages hurd)
  #:use-module (gnu packages mingw)
  #:use-module (guix packages)
  #:use-module (guix download)
  #:use-module (guix utils)
  #:use-module (guix build-system gnu)
  #:use-module (guix build-system trivial)
  #:use-module (srfi srfi-1)
  #:use-module (srfi srfi-26)
  #:use-module (ice-9 match)
  #:use-module (ice-9 regex)
  #:export (cross-binutils
            cross-libc
            cross-gcc
            cross-newlib?
            cross-kernel-headers))

(define-syntax %xgcc
  ;; GCC package used as the basis for cross-compilation.  It doesn't have to
  ;; be 'gcc' and can be a specific variant such as 'gcc-4.8'.
  ;;
  ;; Note: This is a macro so that we do not refer to 'gcc' from the top
  ;; level, which would lead to circular-dependency issues.
  (identifier-syntax gcc))

(define %gcc-include-paths
  ;; Environment variables for header search paths.
  ;; Note: See <http://bugs.gnu.org/22186> for why not 'CPATH'.
  '("C_INCLUDE_PATH"
    "CPLUS_INCLUDE_PATH"
    "OBJC_INCLUDE_PATH"
    "OBJCPLUS_INCLUDE_PATH"))

(define %gcc-cross-include-paths
  ;; Search path for target headers when cross-compiling.
  (map (cut string-append "CROSS_" <>) %gcc-include-paths))

(define (cross p target)
  (package (inherit p)
    (name (string-append (package-name p) "-cross-" target))
    (arguments
     (substitute-keyword-arguments (package-arguments p)
       ((#:configure-flags flags)
        `(cons ,(string-append "--target=" target)
               ,flags))))))

(define* (cross-binutils target #:optional (binutils binutils))
  "Return a cross-Binutils for TARGET using BINUTILS."
  (let ((binutils (package (inherit binutils)
                    (arguments
                     (substitute-keyword-arguments (package-arguments
                                                    binutils)
                       ((#:configure-flags flags)
                        ;; Build with `--with-sysroot' so that ld honors
                        ;; DT_RUNPATH entries when searching for a needed
                        ;; library.  This works because as a side effect
                        ;; `genscripts.sh' sets `USE_LIBPATH=yes', which tells
                        ;; elf32.em to use DT_RUNPATH in its search list.
                        ;; See <http://sourceware.org/ml/binutils/2013-05/msg00312.html>.
                        ;;
                        ;; In theory choosing / as the sysroot could lead ld
                        ;; to pick up native libs instead of target ones.  In
                        ;; practice the RUNPATH of target libs only refers to
                        ;; target libs, not native libs, so this is safe.
                        `(cons "--with-sysroot=/" ,flags)))))))

    ;; For Xtensa, apply Qualcomm's patch.
    (cross (cond ((string-prefix? "xtensa-" target)
                  (package-with-patches binutils
                                        (search-patches
                                         "ath9k-htc-firmware-binutils.patch")))
                 ((target-mingw? target)
                  (package-with-extra-patches
                   binutils
                   (search-patches "binutils-mingw-w64-timestamp.patch"
                                   "binutils-mingw-w64-deterministic.patch")))
                 (else binutils))
           target)))

(define (cross-gcc-arguments target xgcc libc)
  "Return build system arguments for a cross-gcc for TARGET, using XGCC as the
base compiler and using LIBC (which may be either a libc package or #f.)"
  ;; Set the current target system so that 'glibc-dynamic-linker' returns the
  ;; right name.
  (parameterize ((%current-target-system target))
    ;; Disable stripping as this can break binaries, with object files of
    ;; libgcc.a showing up as having an unknown architecture.  See
    ;; <http://lists.fedoraproject.org/pipermail/arm/2010-August/000663.html>
    ;; for instance.
    (let ((args `(#:strip-binaries? #f
                  ,@(package-arguments xgcc))))
     (substitute-keyword-arguments args
       ((#:configure-flags flags)
        `(append (list ,(string-append "--target=" target)
                       ,@(if libc
                             `( ;; Disable libcilkrts because it is not
                                ;; ported to GNU/Hurd.
                               "--disable-libcilkrts"
                               ;; When building a cross compiler, --with-sysroot is
                               ;; implicitly set to "$gcc_tooldir/sys-root".  This does
                               ;; not work for us, because --with-native-system-header-dir
                               ;; is searched for relative to this location.  Thus, we set
                               ;; it to "/" so GCC is able to find the target libc headers.
                               ;; This is safe because in practice GCC uses CROSS_CPATH
                               ;; & co to separate target and host libraries.
                               "--with-sysroot=/")
                             `( ;; Disable features not needed at this stage.
                               "--disable-shared" "--enable-static"
                               "--enable-languages=c,c++"

                               ;; libstdc++ cannot be built at this stage
                               ;; ("Link tests are not allowed after
                               ;; GCC_NO_EXECUTABLES.").
                               "--disable-libstdc++-v3"

                               "--disable-threads" ;libgcc, would need libc
                               "--disable-libatomic"
                               "--disable-libmudflap"
                               "--disable-libgomp"
                               "--disable-libmpx"
                               "--disable-libssp"
                               "--disable-libquadmath"
                               "--disable-decimal-float" ;would need libc
                               "--disable-libcilkrts"

                              ,@(if (equal? "powerpc64le-linux-gnu" target)
                                   ;; On POWER9 (little endian) glibc needs
                                   ;; the 128-bit long double type.
                                   '("--with-long-double-128")
                                   '())

                               ;; When target is any OS other than 'none' these
                               ;; libraries will fail if there is no libc
                               ;; present. See
                               ;; <https://lists.gnu.org/archive/html/guix-devel/2016-02/msg01311.html>
                               "--disable-libitm"
                               "--disable-libvtv"
                               "--disable-libsanitizer"
                                ))

                       ;; Install cross-built libraries such as libgcc_s.so in
                       ;; the "lib" output.
                       ,@(if libc
                             `((string-append "--with-toolexeclibdir="
                                              (assoc-ref %outputs "lib")
                                              "/" ,target "/lib"))
                             '())
                       ;; For a newlib (non-glibc) target
                       ,@(if (cross-newlib? target)
                             '("--with-newlib")
                             '()))

                 ,(if libc
                      flags
                      `(remove (cut string-match "--enable-languages.*" <>)
                               ,flags))))
       ((#:make-flags flags)
        (if libc
            `(let ((libc (assoc-ref %build-inputs "libc")))
               ;; FLAGS_FOR_TARGET are needed for the target libraries to receive
               ;; the -Bxxx for the startfiles.
               (cons (string-append "FLAGS_FOR_TARGET=-B" libc "/lib")
                     ,flags))
            flags))
       ((#:phases phases)
        `(cross-gcc-build-phases ,target ,phases))))))

(define (cross-gcc-patches xgcc target)
  "Return GCC patches needed for XGCC and TARGET."
  (cond ((string-prefix? "xtensa-" target)
         ;; Patch by Qualcomm needed to build the ath9k-htc firmware.
         (search-patches "ath9k-htc-firmware-gcc.patch"))
        ((target-mingw? target)
         (append (search-patches "gcc-4.9.3-mingw-gthr-default.patch")
                 (if (version>=? (package-version xgcc) "7.0")
                     (search-patches "gcc-7-cross-mingw.patch")
                    '())))
        (else '())))

(define (cross-gcc-snippet target)
  "Return GCC snippet needed for TARGET."
  `(begin
     ,@(if (target-mingw? target)
           '((copy-recursively "libstdc++-v3/config/os/mingw32-w64"
                               "libstdc++-v3/config/os/newlib"))
           '())
     ;; TOOLDIR_BASE_PREFIX is erroneous when using a separate "lib"
     ;; output. Specify it correctly, otherwise GCC won't find its shared
     ;; libraries installed in the "lib" output.  See:
     ;; https://lists.gnu.org/archive/html/bug-guix/2020-03/msg00196.html.
     (substitute* "gcc/Makefile.in"
       (("-DTOOLDIR_BASE_PREFIX=[^ ]*")
        "-DTOOLDIR_BASE_PREFIX=\\\"../../../../\\\""))
     #t))

(define* (cross-gcc target
                    #:key
                    (xgcc %xgcc)
                    (xbinutils (cross-binutils target))
                    (libc #f))
  "Return a cross-compiler for TARGET, where TARGET is a GNU triplet.  Use
XGCC as the base compiler.  Use XBINUTILS as the associated cross-Binutils.
If LIBC is false, then build a GCC that does not target a libc; otherwise,
target that libc."
  (package (inherit xgcc)
    (name (string-append "gcc-cross-"
                         (if libc "" "sans-libc-")
                         target))
    (source
     (origin
       (inherit (package-source xgcc))
       (patches
        (append
         (origin-patches (package-source xgcc))
         (append (cond
                  ((version>=? (package-version xgcc) "8.0")
                   (search-patches "gcc-8-cross-environment-variables.patch"))
                  ((version>=? (package-version xgcc) "6.0")
                   (search-patches "gcc-7-cross-toolexeclibdir.patch"
                                   "gcc-6-cross-environment-variables.patch"))
                  (else
                   (search-patches "gcc-cross-environment-variables.patch")))
                 (cross-gcc-patches xgcc target))))
       (modules '((guix build utils)))
       (snippet
        (cross-gcc-snippet target))))

    (outputs '("out" "lib"))

    (arguments
     `(#:implicit-inputs? #f
       #:imported-modules ((gnu build cross-toolchain)
                           ,@%gnu-build-system-modules)
       #:modules ((guix build gnu-build-system)
                  (guix build utils)
                  (gnu build cross-toolchain)
                  (srfi srfi-1)
                  (srfi srfi-26)
                  (ice-9 regex))

       ,@(cross-gcc-arguments target xgcc libc)))

    (native-inputs
     `(("ld-wrapper-cross" ,(make-ld-wrapper
                             (string-append "ld-wrapper-" target)
                             #:target (const target)
                             #:binutils xbinutils))
       ("binutils-cross" ,xbinutils)

       ,@(let ((inputs (append (package-inputs xgcc)
                               (fold alist-delete (%final-inputs)
                                     '("libc" "libc:static"))

                               ;; Call it differently so that the builder can
                               ;; check whether the "libc" input is #f.
                               `(("libc-native"
                                  ,@(assoc-ref (%final-inputs) "libc"))
                                 ("libc-native:static"
                                  ,@(assoc-ref (%final-inputs)
                                               "libc:static"))))))
           (cond
            ((target-mingw? target)
             (if libc
                 `(,@inputs
                   ("libc" ,libc))
                 `(,@inputs
                   ("mingw-source" ,(package-source mingw-w64)))))
            (libc
             `(,@inputs
               ("libc" ,libc)
               ("libc:static" ,libc "static")
               ("xkernel-headers"                ;the target headers
                ,@(assoc-ref (package-propagated-inputs libc)
                             "kernel-headers"))))
            (else inputs)))))

    (inputs '())

    ;; Only search target inputs, not host inputs.
    (search-paths (cons (search-path-specification
                         (variable "CROSS_LIBRARY_PATH")
                         (files '("lib" "lib64")))
                        (map (lambda (variable)
                               (search-path-specification
                                (variable variable)

                                ;; Add 'include/c++' here so that <cstdlib>'s
                                ;; "#include_next <stdlib.h>" finds GCC's
                                ;; <stdlib.h>, not libc's.
                                (files (match variable
                                         ("CROSS_CPLUS_INCLUDE_PATH"
                                          '("include/c++" "include"))
                                         (_
                                          '("include"))))))
                             %gcc-cross-include-paths)))
    (native-search-paths '())))

(define* (cross-kernel-headers target
                               #:optional
                               (linux-headers linux-libre-headers)
                               (xgcc (cross-gcc target))
                               (xbinutils (cross-binutils target)))
  "Return headers depending on TARGET."

  (define xlinux-headers
    (package (inherit linux-headers)
      (name (string-append (package-name linux-headers)
                           "-cross-" target))
      (arguments
       (substitute-keyword-arguments
           `(#:implicit-cross-inputs? #f
             ,@(package-arguments linux-headers))
         ((#:phases phases)
          `(alist-replace
            'build
            (lambda _
              (setenv "ARCH" ,(system->linux-architecture target))
              (format #t "`ARCH' set to `~a' (cross compiling)~%" (getenv "ARCH"))

              (invoke "make" ,(system->defconfig target))
              (invoke "make" "mrproper" "headers_check"))
            ,phases))))
      (native-inputs `(("cross-gcc" ,xgcc)
                       ("cross-binutils" ,xbinutils)
                       ,@(package-native-inputs linux-headers)))))

  (define xgnumach-headers
    (package (inherit gnumach-headers)
      (name (string-append (package-name gnumach-headers)
                           "-cross-" target))

      (native-inputs `(("cross-gcc" ,xgcc)
                       ("cross-binutils" ,xbinutils)
                       ,@(package-native-inputs gnumach-headers)))))

  (define xmig
    (package (inherit mig)
      (name (string-append "mig-cross"))
      (arguments
       `(#:modules ((guix build gnu-build-system)
                    (guix build utils)
                    (srfi srfi-26))
         #:phases (modify-phases %standard-phases
                    (add-before 'configure 'set-cross-headers-path
                      (lambda* (#:key inputs #:allow-other-keys)
                        (let* ((mach (assoc-ref inputs "cross-gnumach-headers"))
                               (cpath (string-append mach "/include")))
                          (for-each (cut setenv <> cpath)
                                    ',%gcc-cross-include-paths)
                          #t))))
         #:configure-flags (list ,(string-append "--target=" target))
         #:tests? #f))

      (propagated-inputs `(("cross-gnumach-headers" ,xgnumach-headers)))
      (native-inputs `(("cross-gcc" ,xgcc)
                       ("cross-binutils" ,xbinutils)
                       ,@(package-native-inputs mig)))))

  (define xhurd-headers
    (package (inherit hurd-headers)
      (name (string-append (package-name hurd-headers)
                           "-cross-" target))

      (native-inputs `(("cross-gcc" ,xgcc)
                       ("cross-binutils" ,xbinutils)
                       ("cross-mig" ,xmig)
                       ,@(alist-delete "mig"(package-native-inputs hurd-headers))))))

   (define xglibc/hurd-headers
    (package (inherit glibc/hurd-headers)
      (name (string-append (package-name glibc/hurd-headers)
                           "-cross-" target))

      (arguments
       (substitute-keyword-arguments
           `(#:modules ((guix build gnu-build-system)
                        (guix build utils)
                        (srfi srfi-26))
             ,@(package-arguments glibc/hurd-headers))
         ((#:phases phases)
          `(modify-phases ,phases
             (add-after 'unpack 'set-cross-headers-path
               (lambda* (#:key inputs #:allow-other-keys)
                 (let* ((mach (assoc-ref inputs "gnumach-headers"))
                        (hurd (assoc-ref inputs "hurd-headers"))
                        (cpath (string-append mach "/include:"
                                              hurd "/include")))
                   (for-each (cut setenv <> cpath)
                             ',%gcc-cross-include-paths)
                   #t)))))))

      (propagated-inputs `(("gnumach-headers" ,xgnumach-headers)
                           ("hurd-headers" ,xhurd-headers)))

      (native-inputs `(("cross-gcc" ,xgcc)
                       ("cross-binutils" ,xbinutils)
                       ("cross-mig" ,xmig)
                       ,@(alist-delete "mig"(package-native-inputs glibc/hurd-headers))))))

  (define xhurd-minimal
    (package (inherit hurd-minimal)
      (name (string-append (package-name hurd-minimal)
                           "-cross-" target))
      (arguments
       (substitute-keyword-arguments
         `(#:modules ((guix build gnu-build-system)
                      (guix build utils)
                      (srfi srfi-26))
           ,@(package-arguments hurd-minimal))
         ((#:phases phases)
          `(modify-phases ,phases
             (add-before 'configure 'set-cross-headers-path
               (lambda* (#:key inputs #:allow-other-keys)
                 (let* ((glibc-headers (assoc-ref inputs "cross-glibc-hurd-headers"))
                        (cpath (string-append glibc-headers "/include")))
                   (for-each (cut setenv <> cpath)
                             ',%gcc-cross-include-paths)
                   #t)))))))

      (inputs `(("cross-glibc-hurd-headers" ,xglibc/hurd-headers)))

      (native-inputs `(("cross-gcc" ,xgcc)
                       ("cross-binutils" ,xbinutils)
                       ("cross-mig" ,xmig)
                       ,@(alist-delete "mig"(package-native-inputs hurd-minimal))))))

  (define xhurd-core-headers
    (package (inherit hurd-core-headers)
      (name (string-append (package-name hurd-core-headers)
                           "-cross-" target))

      (inputs `(("gnumach-headers" ,xgnumach-headers)
                ("hurd-headers" ,xhurd-headers)
                ("hurd-minimal" ,xhurd-minimal)))

      (native-inputs `(("cross-gcc" ,xgcc)
                       ("cross-binutils" ,xbinutils)
                       ("cross-mig" ,xmig)
                       ,@(package-native-inputs hurd-core-headers)))))

  (match target
    ((or "i586-pc-gnu" "i586-gnu") xhurd-core-headers)
    (_ xlinux-headers)))

(define* (cross-libc target
                     #:optional
                     (libc glibc)
                     (xgcc (cross-gcc target))
                     (xbinutils (cross-binutils target))
                     (xheaders (cross-kernel-headers target)))
  "Return LIBC cross-built for TARGET, a GNU triplet. Use XGCC and XBINUTILS
and the cross tool chain."
  (if (cross-newlib? target libc)
      (native-libc target libc
                   #:xgcc xgcc
                   #:xbinutils xbinutils)
      (package
        (inherit libc)
        (name (string-append "glibc-cross-" target))
        (arguments
         (substitute-keyword-arguments
             `( ;; Disable stripping (see above.)
               #:strip-binaries? #f

               ;; This package is used as a target input, but it should not have
               ;; the usual cross-compilation inputs since that would include
               ;; itself.
               #:implicit-cross-inputs? #f

               ;; We need SRFI 26.
               #:modules ((guix build gnu-build-system)
                          (guix build utils)
                          (srfi srfi-26))

               ,@(package-arguments libc))
           ((#:configure-flags flags)
            `(cons ,(string-append "--host=" target)
                   ,(if (hurd-triplet? target)
                        `(cons "--disable-werror" ,flags)
                        flags)))
           ((#:phases phases)
            `(modify-phases ,phases
               (add-before 'configure 'set-cross-kernel-headers-path
                 (lambda* (#:key inputs #:allow-other-keys)
                   (let* ((kernel (assoc-ref inputs "kernel-headers"))
                          (cpath (string-append kernel "/include")))
                     (for-each (cut setenv <> cpath)
                               ',%gcc-cross-include-paths)
                     (setenv "CROSS_LIBRARY_PATH"
                             (string-append kernel "/lib")) ; for Hurd's libihash
                     #t)))
               ,@(if (hurd-triplet? target)
                     '((add-after 'install 'augment-libc.so
                         (lambda* (#:key outputs #:allow-other-keys)
                           (let* ((out (assoc-ref outputs "out")))
                             (substitute* (string-append out "/lib/libc.so")
                               (("/[^ ]+/lib/libc.so.0.3")
                                (string-append out "/lib/libc.so.0.3"
                                               " libmachuser.so libhurduser.so"))))
                           #t)))
                     '())))))

        ;; Shadow the native "kernel-headers" because glibc's recipe expects the
        ;; "kernel-headers" input to point to the right thing.
        (propagated-inputs `(("kernel-headers" ,xheaders)))

        ;; FIXME: 'static-bash' should really be an input, not a native input, but
        ;; to do that will require building an intermediate cross libc.
        (inputs (if (hurd-triplet? target)
                    `(;; TODO: move to glibc in the next rebuild cycle
                      ("hurd-mach-print.patch"
                       ,(search-patch "glibc-hurd-mach-print.patch"))
                      ("hurd-gettyent.patch"
                       ,(search-patch "glibc-hurd-gettyent.patch")))
                    '()))

        (native-inputs `(("cross-gcc" ,xgcc)
                         ("cross-binutils" ,xbinutils)
<<<<<<< HEAD
=======
                         ,@(if (hurd-triplet? target)
                               `(("cross-mig"
                                  ,@(assoc-ref (package-native-inputs xheaders)
                                               "cross-mig")))
                               '())
>>>>>>> 7c2e6740
                         ,@(package-inputs libc)  ;FIXME: static-bash
                         ,@(package-native-inputs libc))))))

(define* (native-libc target
                     #:optional
                     (libc glibc)
                     #:key
                     xgcc
                     xbinutils)
  (if (target-mingw? target)
      (let ((machine (substring target 0 (string-index target #\-))))
        (make-mingw-w64 machine
                        #:xgcc xgcc
                        #:xbinutils xbinutils))
      libc))

(define* (cross-newlib? target
                       #:optional
                       (libc glibc))
  (not (eq? (native-libc target libc) libc)))


;;; Concrete cross tool chains are instantiated like this:
;;
;; (define-public xgcc-armhf
;;   (let ((triplet "arm-linux-gnueabihf"))
;;     (cross-gcc triplet
;;                #:xbinutils (cross-binutils triplet)
;;                #:libc (cross-libc triplet))))
;;
;;; We don't do that here because we'd be referring to bindings from (gnu
;;; packages gcc) from the top level, which doesn't play well with circular
;;; dependencies among modules.<|MERGE_RESOLUTION|>--- conflicted
+++ resolved
@@ -546,14 +546,6 @@
 
         (native-inputs `(("cross-gcc" ,xgcc)
                          ("cross-binutils" ,xbinutils)
-<<<<<<< HEAD
-=======
-                         ,@(if (hurd-triplet? target)
-                               `(("cross-mig"
-                                  ,@(assoc-ref (package-native-inputs xheaders)
-                                               "cross-mig")))
-                               '())
->>>>>>> 7c2e6740
                          ,@(package-inputs libc)  ;FIXME: static-bash
                          ,@(package-native-inputs libc))))))
 

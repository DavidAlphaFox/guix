--- conflicted
+++ resolved
@@ -57,19 +57,14 @@
 (define-public expat
   (package
     (name "expat")
-<<<<<<< HEAD
-    (version "2.2.2")
-=======
-    (version "2.2.1")
-    (replacement expat-2.2.4)
->>>>>>> 63bbf38f
+    (version "2.2.4")
     (source (origin
              (method url-fetch)
              (uri (string-append "mirror://sourceforge/expat/expat/"
                                  version "/expat-" version ".tar.bz2"))
              (sha256
               (base32
-               "0ik0r39ala9c6hj4kxrk933klgwkzlkbrfhvhaykx8l1rwgr2xj3"))))
+               "17h1fb9zvqvf0sr78j211bngc6jpql5wzar8fg9b52jzjvdqbb83"))))
     (build-system gnu-build-system)
     (home-page "http://www.libexpat.org/")
     (synopsis "Stream-oriented XML parser library written in C")
@@ -79,21 +74,6 @@
 things the parser might find in the XML document (like start tags).")
     (license license:expat)))
 
-<<<<<<< HEAD
-=======
-(define expat-2.2.4  ; Fix CVE-{2016-9063,2017-9233,2017-11742} & other issues.
-  (package
-    (inherit expat)
-    (version "2.2.4")
-    (source (origin
-             (method url-fetch)
-             (uri (string-append "mirror://sourceforge/expat/expat/"
-                                 version "/expat-" version ".tar.bz2"))
-             (sha256
-              (base32
-               "17h1fb9zvqvf0sr78j211bngc6jpql5wzar8fg9b52jzjvdqbb83"))))))
-
->>>>>>> 63bbf38f
 (define-public libebml
   (package
     (name "libebml")

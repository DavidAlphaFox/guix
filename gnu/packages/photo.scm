;;; GNU Guix --- Functional package management for GNU
;;; Copyright © 2014, 2015, 2017, 2019, 2021 Ludovic Courtès <ludo@gnu.org>
;;; Copyright © 2015 Ricardo Wurmus <rekado@elephly.net>
;;; Copyright © 2015, 2017 Andreas Enge <andreas@enge.fr>
;;; Copyright © 2016, 2017, 2018, 2019, 2021 Efraim Flashner <efraim@flashner.co.il>
;;; Copyright © 2017 Roel Janssen <roel@gnu.org>
;;; Copyright © 2018–2021 Tobias Geerinckx-Rice <me@tobias.gr>
;;; Copyright © 2018 Leo Famulari <leo@famulari.name>
;;; Copyright © 2020 Sebastian Schott <sschott@mailbox.org>
;;; Copyright © 2020 Vincent Legoll <vincent.legoll@gmail.com>
;;; Copyright © 2020. 2021 Vinicius Monego <monego@posteo.net>
;;;
;;; This file is part of GNU Guix.
;;;
;;; GNU Guix is free software; you can redistribute it and/or modify it
;;; under the terms of the GNU General Public License as published by
;;; the Free Software Foundation; either version 3 of the License, or (at
;;; your option) any later version.
;;;
;;; GNU Guix is distributed in the hope that it will be useful, but
;;; WITHOUT ANY WARRANTY; without even the implied warranty of
;;; MERCHANTABILITY or FITNESS FOR A PARTICULAR PURPOSE.  See the
;;; GNU General Public License for more details.
;;;
;;; You should have received a copy of the GNU General Public License
;;; along with GNU Guix.  If not, see <http://www.gnu.org/licenses/>.

(define-module (gnu packages photo)
  #:use-module (guix build-system cmake)
  #:use-module (guix build-system gnu)
  #:use-module (guix build-system meson)
  #:use-module (guix build-system perl)
  #:use-module (guix build-system python)
  #:use-module (guix download)
  #:use-module (guix git-download)
  #:use-module ((guix licenses) #:prefix license:)
  #:use-module (guix packages)
  #:use-module (guix utils)
  #:use-module (gnu packages)
  #:use-module (gnu packages algebra)
  #:use-module (gnu packages autotools)
  #:use-module (gnu packages base)
  #:use-module (gnu packages boost)
  #:use-module (gnu packages check)
  #:use-module (gnu packages cmake)
  #:use-module (gnu packages compression)
  #:use-module (gnu packages cups)
  #:use-module (gnu packages curl)
  #:use-module (gnu packages file)
  #:use-module (gnu packages freedesktop)
  #:use-module (gnu packages geo)
  #:use-module (gnu packages gettext)
  #:use-module (gnu packages ghostscript)
  #:use-module (gnu packages gl)
  #:use-module (gnu packages gnome)
  #:use-module (gnu packages glib)
  #:use-module (gnu packages graphics)
  #:use-module (gnu packages gstreamer)
  #:use-module (gnu packages gtk)
  #:use-module (gnu packages image)
  #:use-module (gnu packages image-processing)
  #:use-module (gnu packages imagemagick)
  #:use-module (gnu packages iso-codes)
  #:use-module (gnu packages libcanberra)
  #:use-module (gnu packages libusb)
  #:use-module (gnu packages llvm)
  #:use-module (gnu packages lua)
  #:use-module (gnu packages man)
  #:use-module (gnu packages maths)
  #:use-module (gnu packages opencl)
  #:use-module (gnu packages perl)
  #:use-module (gnu packages pkg-config)
  #:use-module (gnu packages popt)
  #:use-module (gnu packages python)
  #:use-module (gnu packages python-xyz)
  #:use-module (gnu packages python-web)
  #:use-module (gnu packages qt)
  #:use-module (gnu packages readline)
  #:use-module (gnu packages ruby)
  #:use-module (gnu packages sqlite)
  #:use-module (gnu packages tex)
  #:use-module (gnu packages time)
  #:use-module (gnu packages video)
  #:use-module (gnu packages web)
  #:use-module (gnu packages wxwidgets)
  #:use-module (gnu packages xfig)
  #:use-module (gnu packages xorg)
  #:use-module (gnu packages xml)
  #:use-module ((srfi srfi-1) #:hide (zip))
  #:use-module (srfi srfi-26))

(define-public rapid-photo-downloader
  (package
    (name "rapid-photo-downloader")
    (version "0.9.18")
    (source (origin
              (method url-fetch)
              (uri (string-append "https://launchpad.net/rapid/pyqt/"
                                  version "/+download/" name "-"
                                  version ".tar.gz"))
              (sha256
               (base32
                "15p7sssg6vmqbm5xnc4j5dr89d7gl7y5qyq44a240yl5aqkjnybw"))))
    (build-system python-build-system)
    (native-inputs
     `(("file" ,file)
       ("intltool" ,intltool)
       ("gobject-introspection" ,gobject-introspection)))
    (inputs
     `(("gdk-pixbuf" ,gdk-pixbuf)
       ("gexiv2" ,gexiv2)
       ("gst-libav" ,gst-libav)
       ("gst-plugins-base" ,gst-plugins-base)
       ("gst-plugins-good" ,gst-plugins-good)
       ("gstreamer" ,gstreamer)
       ("libgudev" ,libgudev)
       ("libnotify" ,libnotify)
       ("libmediainfo" ,libmediainfo)
       ("usdisks" ,udisks)
       ("python-pyqt" ,python-pyqt)
       ("python-pygobject" ,python-pygobject)
       ("python-gphoto2" ,python-gphoto2)
       ("python-pyzmq" ,python-pyzmq)
       ("python-tornado" ,python-tornado)
       ("python-psutil" ,python-psutil)
       ("python-pyxdg" ,python-pyxdg)
       ("python-arrow" ,python-arrow)
       ("python-dateutil" ,python-dateutil)
       ("python-easygui" ,python-easygui)
       ("python-colour" ,python-colour)
       ("python-pymediainfo" ,python-pymediainfo)
       ("python-sortedcontainers" ,python-sortedcontainers)
       ("python-rawkit" ,python-rawkit)
       ("python-requests" ,python-requests)
       ("python-colorlog" ,python-colorlog)
       ("python-pyprind" ,python-pyprind)
       ("python-tenacity" ,python-tenacity)
       ("perl-image-exiftool" ,perl-image-exiftool)))
    (arguments
     `(#:phases
       (modify-phases %standard-phases
         (add-after 'unpack 'patch-libmediainfo
           (lambda _
             (substitute* "raphodo/metadatavideo.py"
               (("pymedia_library_file = 'libmediainfo.so.0'")
                (string-append "pymedia_library_file = '"
                               (assoc-ref %build-inputs "libmediainfo")
                               "/lib/libmediainfo.so.0'")))
             #t))
         (add-after 'install 'wrap
           (lambda* (#:key inputs outputs #:allow-other-keys)
             (let ((out               (assoc-ref outputs "out"))
                   (path              (string-join
                                       (list (string-append
                                              (assoc-ref inputs "perl-image-exiftool")
                                              "/bin"))
                                       ":"))
                   (gi-typelib-path   (getenv "GI_TYPELIB_PATH"))
                   (python-path       (getenv "GUIX_PYTHONPATH")))
               (for-each
                (lambda (program)
                  (wrap-program program
                    `("PATH" ":" prefix (,path))
                    `("GI_TYPELIB_PATH" ":" prefix (,gi-typelib-path))
                    `("GUIX_PYTHONPATH"             ":" prefix (,python-path))))
                (map (lambda (name)
                       (string-append out "/bin/" name))
                     '("analyze-pv-structure"
                       "rapid-photo-downloader"))))
             #t)))))
    (home-page "https://www.damonlynch.net/rapid/")
    (synopsis "Import photos and videos from cameras, phones and memory cards")
    (description "Import photos and videos from cameras, phones and memory
cards and generate meaningful file and folder names.")
    (license license:gpl2+)))

(define-public libraw
  (package
    (name "libraw")
    (version "0.20.0")
    (source (origin
              (method url-fetch)
              (uri (string-append "https://www.libraw.org/data/LibRaw-"
                                  version ".tar.gz"))
              (sha256
               (base32
                "18wlsvj6c1rv036ph3695kknpgzc3lk2ikgshy8417yfl8ykh2hz"))))
    (build-system gnu-build-system)
    (native-inputs
     `(("pkg-config" ,pkg-config)))
    (inputs
     `(("libjpeg" ,libjpeg-turbo)))     ;for lossy DNGs and old Kodak cameras
    (propagated-inputs
     `(("lcms" ,lcms)))                 ;for color profiles
    (home-page "https://www.libraw.org")
    (synopsis "Raw image decoder")
    (description
     "LibRaw is a library for reading RAW files obtained from digital photo
cameras (CRW/CR2, NEF, RAF, DNG, and others).")
    ;; LibRaw is distributed under both LGPL2.1 and CDDL 1.0.  From the README:
    ;; "You may use one of these licensing modes and switch between them.  If
    ;; you modify LibRaw source and made your changes public, you should accept
    ;; both two licensing modes for your changes/additions."
    (license (list license:lgpl2.1 license:cddl1.0))))

(define-public libraw-0.18
  (package (inherit libraw)
    (name "libraw")
    (version "0.18.12")
    (source (origin
              (method url-fetch)
              (uri (string-append "https://www.libraw.org/data/LibRaw-"
                                  version ".tar.gz"))
              (sha256
               (base32
                "1m2khr2cij8z6lawgbmdksjn14fpnjsy8ad4qahnpqapm1slsxap"))))))

(define-public libexif
  (package
    (name "libexif")
    (version "0.6.22")
    (source (origin
              (method url-fetch)
              (uri (string-append
                    "https://github.com/libexif/libexif/releases"
                    "/download/libexif-"
                    (string-map (lambda (x) (if (char=? x #\.) #\_ x)) version)
                    "-release/libexif-" version ".tar.xz"))
              (sha256
               (base32
                "0mhcad5zab7fsn120rd585h8ncwkq904nzzrq8vcd72hzk4g2j2h"))))
    (build-system gnu-build-system)
    (home-page "https://libexif.github.io/")
    (synopsis "Read and manipulate EXIF data in digital photographs")
    (description
     "The libexif C library allows applications to read, edit, and save EXIF
data as produced by digital cameras.")
    (license license:lgpl2.1+)))

(define-public libgphoto2
  (package
    (name "libgphoto2")
    (version "2.5.27")
    (source (origin
              (method url-fetch)
              (uri (string-append "mirror://sourceforge/gphoto/libgphoto/"
                                  version "/libgphoto2-" version ".tar.bz2"))
              (sha256
               (base32
                "1ms06b3dj1p33aypcb16gg5pn7fylbylsk9cnnqa0j29qiw59f7q"))))
    (build-system gnu-build-system)
    (native-inputs `(("pkg-config" ,pkg-config)))
    (inputs
     `(("libjpeg-turbo" ,libjpeg-turbo)
       ("libltdl" ,libltdl)
       ("libusb" ,libusb)
       ("libxml2" ,libxml2)))
    (propagated-inputs
     `(;; The .pc refers to libexif.
       ("libexif" ,libexif)))
    (home-page "http://www.gphoto.org/proj/libgphoto2/")
    (synopsis "Accessing digital cameras")
    (description
     "This is the library backend for gphoto2.  It contains the code for PTP,
MTP, and other vendor specific protocols for controlling and transferring data
from digital cameras.")

    ;; 'COPYING' says LGPLv2.1+, but in practices files are under LGPLv2+.
    (license license:lgpl2.1+)))

(define-public gphoto2
  (package
    (name "gphoto2")
    (version "2.5.27")
    (source (origin
              (method url-fetch)
              (uri (string-append "mirror://sourceforge/gphoto/gphoto/" version
                                  "/gphoto2-" version ".tar.bz2"))
              (sha256
               (base32
                "0f4d3q381jnnkcqkb2dj1k709skp65qihl5xm80zandvl69lw19h"))))
    (build-system gnu-build-system)
    (native-inputs
     `(("pkg-config" ,pkg-config)))
    (inputs
     `(("readline" ,readline)
       ("libjpeg-turbo" ,libjpeg-turbo)
       ("popt" ,popt)
       ("libexif" ,libexif)
       ("libgphoto2" ,libgphoto2)))
    (arguments
     '(#:phases
       (modify-phases %standard-phases
         (add-before 'check 'pre-check
           (lambda* (#:key inputs #:allow-other-keys)
             (substitute* (find-files "tests/data" "\\.param$")
               (("/usr/bin/env")
                (which "env")))
             #t)))

       ;; FIXME: There is 1 test failure, most likely related to the build
       ;; environment.
       #:tests? #f))

    (home-page "http://www.gphoto.org/")
    (synopsis "Command-line tools to access digital cameras")
    (description
     "Gphoto2 is a set of command line utilities for manipulating a large
number of different digital cameras.  Through libgphoto2, it supports PTP,
MTP, and much more.")

    ;; Files are typically under LGPLv2+, but 'COPYING' says GPLv2+.
    (license license:gpl2+)))

;; Note: See <https://metacpan.org/pod/Image::ExifTool> for the latest
;; release.  The versions at <https://www.sno.phy.queensu.ca/~phil/exiftool/>
;; are not meant for production use according to the Changes file.
(define-public perl-image-exiftool
  (package
    (name "perl-image-exiftool")
    (version "12.16")
    (source
     (origin
       (method url-fetch)
       (uri (list
             (string-append "mirror://cpan/authors/id/E/EX/EXIFTOOL/"
                            "Image-ExifTool-" version ".tar.gz")
             ;; New releases may take a while to hit CPAN.
             (string-append "https://www.sno.phy.queensu.ca/~phil/exiftool/"
                            "Image-ExifTool-" version ".tar.gz")))
       (patches (search-patches "perl-image-exiftool-CVE-2021-22204.patch"))
       (sha256
        (base32
         "0skm22b3gg1bfk0amklrprpva41m6mkrhqp0gi7z1nmcf9ypjh61"))))
    (build-system perl-build-system)
    (arguments
     '(#:phases
       (modify-phases %standard-phases
         (add-after 'install 'post-install
           (lambda* (#:key outputs #:allow-other-keys)
             ;; Make sure the 'exiftool' commands finds the library.
             ;; XXX: Shouldn't it be handled by PERL-BUILD-SYSTEM?
             (let* ((out (assoc-ref outputs "out"))
                    (pm  (find-files out "^ExifTool\\.pm$"))
                    (lib (dirname (dirname (car pm)))))
               (wrap-program (string-append out "/bin/exiftool")
                 `("PERL5LIB" prefix (,lib)))
               #t))))))
    (home-page "https://metacpan.org/release/Image-ExifTool")
    (synopsis "Program and Perl library to manipulate EXIF and other metadata")
    (description "This package provides the @code{exiftool} command and the
@code{Image::ExifTool} Perl library to manipulate EXIF tags of digital images
and a wide variety of other metadata.")
    (license license:perl-license)))

(define-public libpano13
  (package
    (name "libpano13")
    (version "2.9.20_rc3")
    (source (origin
              (method url-fetch)
              (uri (string-append "mirror://sourceforge/panotools/libpano13/"
                                  "libpano13-" (first
                                                (string-split version #\_))
                                  "/libpano13-" version ".tar.gz"))
              (sha256
               (base32
                "12cv4886l1czfjwy7k6ipgf3zjksgwhdjzr2s9fdg33vqcv2hlrv"))))
    (build-system cmake-build-system)
    (inputs
     `(("libjpeg" ,libjpeg-turbo)
       ("libpng" ,libpng)
       ("libtiff" ,libtiff)
       ("zlib" ,zlib)))
    (home-page "http://panotools.sourceforge.net/")
    (synopsis "Library for panoramic images")
    (description
     "The libpano13 package contains the backend library written by the
Panorama Tools project for building panoramic images from a set of
overlapping images, as well as some command line tools.")
    (license license:gpl2+)))

(define-public enblend-enfuse
  (package
    (name "enblend-enfuse")
    (version "4.2")
    (source (origin
              (method url-fetch)
              (uri (string-append "mirror://sourceforge/enblend/"
                                  name "/"
                                  name "-" (version-major+minor version) "/"
                                  name "-" version ".tar.gz"))
              (sha256
               (base32
                "0j5x011ilalb47ssah50ag0a4phgh1b0wdgxdbbp1gcyjcjf60w7"))))
    (build-system gnu-build-system)
    (native-inputs
     `(("pkg-config" ,pkg-config)
       ("perl" ,perl)
       ("perl-timedate" ,perl-timedate)
       ;; for building the documentation
       ("gnuplot" ,gnuplot)
       ("help2man" ,help2man)
       ("imagemagick" ,imagemagick)
       ("libxml2" ,libxml2)
       ("texlive-minimal" ,texlive-tiny)
       ("tidy" ,tidy)
       ("transfig" ,transfig)))
    (inputs
     `(("boost" ,boost)
       ("gsl" ,gsl)
       ("lcms" ,lcms)
       ("libjpeg" ,libjpeg-turbo)
       ("libpng" ,libpng)
       ("libtiff" ,libtiff)
       ("openexr" ,openexr)
       ("vigra" ,vigra)
       ("zlib" ,zlib)))
    (arguments
     `(#:configure-flags `("--enable-openmp")))
    (home-page "http://enblend.sourceforge.net/")
    (synopsis "Tools for combining and blending images")
    (description
     "Enblend blends away the seams in a panoramic image mosaic using a
multi-resolution spline.  Enfuse merges different exposures of the same
scene to produce an image that looks much like a tone-mapped image.")
    (license license:gpl2+)))

(define-public lensfun
  (package
    (name "lensfun")
    (version "0.3.2")
    (source (origin
              (method url-fetch)
              (uri (string-append
                    "mirror://sourceforge/lensfun/"
                    version "/lensfun-" version ".tar.gz"))
              (sha256
               (base32
                "0cfk8jjhs9nbfjfdy98plrj9ayi59aph0nx6ppslgjhlcvacm2xf"))))
    (build-system cmake-build-system)
    (arguments
     `(,@(if (any (cute string-prefix? <> (or (%current-system)
                                              (%current-target-system)))
                  '("x86_64" "i686"))
        ;; SSE and SSE2 are supported only on Intel processors.
        '()
        '(#:configure-flags '("-DBUILD_FOR_SSE=OFF" "-DBUILD_FOR_SSE2=OFF")))
       #:tests? #f)) ; There are no tests to run.
    (native-inputs
     `(("pkg-config" ,pkg-config)))
    (inputs
     `(("glib" ,glib)))
    (home-page "https://sourceforge.net/projects/lensfun/")
    (synopsis "Library to correct optical lens defects with a lens database")
    (description "Digital photographs are not ideal.  Of course, the better is
your camera, the better the results will be, but in any case if you look
carefully at shots taken even by the most expensive cameras equipped with the
most expensive lenses you will see various artifacts.  It is very hard to make
ideal cameras, because there are a lot of factors that affect the final image
quality, and at some point camera and lens designers have to trade one factor
for another to achieve the optimal image quality, within the given design
restrictions and budget.  But we all want ideal shots, don't we?  So that's
what's Lensfun is all about: rectifying the defects introduced by your
photographic equipment.")
    ;; The libraries are licensed under the LGPL3, the programs are
    ;; licensed GPL3, and the database is license CC-BY-SA 3.0.  See the
    ;; README.md file for this clarification.
    (license (list license:lgpl3 license:gpl3 license:cc-by-sa3.0))))

(define-public darktable
  (package
    (name "darktable")
    (version "3.6.1")
    (source
     (origin
       (method url-fetch)
       (uri (string-append
             "https://github.com/darktable-org/darktable/releases/"
             "download/release-" version "/darktable-" version ".tar.xz"))
       (sha256
        (base32 "051dwhdqa9q3zyrvr78g0cfzl1zhaagfvgx9axa9895q0g0wggx2"))))
    (build-system cmake-build-system)
    (arguments
     `(#:configure-flags '("-DBINARY_PACKAGE_BUILD=On"
                           "-DBUILD_TESTING=On")
       #:phases
       (modify-phases %standard-phases
         (add-after 'unpack 'libOpenCL-path
           (lambda* (#:key inputs #:allow-other-keys)
             ;; Statically link to libOpenCL.
             (substitute* "./src/common/dlopencl.c"
               (("\"libOpenCL\"")
                (string-append "\"" (assoc-ref inputs "opencl-icd-loader")
                               "/lib/libOpenCL.so\"")))))
         (add-before 'configure 'prepare-build-environment
           (lambda* (#:key inputs #:allow-other-keys)
             ;; Rawspeed fails to build with GCC due to OpenMP error:
             ;; "undefined reference to `GOMP_loop_nonmonotonic_dynamic_next'"
             (setenv "CC" "clang") (setenv "CXX" "clang++")
             ;; Darktable looks for opencl-c.h in the LLVM dir. Guix installs
             ;; it to the Clang dir. We fix this by patching CMakeLists.txt.
             (substitute* "CMakeLists.txt"
               (("\\$\\{LLVM_INSTALL_PREFIX\\}")
                (assoc-ref %build-inputs "clang")))))
         (add-before 'configure 'set-LDFLAGS-and-CPATH
           (lambda* (#:key inputs outputs #:allow-other-keys)
             (setenv "LDFLAGS"
                     (string-append
                      "-Wl,-rpath="
                      (assoc-ref outputs "out") "/lib/darktable"))

             ;; Ensure the OpenEXR headers are found.
             (setenv "CPATH"
<<<<<<< HEAD
                     (string-append
                      (search-input-directory inputs "include/OpenEXR")
                      ":" (or (getenv "CPATH") "")))))
=======
                     (string-append (assoc-ref inputs "ilmbase")
                                    "/include/OpenEXR:"
                                    (or (getenv "CPATH") "")))))
>>>>>>> 371aa577
         (add-after 'install 'wrap-program
           (lambda* (#:key inputs outputs #:allow-other-keys)
             (wrap-program (string-append (assoc-ref outputs "out")
                                          "/bin/darktable")
               ;; For GtkFileChooserDialog.
               `("GSETTINGS_SCHEMA_DIR" =
                 (,(string-append (assoc-ref inputs "gtk+")
                                  "/share/glib-2.0/schemas")))))))))
    (native-inputs
     `(("clang" ,clang-11)
       ("cmocka" ,cmocka)
       ("desktop-file-utils" ,desktop-file-utils)
       ("glib:bin" ,glib "bin")
       ("gobject-introspection" ,gobject-introspection)
       ("intltool" ,intltool)
       ("llvm" ,llvm-11) ;should match the Clang version
       ("opencl-headers" ,opencl-headers)
       ("perl" ,perl)
       ("pkg-config" ,pkg-config)
       ("po4a" ,po4a)
       ("python" ,python-wrapper)
       ("ruby" ,ruby)))
    (inputs
     `(("cairo" ,cairo)
       ("colord-gtk" ,colord-gtk) ;optional, for color profile support
       ("cups" ,cups) ;optional, for printing support
       ("curl" ,curl)
       ("dbus-glib" ,dbus-glib)
       ("exiv2" ,exiv2)
       ("freeimage" ,freeimage)
       ("gmic" ,gmic) ;optional, for HaldcLUT support
       ("graphicsmagick" ,graphicsmagick)
       ("gsettings-desktop-schemas" ,gsettings-desktop-schemas)
       ("gtk+" ,gtk+)
       ("ilmbase" ,ilmbase)
       ("iso-codes" ,iso-codes) ;optional, for language names in the preferences
       ("json-glib" ,json-glib)
       ("lcms" ,lcms)
       ("lensfun" ,lensfun) ;optional, for the lens distortion plugin
       ("libgphoto2" ,libgphoto2) ;optional, for camera tethering
       ("libavif" ,libavif) ;optional, for AVIF support
       ("libjpeg" ,libjpeg-turbo)
       ("libomp" ,libomp)
       ("libpng" ,libpng)
       ("librsvg" ,librsvg)
       ("libsecret" ,libsecret) ;optional, for storing passwords
       ("libsoup" ,libsoup)
       ("libtiff" ,libtiff)
       ("libwebp" ,libwebp) ;optional, for WebP support
       ("libxml2" ,libxml2)
       ("libxslt" ,libxslt)
       ("lua" ,lua) ;optional, for plugins
       ("opencl-icd-loader" ,opencl-icd-loader) ;optional, for OpenCL support
       ("openexr" ,openexr) ;optional, for EXR import/export
       ("openjpeg" ,openjpeg) ;optional, for JPEG2000 export
       ("osm-gps-map" ,osm-gps-map) ;optional, for geotagging view
       ("pugixml" ,pugixml)
       ("python-jsonschema" ,python-jsonschema)
       ("sqlite" ,sqlite)))
    (home-page "https://www.darktable.org")
    (synopsis "Virtual lighttable and darkroom for photographers")
    (description "Darktable is a photography workflow application and RAW
developer.  It manages your digital negatives in a database, lets you view
them through a zoomable lighttable and enables you to develop raw images
and enhance them.")
    ;; See src/is_supported_platform.h for supported platforms.
    (supported-systems '("x86_64-linux" "aarch64-linux" "powerpc64le-linux"))
    (license (list license:gpl3+ ;; Darktable itself.
                   license:lgpl2.1+)))) ;; Rawspeed library.

(define-public photoflare
  (package
    (name "photoflare")
    (version "1.6.9")
    (source
     (origin
       (method git-fetch)
       (uri (git-reference
             (url "https://github.com/photoflare/photoflare")
             (commit (string-append "v" version))))
       (file-name (git-file-name name version))
       (sha256
        (base32 "121fhbggsh6jhrr7m41f27fd34ql7libdr2v0ig5bj6nc2ddwd40"))))
    (build-system gnu-build-system)
    (arguments
     '(#:tests? #f                      ;no tests
       #:phases
       (modify-phases %standard-phases
         (replace 'configure
           (lambda* (#:key inputs outputs #:allow-other-keys)
             (let ((magickpp (assoc-ref inputs "graphicsmagick"))
                   (out (assoc-ref outputs "out")))
               (invoke "qmake"
                       (string-append "INCLUDEPATH += " magickpp
                                      "/include/GraphicsMagick")
                       (string-append "PREFIX=" out)
                       "Photoflare.pro")))))))
    (native-inputs
     `(("pkg-config" ,pkg-config)
       ("qttools" ,qttools)))
    (inputs
     `(("graphicsmagick" ,graphicsmagick)
       ("libomp" ,libomp)
       ("qtbase" ,qtbase-5)))
    (home-page "https://photoflare.io")
    (synopsis "Quick, simple but powerful image editor")
    (description "Photoflare is a cross-platform image editor with an aim
to balance between powerful features and a very friendly graphical user
interface.  It suits a wide variety of different tasks and users who value a
more nimble workflow.  Features include basic image editing capabilities,
paint brushes, image filters, colour adjustments and more advanced features
such as Batch image processing.")
    (license license:gpl3+)))

(define-public entangle
  (package
    (name "entangle")
    (version "3.0")
    (source
     (origin
       (method git-fetch)
       (uri (git-reference
             (url "https://gitlab.com/entangle/entangle")
             (commit (string-append "v" version))))
       (file-name (git-file-name name version))
       (sha256
        (base32 "1pdmgxjdb3xlcqsaz7l8qzj5f7g7nwzhsrgid8929bm36d49cgc7"))))
    (build-system meson-build-system)
    (arguments
     `(#:glib-or-gtk? #t
       #:phases
       (modify-phases %standard-phases
         (add-after 'unpack 'skip-gtk-update-icon-cache
           ;; Don't create 'icon-theme.cache'.
           (lambda _
             (substitute* "meson_post_install.py"
               (("gtk-update-icon-cache") "true"))
             #t))
         (add-after 'install 'wrap-gi-python
           ;; Make GTK find files needed by plugins.
           (lambda* (#:key inputs outputs #:allow-other-keys)
             (let ((out               (assoc-ref outputs "out"))
                   (gi-typelib-path   (getenv "GI_TYPELIB_PATH"))
                   (python-path       (getenv "GUIX_PYTHONPATH")))
               (wrap-program (string-append out "/bin/entangle")
                 `("GI_TYPELIB_PATH" ":" prefix (,gi-typelib-path))
                 `("GUIX_PYTHONPATH" ":" prefix (,python-path))))
             #t)))))
    (native-inputs
     `(("cmake" ,cmake)
       ("gettext" ,gettext-minimal)
       ("glib:bin" ,glib "bin")
       ("gobject-introspection" ,gobject-introspection)
       ("gtk-doc" ,gtk-doc)
       ("perl" ,perl)
       ("pkg-config" ,pkg-config)
       ("xmllint" ,libxml2)))
    (inputs
     `(("gdk-pixbuf" ,gdk-pixbuf)
       ("gexiv2" ,gexiv2)
       ("gst-plugins-base" ,gst-plugins-base)
       ("gstreamer" ,gstreamer)
       ("gtk+" ,gtk+)
       ("lcms" ,lcms)
       ("libgphoto2" ,libgphoto2)
       ("libgudev" ,libgudev)
       ("libpeas" ,libpeas)
       ("libraw" ,libraw)
       ("python" ,python)
       ("python-pygobject" ,python-pygobject)))
    (home-page "https://entangle-photo.org/")
    (synopsis "Camera control and capture")
    (description
     "Entangle is an application which uses GTK and libgphoto2 to provide a
graphical interface for tethered photography with digital cameras.  It
includes control over camera shooting and configuration settings and 'hands
off' shooting directly from the controlling computer.")
    (license license:gpl3+)))

(define-public hugin
  (package
    (name "hugin")
    (version "2020.0.0")
    (source (origin
              (method url-fetch)
              (uri (string-append "mirror://sourceforge/hugin/hugin/hugin-"
                                  (version-major+minor version)
                                  "/hugin-" version ".tar.bz2"))
              (sha256
               (base32
                "1jyazc0mbr9g7vrichpqqnfl72lj21244csk0z5i8ycs4l0pcgi8"))))
    (build-system cmake-build-system)
    (native-inputs
     `(("gettext" ,gettext-minimal)
       ("pkg-config" ,pkg-config)))
    (inputs
     `(("boost" ,boost)
       ("enblend-enfuse" ,enblend-enfuse)
       ("exiv2" ,exiv2)
       ("fftw" ,fftw)
       ("flann" ,flann)
       ("freeglut" ,freeglut)
       ("glew" ,glew)
       ("lcms" ,lcms)
       ("libjpeg" ,libjpeg-turbo)
       ("libpano13" ,libpano13)
       ("libpng" ,libpng)
       ("libtiff" ,libtiff)
       ("libxi" ,libxi)
       ("libxmu" ,libxmu)
       ("mesa" ,mesa)
       ("openexr" ,openexr)
       ("sqlite" ,sqlite)
       ("vigra" ,vigra)
       ("wxwidgets" ,wxwidgets)
       ("zlib" ,zlib)))
    (arguments
     `(#:tests? #f                      ; no check target
       #:configure-flags
       (list
        ;; The header files of ilmbase (propagated by openexr) are not found
        ;; when included by the header files of openexr, and an explicit
        ;; flag needs to be set.
        (string-append "-DCMAKE_CXX_FLAGS=-I"
                       (assoc-ref %build-inputs "ilmbase")
                       "/include/OpenEXR")
        ;; Disable installation of the Python scripting interface.
        ;; It would require the additional inputs python and swig.
        ;; Installation would need to be tweaked, as it tries to install
        ;; into the python directory.
        "-DBUILD_HSI=OFF")
       #:phases
       (modify-phases %standard-phases
         (add-before 'configure 'substitute
           (lambda _
             (substitute* "src/hugin1/base_wx/StitchingExecutor.cpp"
               (("wxT\\(\"enblend\"\\)")
                (string-append "wxT(\"" (which "enblend") "\")"))
               (("wxT\\(\"enfuse\"\\)")
                (string-append "wxT(\"" (which "enfuse") "\")")))
             #t)))))
    (home-page "http://hugin.sourceforge.net/")
    (synopsis "Panorama photo stitcher")
    (description
     "Hugin is an easy to use panoramic imaging toolchain with a graphical
user interface.  It can be used to assemble a mosaic of photographs into
a complete panorama and stitch any series of overlapping pictures.")
    (license license:gpl2+)))

(define-public rawtherapee
  (package
    (name "rawtherapee")
    (version "5.8")
    (source (origin
              (method url-fetch)
              (uri (string-append "https://rawtherapee.com/shared/source/"
                                  "rawtherapee-" version ".tar.xz"))
              (sha256
               (base32
                "0lq8qi7g0a28h3rab7bk5bbbd4gvfma42bvlz1dfn8p9mah2h19n"))))
    (build-system cmake-build-system)
    (arguments
     '(#:tests? #f                      ; no test suite
       #:build-type "release"
       #:configure-flags
       (list (string-append "-DLENSFUNDBDIR="
                            (assoc-ref %build-inputs "lensfun")
                            "/share/lensfun")
             ;; Don't optimize the build for the host machine. See the file
             ;; 'ProcessorTargets.cmake' in the source distribution for more
             ;; information.
             "-DPROC_TARGET_NUMBER=1"
             ;; These flags are recommended by upstream for distributed packages.
             ;; See the file 'RELEASE_NOTES.txt' in the source distribution.
             "-O3"
             "-DCACHE_NAME_SUFFIX=\"\"")))
    (native-inputs
     `(("pkg-config" ,pkg-config)))
    (inputs
     `(("expat" ,expat)
       ("fftw" ,fftwf)
       ("glib" ,glib)
       ("glibmm" ,glibmm)
       ("gtk+" ,gtk+)
       ("gtkmm" ,gtkmm-3)
       ("lcms" ,lcms)
       ("lensfun" ,lensfun)
       ("libcanberra" ,libcanberra)
       ("libiptcdata" ,libiptcdata)
       ("libjpeg" ,libjpeg-turbo)
       ("libpng" ,libpng)
       ("librsvg" ,librsvg)
       ("libsigc++" ,libsigc++)
       ("libtiff" ,libtiff)
       ("zlib" ,zlib)))
    (home-page "https://rawtherapee.com")
    (synopsis "Raw image developing and processing")
    (description "RawTherapee is a raw image processing suite.  It comprises a
subset of image editing operations specifically aimed at non-destructive raw
photo post-production and is primarily focused on improving a photographer's
workflow by facilitating the handling of large numbers of images.  Most raw
formats are supported, including Pentax Pixel Shift, Canon Dual-Pixel, and those
from Foveon and X-Trans sensors.")
    (license license:gpl3+)))<|MERGE_RESOLUTION|>--- conflicted
+++ resolved
@@ -512,15 +512,9 @@
 
              ;; Ensure the OpenEXR headers are found.
              (setenv "CPATH"
-<<<<<<< HEAD
                      (string-append
                       (search-input-directory inputs "include/OpenEXR")
                       ":" (or (getenv "CPATH") "")))))
-=======
-                     (string-append (assoc-ref inputs "ilmbase")
-                                    "/include/OpenEXR:"
-                                    (or (getenv "CPATH") "")))))
->>>>>>> 371aa577
          (add-after 'install 'wrap-program
            (lambda* (#:key inputs outputs #:allow-other-keys)
              (wrap-program (string-append (assoc-ref outputs "out")

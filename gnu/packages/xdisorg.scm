;;; GNU Guix --- Functional package management for GNU
;;; Copyright © 2013, 2014 Andreas Enge <andreas@enge.fr>
;;; Copyright © 2014, 2015, 2016 Mark H Weaver <mhw@netris.org>
;;; Copyright © 2014 Eric Bavier <bavier@member.fsf.org>
;;; Copyright © 2014, 2015, 2016 Alex Kost <alezost@gmail.com>
<<<<<<< HEAD
;;; Copyright © 2013, 2015, 2017, 2018, 2019, 2021 Ludovic Courtès <ludo@gnu.org>
=======
;;; Copyright © 2013, 2015, 2017, 2018, 2019, 2021y Ludovic Courtès <ludo@gnu.org>
>>>>>>> 49922efb
;;; Copyright © 2015, 2016 Mathieu Lirzin <mthl@gnu.org>
;;; Copyright © 2015 Alexander I.Grafov <grafov@gmail.com>
;;; Copyright © 2015 Andy Wingo <wingo@igalia.com>
;;; Copyright © 2015 xd1le <elisp.vim@gmail.com>
;;; Copyright © 2015 Florian Paul Schmidt <mista.tapas@gmx.net>
;;; Copyright © 2016 Christine Lemmer-Webber <cwebber@dustycloud.org>
;;; Copyright © 2016, 2018 Ricardo Wurmus <rekado@elephly.net>
;;; Copyright © 2016, 2017, 2018, 2019, 2020 Efraim Flashner <efraim@flashner.co.il>
;;; Copyright © 2016 Leo Famulari <leo@famulari.name>
;;; Copyright © 2016 Alex Kost <alezost@gmail.com>
;;; Copyright © 2016, 2017, 2019, 2020 Marius Bakke <mbakke@fastmail.com>
;;; Copyright © 2016 Petter <petter@mykolab.ch>
;;; Copyright © 2017 Mekeor Melire <mekeor.melire@gmail.com>
;;; Copyright © 2017 Nikita <nikita@n0.is>
;;; Copyright © 2017–2021 Tobias Geerinckx-Rice <me@tobias.gr>
;;; Copyright © 2017 Marek Benc <dusxmt@gmx.com>
;;; Copyright © 2017 Mike Gerwitz <mtg@gnu.org>
;;; Copyright © 2018 Thomas Sigurdsen <tonton@riseup.net>
;;; Copyright © 2018, 2019 Rutger Helling <rhelling@mykolab.com>
;;; Copyright © 2018, 2019 Pierre Neidhardt <mail@ambrevar.xyz>
;;; Copyright © 2018 Nam Nguyen <namn@berkeley.edu>
;;; Copyright © 2019 Wiktor Żelazny <wzelazny@vurv.cz>
;;; Copyright © 2019 Kyle Andrews <kyle.c.andrews@gmail.com>
;;; Copyright © 2019, 2020 Josh Holland <josh@inv.alid.pw>
;;; Copyright © 2019 Tanguy Le Carrour <tanguy@bioneland.org>
;;; Copyright © 2020, 2021 Guillaume Le Vaillant <glv@posteo.net>
;;; Copyright © 2020 David Wilson <david@daviwil.com>
;;; Copyright © 2020 Ivan Vilata i Balaguer <ivan@selidor.net>
;;; Copyright © 2020, 2021 Brice Waegeneire <brice@waegenei.re>
;;; Copyright © 2020 Damien Cassou <damien@cassou.me>
;;; Copyright © 2020 John Soo <jsoo1@asu.edu>
;;; Copyright © 2020 Boris A. Dekshteyn <boris.dekshteyn@gmail.com>
;;; Copyright © 2020 Alex McGrath <amk@amk.ie>
;;; Copyright © 2020 Ivan Kozlov <kanichos@yandex.ru>
;;; Copyright © 2020 Brett Gilio <brettg@gnu.org>
;;; Copyright © 2020 Gabriel Arazas <foo.dogsquared@gmail.com>
;;; Copyright © 2020 James Smith <jsubuntuxp@disroot.org>
;;; Copyright © 2020 B. Wilson <elaexuotee@wilsonb.com>
;;; Copyright © 2020, 2021 Zheng Junjie <873216071@qq.com>
;;; Copyright © 2021 Maxim Cournoyer <maxim.cournoyer@gmail.com>
;;; Copyright © 2021 Nicolas Goaziou <mail@nicolasgoaziou.fr>
;;; Copyright © 2021 Xinglu Chen <public@yoctocell.xyz>
;;; Copyright © 2021 Renzo Poddighe <renzo@poddighe.nl>
;;; Copyright © 2021 Paul A. Patience <paul@apatience.com>
;;; Copyright © 2021 Niklas Eklund <niklas.eklund@posteo.net>
;;; Copyright © 2021 Nikita Domnitskii <nikita@domnitskii.me>
;;; Copyright © 2021 ikasero <ahmed@ikasero.com>
;;; Copyright © 2021 Felix Gruber <felgru@posteo.net>
;;;
;;; This file is part of GNU Guix.
;;;
;;; GNU Guix is free software; you can redistribute it and/or modify it
;;; under the terms of the GNU General Public License as published by
;;; the Free Software Foundation; either version 3 of the License, or (at
;;; your option) any later version.
;;;
;;; GNU Guix is distributed in the hope that it will be useful, but
;;; WITHOUT ANY WARRANTY; without even the implied warranty of
;;; MERCHANTABILITY or FITNESS FOR A PARTICULAR PURPOSE.  See the
;;; GNU General Public License for more details.
;;;
;;; You should have received a copy of the GNU General Public License
;;; along with GNU Guix.  If not, see <http://www.gnu.org/licenses/>.

(define-module (gnu packages xdisorg)
  #:use-module (guix build-system cmake)
  #:use-module (guix build-system glib-or-gtk)
  #:use-module (guix build-system gnu)
  #:use-module (guix build-system meson)
  #:use-module (guix build-system python)
  #:use-module (guix build-system scons)
  #:use-module (guix download)
  #:use-module (guix git-download)
  #:use-module (guix hg-download)
  #:use-module ((guix licenses) #:prefix license:)
  #:use-module (guix packages)
  #:use-module (guix utils)
  #:use-module (gnu packages admin)
  #:use-module (gnu packages algebra)
  #:use-module (gnu packages autotools)
  #:use-module (gnu packages base)
  #:use-module (gnu packages bison)
  #:use-module (gnu packages check)
  #:use-module (gnu packages compression)
  #:use-module (gnu packages documentation)
  #:use-module (gnu packages flex)
  #:use-module (gnu packages fontutils)
  #:use-module (gnu packages freedesktop)
  #:use-module (gnu packages gawk)
  #:use-module (gnu packages gettext)
  #:use-module (gnu packages gl)
  #:use-module (gnu packages gl)
  #:use-module (gnu packages glib)
  #:use-module (gnu packages gnome)
  #:use-module (gnu packages gtk)
  #:use-module (gnu packages guile)
  #:use-module (gnu packages haskell-xyz)
  #:use-module (gnu packages icu4c)
  #:use-module (gnu packages image)
  #:use-module (gnu packages libevent)
  #:use-module (gnu packages linux)
  #:use-module (gnu packages m4)
  #:use-module (gnu packages man)
  #:use-module (gnu packages maths)
  #:use-module (gnu packages ncurses)
  #:use-module (gnu packages perl)
  #:use-module (gnu packages pkg-config)
  #:use-module (gnu packages python)
  #:use-module (gnu packages python-xyz)
  #:use-module (gnu packages qt)
  #:use-module (gnu packages sphinx)
  #:use-module (gnu packages tcl)
  #:use-module (gnu packages xml)
  #:use-module (gnu packages xorg)
  #:use-module (gnu packages)
  #:use-module (ice-9 match))

;; packages outside the x.org system proper

(define-public xtitle
  (package
    (name "xtitle")
    (version "0.4.4")
    (source
     (origin
       (method git-fetch)
       (uri (git-reference
             (url "https://github.com/baskerville/xtitle")
             (commit version)))
       (file-name (git-file-name name version))
       (sha256
        (base32 "0f5070k2bwarghl1vq886pl52xck1x5p7x3qhlfchsc2y3dcqms9"))))
    (build-system gnu-build-system)
    (inputs
     `(("libxcb" ,libxcb)
       ("xcb-util" ,xcb-util)
       ("xcb-util-wm" ,xcb-util-wm)))
    (arguments
     `(#:tests? #f                      ;no test suite
       #:make-flags (list (string-append "CC=" ,(cc-for-target))
                          (string-append "PREFIX=" %output))
       #:phases (modify-phases %standard-phases (delete 'configure))))
    (home-page "https://github.com/baskerville/xtitle")
    (synopsis "Output X window titles")
    (description
     "If arguments are given, @code{xtitle} outputs the title of each
specified window, otherwise it outputs the title of the active window.  With
@emph{snoop} mode on, it continuously monitors the specified windows and
outputs when titles change.")
    (license license:unlicense)))

(define-public arandr
  (package
    (name "arandr")
    (version "0.1.10")
    (source (origin
              (method url-fetch)
              (uri (string-append "https://christian.amsuess.com/tools/arandr"
                                  "/files/arandr-" version ".tar.gz"))
              (sha256
               (base32
                "135q0llvm077jil2fr92ssw3p095m4r8jfj0lc5rr3m71n4srj6v"))
              (modules '((guix build utils)))
              (snippet
               '(begin
                  ;; Do not record a timestamp and file name in gzipped man
                  ;; pages (this is equivalent to 'gzip --no-name'.)
                  (substitute* "setup.py"
                    (("gzip\\.open\\(gzfile, 'w', 9\\)")
                     "gzip.GzipFile('', 'wb', 9, open(gzfile, 'wb'), 0.)"))
                  #t))))
    (build-system python-build-system)
    (arguments
     `(#:phases
       (modify-phases %standard-phases
         (add-before 'build 'configure
           (lambda* (#:key inputs #:allow-other-keys)
             (substitute* "screenlayout/xrandr.py"
               (("\"xrandr\"") (string-append "\"" (assoc-ref inputs "xrandr")
                                              "/bin/xrandr\"")))
             #t))
         (add-after 'install 'wrap-gi-typelib
           (lambda* (#:key inputs outputs #:allow-other-keys)
             (let ((out               (assoc-ref outputs "out"))
                   (gi-typelib-path   (getenv "GI_TYPELIB_PATH")))
               (wrap-program (string-append out "/bin/arandr")
                 `("GI_TYPELIB_PATH" ":" prefix (,gi-typelib-path))))
             #t)))
       #:tests? #f)) ;no tests
    (inputs `(("gtk+" ,gtk+)
              ("pycairo" ,python-pycairo)
              ("pygobject" ,python-pygobject)
              ("xrandr" ,xrandr)))
    (native-inputs `(("gettext"           ,gettext-minimal)
                     ("python-docutils"   ,python-docutils)))
    (home-page "https://christian.amsuess.com/tools/arandr/")
    (synopsis "Another RandR graphical user interface")
    ;; TRANSLATORS: "X11 resize-and-rotate" should not be translated.
    (description "ARandR is designed to provide a simple visual front end for
the X11 resize-and-rotate (RandR) extension.  Relative monitor positions are
shown graphically and can be changed in a drag-and-drop way.  Configurations
are saved as executable shell scripts which can be loaded without using this
program.")
    (license license:gpl3+)))

(define-public autorandr
  (package
    (name "autorandr")
    (version "1.10.1")
    (home-page "https://github.com/phillipberndt/autorandr")
    (source
     (origin
       (method git-fetch)
       (uri (git-reference
             (url home-page)
             (commit version)))
       (file-name (git-file-name name version))
       (sha256
        (base32 "0msw9b1hdy3gbq9w5d04mfizhyirz1c648x84mlcbzl8salm7vpg"))))
    (build-system python-build-system)
    (native-inputs
     `(("pkg-config" ,pkg-config)))
    (inputs
     `(("xrandr" ,xrandr)
       ("libxcb" ,libxcb)))
    (arguments
     `(#:phases
       (modify-phases %standard-phases
         (add-before 'build 'configure
           (lambda* (#:key inputs outputs #:allow-other-keys)
             (let ((xrandr (search-input-file inputs "/bin/xrandr")))
               (substitute* "contrib/etc/xdg/autostart/autorandr.desktop"
                 (("/usr") (assoc-ref outputs "out")))
               (substitute* "autorandr.py"
                 (("popen\\(\"xrandr") (string-append "popen(\"" xrandr))
                 (("\\[\"xrandr") (string-append "[\"" xrandr)))
               (substitute* "contrib/autorandr_launcher/autorandr_launcher.c"
                 (("/usr/bin/autorandr")
                  (string-append (assoc-ref outputs "out") "/bin/autorandr")))
               (setenv "CC" "gcc"))
             #t))
         (add-after 'install 'install-contrib
           (lambda* (#:key outputs #:allow-other-keys)
             (invoke "make"
                     (string-append "DESTDIR=" (assoc-ref outputs "out"))
                     "PREFIX="
                     "BASH_COMPLETIONS_DIR=etc/bash_completion.d"
                     "install"
                     "TARGETS=autorandr launcher manpage bash_completion"))))))
    (synopsis "Auto-detect connected displays and load appropriate setup")
    (description "Autorandr wraps around xrandr to help with X11
multi-screen configuration management.  It allows the user to create profiles
for various multi-screen setups.  Autorandr automatically detects the profiles
that can be activated based on the connected hardware.  Hook scripts can be
used to further tweak the behaviour of the different profiles.")
    (license license:gpl3+)))

(define-public bemenu
  (package
    (name "bemenu")
    (version "0.6.2")
    (source
     (origin
       (method git-fetch)
       (uri (git-reference
             (url "https://github.com/Cloudef/bemenu")
             (commit version)))
       (file-name (git-file-name name version))
       (sha256
        (base32 "13y4y3i03vdx3zkh4lm67xmigzycf8fxg4fdr5s4x2brr3ya46fv"))))
    (build-system gnu-build-system)
    (arguments
     `(#:tests? #f
       #:make-flags (list ,(string-append "CC=" (cc-for-target))
                          "CFLAGS=-O2 -fPIC"
                          (string-append "LDFLAGS=-Wl,-rpath="
                                         (assoc-ref %outputs "out") "/lib")
                          (string-append "PREFIX=" (assoc-ref %outputs "out")))
       #:phases
       (modify-phases %standard-phases
         (delete 'configure))))
    (inputs
     `(("cairo" ,cairo)
       ("libx11" ,libx11)
       ("libxkbcomon" ,libxkbcommon)
       ("libxinerama" ,libxinerama)
       ("ncurses" ,ncurses)
       ("pango" ,pango)
       ("wayland" ,wayland)
       ("wayland-protocols" ,wayland-protocols)))
    (native-inputs
     `(("doxygen" ,doxygen)
       ("pkg-config" ,pkg-config)))
    (home-page "https://github.com/Cloudef/bemenu")
    (synopsis "Dynamic menu library and client program inspired by dmenu")
    (description
     "bemenu is a dynamic menu which allows the user to flexibly select from a
list of options (usually programs to launch).  It renders the menu graphically
with X11 or Wayland, or in a text terminal with ncurses.")
    (license (list license:gpl3+ ; client program[s] and other sources
                   license:lgpl3+))))   ; library and bindings

(define-public copyq
(package
  (name "copyq")
  (version "3.9.3")
  (source (origin
            (method git-fetch)
            (uri (git-reference
                   (url "https://github.com/hluk/CopyQ")
                   (commit (string-append "v" version))))
            (file-name (git-file-name name version))
            (sha256
             (base32
              "0wlwq9xg8rzsbj0b29z358k4mbrqy04iraa8x0p26pa95yskgcma"))))
  (build-system cmake-build-system)
  (arguments
   `(#:configure-flags '("-DCMAKE_BUILD_TYPE=Release")
     #:tests? #f)) ; Test suite is a rather manual process.
  (inputs
   `(("qtbase" ,qtbase-5)
     ("qtscript" ,qtscript)
     ("qtsvg" ,qtsvg)
     ("qtx11extras" ,qtx11extras)))
  (synopsis "Clipboard manager with advanced features")
  (description "CopyQ is clipboard manager with editing and scripting
features.  CopyQ monitors system clipboard and saves its content in customized
tabs.  Saved clipboard can be later copied and pasted directly into any
application.")
  (home-page "https://hluk.github.io/CopyQ/")
  (license license:gpl3+)))

(define-public xkeysnail
  (package
    (name "xkeysnail")
    (version "0.4.0")
    (source
     (origin
       (method url-fetch)
       (uri (pypi-uri "xkeysnail" version))
       (sha256
        (base32
         "1xyqp6yqxcwmxaqj86qcsiz0ly7bwr0a2w835myz909irhip3ngf"))))
    (build-system python-build-system)
    (arguments
     `(#:tests? #f))                    ;tests need /dev/uinput
    (inputs
     `(("python-appdirs" ,python-appdirs)
       ("python-evdev" ,python-evdev)
       ("python-inotify-simple" ,python-inotify-simple)
       ("python-xlib" ,python-xlib)
       ("python-six" ,python-six)))
    (home-page "https://github.com/mooz/xkeysnail")
    (synopsis "Keyboard remapping tool for the X11 environment")
    (description
     "Xkeysnail is an X environment keyboard remapping tool, featuring
high-level and flexible remapping mechanisms.  It affects the low-level
layers (evdev and uinput), making remapping work in almost all the places.")
    (license license:gpl3+)))           ; see README.md (no licence headers)

(define-public xkb-switch
  (package
    (name "xkb-switch")
    (version "1.8.5")
    (source
     (origin
       (method git-fetch)
       (uri
        (git-reference
         (url "https://github.com/grwlf/xkb-switch")
         (commit version)))
       (file-name (git-file-name name version))
       (sha256
        (base32 "1sd6ihgsswp6hjm1i4y092n4gl3gj0bc22grz4n7iy43mwphi40d"))))
    (build-system cmake-build-system)
    (arguments
     `(#:tests? #f))                    ;no test target
    (inputs
     `(("libx11" ,libx11)
       ("libxkbfile" ,libxkbfile)))
    (home-page "https://github.com/grwlf/xkb-switch")
    (synopsis "Switch your X keyboard layouts from the command line")
    (description
     "xkb-switch is a C++ program that queries and changes the XKB layout
state.")
    (license license:gpl3+)))

(define-public xclip
  (package
    (name "xclip")
    (version "0.13")
    (source
     (origin
       (method git-fetch)
       (uri (git-reference
             (url "https://github.com/astrand/xclip")
             (commit version)))
       (file-name (git-file-name name version))
       (sha256
        (base32
         "0q0hmvcjlv8arhh1pzhja2wglyj6n7z209jnpnzd281kqqv4czcs"))))
    (build-system gnu-build-system)
    (arguments
     '(#:tests? #f))                              ;there is no test suite
    (native-inputs
     `(("autoconf" ,autoconf)
       ("automake" ,automake)))
    (inputs `(("libxmu" ,libxmu)
              ("libxt" ,libxt)))
    (home-page "https://github.com/astrand/xclip")
    (synopsis "Command line interface to X11 clipboard")
    (description "Xclip is a command line interface to the X11 clipboard.  It
can also be used for copying files, as an alternative to sftp/scp, thus
avoiding password prompts when X11 forwarding has already been setup.")
    (license license:gpl2+)))

(define-public libxkbcommon
  (package
    (name "libxkbcommon")
    (version "1.3.0")
    (source (origin
             (method url-fetch)
             (uri (string-append "https://xkbcommon.org/download/libxkbcommon-"
                                 version ".tar.xz"))
             (sha256
              (base32
               "0ysynzzgzd9jdrh1321r4bgw8wd5zljrlyn5y1a31g39xacf02bv"))))
    (build-system meson-build-system)
    (inputs
     `(("libx11" ,libx11)
       ("libxcb" ,libxcb)
       ("libxml2" ,libxml2)
       ("wayland" ,wayland)
       ("wayland-protocols" ,wayland-protocols)
       ("xkeyboard-config" ,xkeyboard-config)))
    (native-inputs
     `(("bison" ,bison)
       ("doxygen" ,doxygen)
       ("pkg-config" ,pkg-config)))
    (arguments
     `(#:configure-flags
       (list (string-append "-Dxkb-config-root="
                            (assoc-ref %build-inputs "xkeyboard-config")
                            "/share/X11/xkb")
             (string-append "-Dx-locale-root="
                            (assoc-ref %build-inputs "libx11")
                            "/share/X11/locale"))))
    (home-page "https://xkbcommon.org/")
    (synopsis "Library to handle keyboard descriptions")
    (description "Xkbcommon is a library to handle keyboard descriptions,
including loading them from disk, parsing them and handling their
state.  It is mainly meant for client toolkits, window systems, and other
system applications; currently that includes Wayland, kmscon, GTK+, Qt,
Clutter, and more.  Despite the name, it is not currently used by anything
X11 (yet).")
    (license (license:x11-style "file://COPYING"
                                "See 'COPYING' in the distribution."))
    (properties '((cpe-name . "xkbcommon")))))

(define-public libfakekey
  (package
    (name "libfakekey")
    (version "0.3")
    (source
      (origin
        (method git-fetch)
        (uri (git-reference
              (url "https://git.yoctoproject.org/git/libfakekey")
              (commit version)))
        (file-name (git-file-name name version))
        (sha256
         (base32 "1jw1d4wc1ysiijirc7apnz3sryrxbl9akgb92mh06dvfkz2nblj0"))))
    (build-system gnu-build-system)
    (arguments
     `(#:make-flags (list "AM_LDFLAGS=-lX11")
       #:phases
       (modify-phases %standard-phases
         (replace 'bootstrap
           ;; ./autogen.sh calls ./configure before shebangs have been patched.
           (lambda _
             (invoke "autoreconf" "-vfi"))))))
    (native-inputs
     `(("pkg-config" ,pkg-config)

       ;; For bootstrapping from git.
       ("autoconf" ,autoconf)
       ("automake" ,automake)
       ("libtool" ,libtool)))
    (inputs
     `(("libxtst" ,libxtst)
       ("libx11" ,libx11)))
    (home-page "https://www.yoctoproject.org/tools-resources/projects/matchbox")
    (synopsis "X virtual keyboard library")
    (description
     "Libfakekey is a virtual keyboard library for X.")
    (license license:gpl2)))

(define-public xdotool
  (package
    (name "xdotool")
    (version "3.20160805.1")
    (source
      (origin
        (method url-fetch)
        (uri (string-append
              "https://github.com/jordansissel/xdotool/releases/download/v"
              version "/xdotool-" version ".tar.gz"))
        (sha256
          (base32
           "1a6c1zr86zb53352yxv104l76l8x21gfl2bgw6h21iphxpv5zgim"))))
    (build-system gnu-build-system)
    (arguments
     '(#:tests? #f ; Test suite requires a lot of black magic
       #:phases
       (modify-phases %standard-phases
         (replace 'configure
           (lambda* (#:key outputs #:allow-other-keys #:rest args)
             (let ((out (assoc-ref outputs "out")))
               (mkdir-p (string-append out "/lib"))
               (setenv "PREFIX" out)
               (setenv "LDFLAGS" (string-append "-Wl,-rpath=" out "/lib"))
               (setenv "CC" "gcc")
               #t))))))
    (native-inputs `(("perl" ,perl))) ; for pod2man
    (inputs `(("libx11" ,libx11)
              ("libxext" ,libxext)
              ("libxi" ,libxi)
              ("libxinerama" ,libxinerama)
              ("libxtst" ,libxtst)
              ("libxkbcommon" ,libxkbcommon)))
    (home-page "https://www.semicomplete.com/projects/xdotool/")
    (synopsis "Fake keyboard/mouse input, window management, and more")
    (description "Xdotool lets you simulate keyboard input and mouse activity,
move and resize windows, etc.  It does this using X11's XTEST extension and
other Xlib functions.  Additionally, you can search for windows and move,
resize, hide, and modify window properties like the title.  If your window
manager supports it, you can use xdotool to switch desktops, move windows
between desktops, and change the number of desktops.")
    (license license:bsd-3)))

(define-public xdo
  (package
    (name "xdo")
    (version "0.5.7")
    (source
     (origin
       (method git-fetch)
       (uri (git-reference
             (url "https://github.com/baskerville/xdo")
             (commit version)))
       (file-name (git-file-name name version))
       (sha256
        (base32 "1h3jrygcjjbavdbkpx2hscsf0yf97gk487lzjdlvymd7dxdv9hy9"))))
    (build-system gnu-build-system)
    (arguments
     `(#:tests? #f                      ; no tests
       #:make-flags
       (list (string-append "CC=" ,(cc-for-target))
             (string-append "PREFIX=" %output))
       #:phases
       (modify-phases %standard-phases
         (delete 'configure))))
    (inputs
     `(("libxcb" ,libxcb)
       ("xcb-util-wm" ,xcb-util-wm)
       ("xcb-util" ,xcb-util)))
    (home-page "https://github.com/baskerville/xdo")
    (synopsis "Small X utility to perform elementary actions on windows")
    (description
     "Apply the given action to the given windows.  If no window IDs and no
options are given, the action applies to the focused window.")
    (license license:bsd-2)))

(define-public xeyes
  (package
    (name "xeyes")
    (version "1.1.2")
    (source
     (origin
       (method url-fetch)
       (uri (string-append "https://www.x.org/releases/individual/app/"
                           name "-" version ".tar.bz2"))
       (sha256
        (base32 "0lq5j7fryx1wn998jq6h3icz1h6pqrsbs3adskjzjyhn5l6yrg2p"))))
    (build-system gnu-build-system)
    (inputs
      `(("libxext" ,libxext)
        ("libxmu" ,libxmu)
        ("libxrender" ,libxrender)
        ("libxt" ,libxt)))
    (native-inputs
     `(("pkg-config" ,pkg-config)))
    (home-page "https://www.x.org/")    ; no dedicated Xeyes page exists
    (synopsis "Follow-the-mouse X demo")
    (description "Xeyes is a demo program for x.org.  It shows eyes
following the mouse.")
    (license license:x11)))


(define-public pixman
  (package
    (name "pixman")
    (version "0.40.0")
    (source
     (origin
       (method url-fetch)
       (uri
        (string-append
         "https://www.cairographics.org/releases/pixman-"
         version ".tar.gz"))
       (sha256
        (base32 "1z13n96m7x91j25qq9wlkxsbq04wfwjhw66ir17frna06zn0s83d"))
       (patches
        (search-patches
         "pixman-CVE-2016-5296.patch"))))
    (build-system gnu-build-system)
    (arguments
     `(#:configure-flags
       (list
        "--disable-static"
        "--enable-timers"
        "--enable-gnuplot")))
    (native-inputs
     `(("pkg-config" ,pkg-config)))
    (inputs
     `(("libpng" ,libpng)
       ("zlib" ,zlib)))
    (synopsis "Low-level pixel manipulation library")
    (description "Pixman is a low-level software library for pixel
manipulation, providing features such as image compositing and trapezoid
rasterisation.")
    (home-page "http://www.pixman.org/")
    (license license:expat)))

(define-public libdrm
  (package
    (name "libdrm")
    (version "2.4.107")
    (source (origin
              (method url-fetch)
              (uri (string-append
                    "https://dri.freedesktop.org/libdrm/libdrm-"
                    version ".tar.xz"))
              (sha256
               (base32
                "127qf1rzhaf13vdd75a58v5q34617hvangjlfnlkcdh37gqcwm65"))))
    (build-system meson-build-system)
    (arguments
     `(#:configure-flags
       '(,@(match (%current-system)
             ((or "armhf-linux" "aarch64-linux")
              '("-Dexynos=true"
                "-Domap=true"
                "-Detnaviv=true"
                "-Dtegra=true"
                "-Dfreedreno-kgsl=true"))
             (_ '())))

       #:phases (modify-phases %standard-phases
                  (replace 'check
                    (lambda* (#:key tests? #:allow-other-keys)
                      (when tests?
                        (invoke "meson" "test" "--timeout-multiplier" "5")))))))
    (propagated-inputs
     `(("libpciaccess" ,libpciaccess)))
    (native-inputs
     `(("pkg-config" ,pkg-config)))
    (home-page "https://dri.freedesktop.org/wiki/")
    (synopsis "Direct rendering userspace library")
    (description "The Direct Rendering Infrastructure, also known as the DRI,
is a framework for allowing direct access to graphics hardware under the
X Window System in a safe and efficient manner.  It includes changes to the
X server, to several client libraries, and to the kernel (DRM, Direct
Rendering Manager).  The most important use for the DRI is to create fast
OpenGL implementations providing hardware acceleration for Mesa.
Several 3D accelerated drivers have been written to the DRI specification,
including drivers for chipsets produced by 3DFX, AMD (formerly ATI), Intel
and Matrox.")
    (license license:x11)))


(define-public mtdev
  (package
    (name "mtdev")
    (version "1.1.6")
    (source
      (origin
        (method url-fetch)
        (uri (string-append
               "http://bitmath.org/code/mtdev/mtdev-"
               version ".tar.bz2"))
        (sha256
         (base32
          "1q700h9dqcm3zl6c3gj0qxxjcx6ibw2c51wjijydhwdcm26v5mqm"))))
    (build-system gnu-build-system)
    (arguments '(#:configure-flags '("--disable-static")))
    (home-page "http://bitmath.org/code/mtdev/")
    (synopsis "Multitouch protocol translation library")
    (description "Mtdev is a stand-alone library which transforms all
variants of kernel MT events to the slotted type B protocol.  The events
put into mtdev may be from any MT device, specifically type A without
contact tracking, type A with contact tracking, or type B with contact
tracking.")
    (license license:x11)))

(define-public startup-notification
  (package
    (name "startup-notification")
    (version "0.12")
    (source
     (origin
       (method url-fetch)
       (uri (string-append "https://www.freedesktop.org/software/" name
                           "/releases/" name "-" version ".tar.gz"))
       (sha256
        (base32
         "0jmyryrpqb35y9hd5sgxqy2z0r1snw7d3ljw0jak0n0cjdz1yf9w"))))
    (build-system gnu-build-system)
    (native-inputs `(("pkg-config" ,pkg-config)))
    (inputs
     `(("libx11" ,libx11)
       ("xcb-util" ,xcb-util)))
    (home-page "https://www.freedesktop.org/wiki/Software/startup-notification/")
    (synopsis "Application startup notification and feedback library")
    (description
     "Startup-notification contains a reference implementation of the startup
notification protocol.  The reference implementation is mostly under an X Window
System style license, and has no special dependencies.")
    ;; Most of the code is provided under x11 license.
    (license license:lgpl2.0+)))

(define-public wmctrl
  (package
    (name "wmctrl")
    (version "1.07")
    (source (origin
              (method url-fetch)
              (uri (string-append
                    "https://sites.google.com/site/tstyblo/wmctrl/wmctrl-"
                    version ".tar.gz"))
              (sha256
               (base32
                "1afclc57b9017a73mfs9w7lbdvdipmf9q0xdk116f61gnvyix2np"))
              (patches (search-patches "wmctrl-64-fix.patch"))))
    (build-system gnu-build-system)
    (arguments
     '(#:configure-flags
       (list (string-append "--mandir="
                            (assoc-ref %outputs "out")
                            "/share/man"))))
    (native-inputs
     `(("pkg-config" ,pkg-config)))
    (inputs
     `(("libx11" ,libx11)
       ("libxmu" ,libxmu)
       ("glib" ,glib)))
    (home-page "http://tomas.styblo.name/wmctrl/")
    (synopsis "Command-line tool to control X window managers")
    (description
     "Wmctrl interacts with an X window manager that is compatible
with the EWMH/NetWM specification.  It can query the window manager for
information, and request for certain window management actions (resize and
move windows, switch between desktops, etc.).")
    (license license:gpl2+)))

(define-public scrot
  (package
    (name "scrot")
    (version "1.6")
    (source
     (origin
       (method git-fetch)
       (uri
        (git-reference
         (url "https://github.com/resurrecting-open-source-projects/scrot")
         (commit version)))
       (file-name (git-file-name name version))
       (sha256
        (base32 "1qanx2xx9m5l995csqzfcm1ks2nhk90zga1wzbkjjl75ga4iik2h"))))
    (build-system gnu-build-system)
    (native-inputs
     `(("autoconf" ,autoconf)
       ("autoconf-archive" ,autoconf-archive)
       ("automake" ,automake)
       ("pkg-config" ,pkg-config)))
    (inputs
     `(("giblib" ,giblib)
       ("imlib2" ,imlib2)
       ("libx11" ,libx11)
       ("libxcomposite" ,libxcomposite)
       ("libxext" ,libxext)
       ("libXfixes" ,libxfixes)))
    (home-page "https://github.com/resurrecting-open-source-projects/scrot")
    (synopsis "Command-line screen capture utility for X Window System")
    (description
     "Scrot saves a screenshot of a full screen, a window or a part
of the screen selected by mouse.")
    ;; This license removes a clause about X Consortium from the original
    ;; X11 license.
    (license (license:x11-style "file://COPYING"
                                "See 'COPYING' in the distribution."))))

(define-public slop
  (package
    (name "slop")
    (version "7.5")
    (source (origin
              (method git-fetch)
              (uri (git-reference
                    (url "https://github.com/naelstrof/slop")
                    (commit (string-append "v" version))))
              (file-name (git-file-name name version))
              (sha256
               (base32
                "1k8xxb4rj2fylr4vj16yvsf73cyywliz9cy78pl4ibmi03jhg837"))))
    (build-system cmake-build-system)
    (arguments
     '(#:tests? #f)) ; no "check" target
    (inputs
     `(("glew" ,glew)
       ("glm" ,glm)
       ("icu4c" ,icu4c)
       ("libxext" ,libxext)
       ("libxrender" ,libxrender)
       ("mesa" ,mesa)))
    (home-page "https://github.com/naelstrof/slop")
    (synopsis "Select a region and print its bounds to stdout")
    (description
     "slop (Select Operation) is a tool that queries for a selection from a
user and prints the region to stdout.  It grabs the mouse and turns it into a
crosshair, lets the user click and drag to make a selection (or click on a
window) while drawing a pretty box around it, then finally prints the
selection's dimensions to stdout.")
    (license license:gpl3+)))

(define-public maim
  (package
    (name "maim")
    (version "5.6.3")
    (source (origin
              (method git-fetch)
              (uri (git-reference
                    (url "https://github.com/naelstrof/maim")
                    (commit (string-append "v" version))))
              (file-name (git-file-name name version))
              (sha256
               (base32
                "181mjjrjb9fs1ficcv9miqbk94v95j1yli7fjp2dj514g7nj9l3x"))))
    (build-system cmake-build-system)
    (arguments
     '(#:tests? #f))            ; no "check" target
    (inputs
     `(("glm" ,glm)
       ("libjpeg" ,libjpeg-turbo)
       ("libpng" ,libpng)
       ("libxcomposite" ,libxcomposite)
       ("libxfixes" ,libxfixes)
       ("libxrandr" ,libxrandr)
       ("mesa" ,mesa)
       ("slop" ,slop)
       ("zlib" ,zlib)))
    (home-page "https://github.com/naelstrof/maim")
    (synopsis "Screenshot utility for X Window System")
    (description
     "maim (Make Image) is a tool that takes screenshots of your desktop and
saves it in any format.  Along with a full screen, it allows you to capture a
predefined region or a particular window.  Also, it makes it possible to
include cursor in the resulting image.")
    (license license:gpl3+)))

(define-public unclutter
  (package
    (name "unclutter")
    (version "8")
    (source (origin
              (method url-fetch)
              (uri (string-append
                    "http://ftp.x.org/contrib/utilities/unclutter-"
                    version ".tar.Z"))
              (sha256
               (base32
                "0ahrr5z6wxqqfyihm112hnq0859zlxisrb3y5232zav58j6sfmdq"))))
    (build-system gnu-build-system)
    (arguments
     '(#:tests? #f                      ; no check target
       #:phases
       (modify-phases %standard-phases
         (delete 'configure)
         (replace 'install
           (lambda* (#:key inputs outputs #:allow-other-keys)
             (let* ((out  (assoc-ref outputs "out"))
                    (bin  (string-append out "/bin"))
                    (man1 (string-append out "/share/man/man1")))
               (mkdir-p bin)
               (mkdir-p man1)
               (invoke "make" "install" "install.man"
                       (string-append "BINDIR=" bin)
                       (string-append "MANDIR=" man1))))))))
    (inputs `(("libx11" ,libx11)))
    (home-page "http://ftp.x.org/contrib/utilities/")
    (synopsis "Hide idle mouse cursor")
    (description
     "Unclutter is a program which runs permanently in the background of an
X11 session.  It checks on the X11 pointer (cursor) position every few
seconds, and when it finds it has not moved (and no buttons are pressed
on the mouse, and the cursor is not in the root window) it creates a
small sub-window as a child of the window the cursor is in.  The new
window installs a cursor of size 1x1 but a mask of all 0, i.e. an
invisible cursor.  This allows you to see all the text in an xterm or
xedit, for example.  The human factors crowd would agree it should make
things less distracting.")
    (license license:public-domain)))

(define-public unclutter-xfixes
  (package
    (name "unclutter-xfixes")
    (version "1.5")
    (source
     (origin
       (method git-fetch)
       (uri (git-reference
             (url "https://github.com/Airblader/unclutter-xfixes")
             (commit (string-append "v" version))))
       (file-name (git-file-name name version))
       (sha256
        (base32
         "148m4wx8v57s3l2wb69y9imb00y8ca2li27hsxibwnl1wrkb7z4b"))))
    (build-system gnu-build-system)
    (arguments `(#:tests? #f
                 #:make-flags
                 (list ,(string-append "CC=" (cc-for-target))
                       (string-append "PREFIX=" (assoc-ref %outputs "out")))
                 #:phases
                 (modify-phases %standard-phases
                   (delete 'configure))))
    (inputs
     `(("libx11" ,libx11)
       ("libev" ,libev)
       ("libxfixes" ,libxfixes)
       ("libxi" ,libxi)))
    (native-inputs
     `(("asciidoc" ,asciidoc)
       ("pkg-config" ,pkg-config)))
    (home-page "https://github.com/Airblader/unclutter-xfixes")
    (synopsis "Hide idle mouse cursor")
    (description
     "unclutter-xfixes is a rewrite of the popular tool unclutter, but
using the x11-xfixes extension.  This means that this rewrite doesn't
use fake windows or pointer grabbing and hence causes less problems
with window managers and/or applications.

Unclutter is a program which runs permanently in the background of an
X11 session.  It checks on the X11 pointer (cursor) position every few
seconds, and when it finds it has not moved (and no buttons are pressed
on the mouse, and the cursor is not in the root window) it creates a
small sub-window as a child of the window the cursor is in.  The new
window installs a cursor of size 1x1 but a mask of all 0, i.e. an
invisible cursor.  This allows you to see all the text in an xterm or
xedit, for example.  The human factors crowd would agree it should make
things less distracting.")
    (license license:expat)))

(define-public xautomation
  (package
    (name "xautomation")
    (version "1.09")
    (source
     (origin
       (method url-fetch)
       (uri (string-append "https://www.hoopajoo.net/static/projects/"
                           "xautomation-" version ".tar.gz"))

       (sha256
        (base32
         "03azv5wpg65h40ip2kk1kdh58vix4vy1r9bihgsq59jx2rhjr3zf"))))
    (build-system gnu-build-system)
    (inputs
     `(("libpng" ,libpng)
       ("libx11" ,libx11)
       ("libxi" ,libxi)
       ("libxtst" ,libxtst)))
    (native-inputs
     `(("xorgproto" ,xorgproto)))
    (synopsis "Tools to automate tasks in X such as detecting on screen images")
    (description
     "Xautomation can control X from the command line for scripts, and
do visual scraping to find things on the screen.  The control interface
allows mouse movement, clicking, button up/down, key up/down, etc, and
uses the XTest extension so you don't have the annoying problems that
xse has when apps ignore sent events.  The visgrep program can find
images inside of images and reports the coordinates, allowing programs
to find buttons, etc, on the screen to click on.")
    (home-page "https://www.hoopajoo.net/projects/xautomation.html")
    (license license:gpl2+)))

(define-public xbanish
  (package
    (name "xbanish")
    (version "1.7")
    (home-page "https://github.com/jcs/xbanish")
    (source (origin
              (method git-fetch)
              (uri (git-reference (url home-page)
                                  (commit (string-append "v" version))))
              (file-name (git-file-name name version))
              (sha256
               (base32
                "0ic5f7zgc32p5g1wxas9y5h8dhik0pvsa8wmn6skdry56gw9vg9q"))))
    (build-system gnu-build-system)
    (arguments
     `(#:tests? #f                      ; no tests
       #:make-flags (list ,(string-append "CC=" (cc-for-target))
                          (string-append "PREFIX=" (assoc-ref %outputs "out")))
       #:phases (modify-phases %standard-phases
                  (delete 'configure)))) ; no configure script
    (inputs
     `(("libx11" ,libx11)
       ("libxfixes" ,libxfixes)
       ("libxi" ,libxi)
       ("libxt" ,libxt)))
    (synopsis "Banish the mouse cursor")
    (description
     "@command{xbanish} hides the mouse cursor when you start typing, and
shows it again when the mouse cursor moves or a mouse button is pressed.")
    (license license:bsd-3)))

(define-public xlockmore
  (package
    (name "xlockmore")
    (version "5.67")
    (source (origin
             (method url-fetch)
             (uri (list (string-append "http://sillycycle.com/xlock/"
                                       "xlockmore-" version ".tar.xz")
                        ;; Previous releases are moved to a subdirectory.
                        (string-append "http://sillycycle.com/xlock/"
                                       "recent-releases/"
                                       "xlockmore-" version ".tar.xz")))
             (sha256
              (base32
               "0k13gxgnk4i041g1fzixfwlf3l5hrvvkhfvxf27szx0d1qbpwq58"))))
    (build-system gnu-build-system)
    (arguments
     '(#:configure-flags (list (string-append "--enable-appdefaultdir="
                                              (assoc-ref %outputs "out")
                                              "/lib/X11/app-defaults"))
       #:tests? #f))                            ;no such thing as a test suite
    (inputs
     `(("libX11" ,libx11)
       ("libXext" ,libxext)
       ("libXt" ,libxt)
       ("linux-pam" ,linux-pam)))
    (home-page "https://sillycycle.com/xlockmore.html")
    (synopsis "Screen locker for the X Window System")
    (description
     "XLockMore is a classic screen locker and screen saver for the
X Window System.")
    (license (license:non-copyleft #f "See xlock.c.")
             ))) ; + GPLv2 in modes/glx/biof.c.

(define-public xosd
  (package
    (name "xosd")
    (version "2.2.14")
    (source (origin
              (method url-fetch)
              (uri (string-append
                    "mirror://sourceforge/libxosd/libxosd/xosd-" version "/"
                    name "-" version ".tar.gz"))
              (sha256
               (base32
                "025m7ha89q29swkc7s38knnbn8ysl24g2h5s7imfxflm91psj7sg"))))
    (build-system gnu-build-system)
    (arguments
     '(#:configure-flags
       (list (string-append "--mandir=" %output "/share/man"))))
    (inputs
     `(("libx11" ,libx11)
       ("libxt" ,libxt)
       ("libxext" ,libxext)
       ("libxinerama" ,libxinerama)))
    (home-page "https://sourceforge.net/projects/libxosd/")
    (synopsis "X On Screen Display")
    (description
     "XOSD provides a C library and a simple utility (osd_cat) for displaying
transparent text on your screen.")
    (license license:gpl2+)))

(define-public wob
  (package
    (name "wob")
    (version "0.12")
    (source
     (origin
       (method url-fetch)
       (uri (string-append "https://github.com/francma/wob/releases/download/"
                           version "/wob-" version ".tar.gz"))
       (sha256
        (base32 "080pwz8pvqqq068lavzz48dl350iszpdswjd86bjk6zra5h5d10q"))))
    (build-system meson-build-system)
    (native-inputs
     `(("pkg-config" ,pkg-config)
       ("scdoc" ,scdoc)))
    (inputs
     `(("libseccomp" ,libseccomp)
       ("wayland" ,wayland)
       ("wayland-protocols" ,wayland-protocols)))
    (home-page "https://github.com/francma/wob")
    (synopsis "Lightweight overlay bar for Wayland")
    (description
     "Wob, or Wayland Overlay Bar, is a lightweight overlay volume,
backlight, progress, or anything bar for Wayland.")
    (license license:isc)))

(define-public xbindkeys
  (package
    (name "xbindkeys")
    (version "1.8.7")
    (source (origin
              (method url-fetch)
              ;; Download from the savannah mirror list fails
              (uri (string-append
                    "http://www.nongnu.org/xbindkeys/xbindkeys-"
                    version
                    ".tar.gz"))
              (sha256
               (base32
                "1wl2vc5alisiwyk8m07y1ryq8w3ll9ym83j27g4apm4ixjl8d6x2"))))
    (build-system gnu-build-system)
    (arguments
     `(#:phases
       (modify-phases %standard-phases
         (add-after 'unpack 'sanitise-shebang
           ;; This wish script uses a strange double shebang that escapes our
           ;; patch-shebangs phase.  Assume that it's unnecessary & replace it.
           (lambda _
             (substitute* "xbindkeys_show"
               (("^#!.*|^exec wish.*") "")
               (("^# \\\\") (string-append "#!" (which "wish"))))
             #t))
         (add-after 'unpack 'patch-references
           (lambda* (#:key outputs #:allow-other-keys)
             (let ((out (assoc-ref outputs "out")))
               (substitute* "xbindkeys_show"
                 (("\"(xbindkeys)\"" _ command)
                  (format #f "\"~a/bin/~a\"" out command)))
               #t))))))
    (native-inputs
     `(("pkg-config" ,pkg-config)))
    (inputs
     `(("guile" ,guile-2.2)
       ("libx11" ,libx11)
       ("tk" ,tk)))
    (home-page "https://www.nongnu.org/xbindkeys/")
    (synopsis "Associate a combination of keys with a shell command")
    (description
     "XBindKeys is a program that allows you to launch shell commands with
your keyboard or your mouse under the X Window System.  It links commands to
keys or mouse buttons, using a configuration file.  It's independent of the
window manager and can capture all keyboard keys (ex: Power, Wake...).  It
optionally supports a Guile-based configuration file layout, which enables you
to access all XBindKeys internals, so you can have key combinations, double
clicks or timed double clicks take actions.  Also all functions that work in
Guile will work for XBindKeys.")
    (license license:gpl2+)))

(define-public sxhkd
  (package
    (name "sxhkd")
    (version "0.6.2")
    (source
     (origin
       (method git-fetch)
       (uri (git-reference
             (url "https://github.com/baskerville/sxhkd")
             (commit version)))
       (file-name (git-file-name name version))
       (sha256
        (base32 "1winwzdy9yxvxnrv8gqpigl9y0c2px27mnms62bdilp4x6llrs9r"))))
    (build-system gnu-build-system)
    (inputs
     `(("asciidoc" ,asciidoc)
       ("libxcb" ,libxcb)
       ("xcb-util" ,xcb-util)
       ("xcb-util-keysyms" ,xcb-util-keysyms)
       ("xcb-util-wm" ,xcb-util-wm)))
    (arguments
     `(#:phases (modify-phases %standard-phases (delete 'configure))
       #:tests? #f  ; no check target
       #:make-flags
       (list ,(string-append "CC=" (cc-for-target))
             (string-append "PREFIX=" %output)
             ;; Keep the documentation where the build system installs LICENSE.
             (string-append "DOCPREFIX=" %output
                            "/share/doc/" ,name "-" ,version))))
    (home-page "https://github.com/baskerville/sxhkd")
    (synopsis "Simple X hotkey daemon")
    (description "sxhkd is a simple X hotkey daemon with a powerful and
compact configuration syntax.")
    (license license:bsd-2)))

(define-public rxvt-unicode
  (package
    (name "rxvt-unicode")
    (version "9.26")
    (source (origin
              (method url-fetch)
              (uri (string-append "http://dist.schmorp.de/rxvt-unicode/Attic/"
                                  name "-" version ".tar.bz2"))
              (sha256
               (base32
                "12y9p32q0v7n7rhjla0j2g9d5rj2dmwk20c9yhlssaaxlawiccb4"))))
    (build-system gnu-build-system)
    (arguments
     ;; This sets the destination when installing the necessary terminal
     ;; capability data, which are not provided by 'ncurses'.  See
     ;; https://lists.gnu.org/archive/html/bug-ncurses/2009-10/msg00031.html
     `(#:configure-flags (list "--enable-256-color")
       #:make-flags (list (string-append "TERMINFO="
                                         (assoc-ref %outputs "out")
                                         "/share/terminfo"))
       #:phases
       (modify-phases %standard-phases
         (add-after 'install 'install-desktop-urxvt
           (lambda* (#:key outputs #:allow-other-keys)
             (let* ((output (assoc-ref outputs "out"))
                    (desktop (string-append output "/share/applications")))
               (mkdir-p desktop)
               (with-output-to-file
                   (string-append desktop "/urxvt.desktop")
                 (lambda _
                   (format #t
                           "[Desktop Entry]~@
                           Name=rxvt-unicode~@
                           Comment=~@
                           Exec=~a/bin/urxvt~@
                           TryExec=~@*~a/bin/urxvt~@
                           Icon=~@
                           Type=Application~%"
                           output)))
               #t)))
         (add-after 'install 'install-desktop-urxvtc
           (lambda* (#:key outputs #:allow-other-keys)
             (let* ((output (assoc-ref outputs "out"))
                    (desktop (string-append output "/share/applications")))
               (mkdir-p desktop)
               (with-output-to-file
                   (string-append desktop "/urxvtc.desktop")
                 (lambda _
                   (format #t
                           "[Desktop Entry]~@
                           Name=rxvt-unicode (client)~@
                           Comment=Rxvt clone with XFT and unicode support~@
                           Exec=~a/bin/urxvtc~@
                           TryExec=~@*~a/bin/urxvtc~@
                           Icon=~@
                           Type=Application~%"
                           output)))
               #t))))))
    (inputs
     `(("libXft" ,libxft)
       ("libX11" ,libx11)
       ("libXt" ,libxt)))
    (native-inputs
     `(("ncurses" ,ncurses)         ;trigger the installation of terminfo data
       ("perl" ,perl)
       ("pkg-config" ,pkg-config)))
    ;; FIXME: This should only be located in 'ncurses'.  Nonetheless it is
    ;; provided for usability reasons.  See <https://bugs.gnu.org/22138>.
    (native-search-paths
     (list (search-path-specification
            (variable "TERMINFO_DIRS")
            (files '("share/terminfo")))))
    (home-page "http://software.schmorp.de/pkg/rxvt-unicode.html")
    (synopsis "Rxvt clone with XFT and unicode support")
    (description "Rxvt-unicode (urxvt) is a colour vt102 terminal emulator
intended as an xterm replacement for users who do not require features such as
Tektronix 4014 emulation and toolkit-style configurability.  It supports
unicode, XFT and may be extended with Perl plugins.  It also comes with a
client/daemon pair that lets you open any number of terminal windows from
within a single process.")
    (license license:gpl3+)))

(define-public xcape
  (package
    (name "xcape")
    (version "1.2")
    (source (origin
              (method git-fetch)
              (uri (git-reference
                    (url "https://github.com/alols/xcape")
                    (commit (string-append "v" version))))
              (file-name (git-file-name name version))
              (sha256
               (base32
                "09a05cxgrip6nqy1qmwblamp2bhknqnqmxn7i2a1rgxa0nba95dm"))))
    (build-system gnu-build-system)
    (arguments
     `(#:tests? #f ; no check target
       ;; no configure script
       #:phases (modify-phases %standard-phases (delete 'configure))
       #:make-flags (list (string-append "PREFIX=" (assoc-ref %outputs "out"))
                          "MANDIR=/share/man/man1"
                          ,(string-append "CC=" (cc-for-target)))))
    (inputs
     `(("libxtst" ,libxtst)
       ("libx11" ,libx11)))
    (native-inputs
     `(("pkg-config" ,pkg-config)))
    (home-page "https://github.com/alols/xcape")
    (synopsis "Use a modifier key in X.org as another key")
    (description
     "This utility for X.org uses a modifier key as another key when
pressed and released on its own.  The default behaviour is to generate the
Escape key when Left Control is pressed and released on its own.")
    (license license:gpl3+)))

(define-public libwacom
  (package
    (name "libwacom")
    (version "1.10")
    (source (origin
              (method url-fetch)
              (uri (string-append
                    "https://github.com/linuxwacom/libwacom/releases/download/"
                    "libwacom-" version "/libwacom-" version ".tar.bz2"))
              (sha256
               (base32
                "14aj4ss1chxxgaprs9sfriia2ch9wj9rqay0ndkzk1m7jx2qrjgn"))))
    (build-system glib-or-gtk-build-system)
    (arguments
     `(#:configure-flags '("--disable-static")))
    (native-inputs
     `(("pkg-config" ,pkg-config)
       ;; For tests.
       ("python" ,python)))
    (inputs
     `(("gtk+" ,gtk+)
       ("libgudev" ,libgudev)
       ("eudev" ,eudev)
       ("libxml2" ,libxml2)))
    (propagated-inputs
     ;; libwacom includes header files that include GLib, and libinput uses
     ;; those header files.
     `(("glib" ,glib)))
    (home-page "https://linuxwacom.github.io/")
    (synopsis "Helper library for Wacom tablet settings")
    (description
     "Libwacom is a library to help implement Wacom tablet settings.  It is
intended to be used by client-programs that need model identification.  It is
already being used by the gnome-settings-daemon and the GNOME Control Center
Wacom tablet applet.")
    (license license:x11)))

(define-public xf86-input-wacom
  (package
    (name "xf86-input-wacom")
    (version "0.39.0")
    (source
     (origin
       (method url-fetch)
       (uri (string-append
             "https://github.com/linuxwacom/xf86-input-wacom/releases/download/"
             "xf86-input-wacom-" version "/"
             "xf86-input-wacom-" version ".tar.bz2"))
       (sha256
        (base32 "11qk58az6qwii774ga45h5yqzipwn56f0d74kdbajqdv45p85gqj"))))
    (arguments
     `(#:configure-flags
       (list (string-append "--with-sdkdir="
                            (assoc-ref %outputs "out")
                            "/include/xorg")
             (string-append "--with-xorg-conf-dir="
                            (assoc-ref %outputs "out")
                            "/share/X11/xorg.conf.d"))))
    (build-system gnu-build-system)
    (native-inputs
     `(("pkg-config" ,pkg-config)))
    (inputs
     `(("xorg-server" ,xorg-server)
       ("libxrandr" ,libxrandr)
       ("libxinerama" ,libxinerama)
       ("libxi" ,libxi)
       ("eudev" ,eudev)))
    (home-page "https://linuxwacom.github.io/")
    (synopsis "Wacom input driver for X")
    (description
     "The xf86-input-wacom driver is the wacom-specific X11 input driver for
the X.Org X Server version 1.7 and later (X11R7.5 or later).")
    (license license:x11)))

(define-public redshift
  (package
    (name "redshift")
    (version "1.12")
    (source
     (origin
       (method url-fetch)
       (uri
        (string-append "https://github.com/jonls/redshift/"
                       "releases/download/v" version
                       "/redshift-" version ".tar.xz"))
       (sha256
        (base32
         "1fi27b73x85qqar526dbd33av7mahca2ykaqwr7siqiw1qqcby6j"))))
    (build-system gnu-build-system)
    (arguments
     `(#:imported-modules (,@%gnu-build-system-modules
                           (guix build python-build-system))
       #:phases
       (modify-phases %standard-phases
         (add-after 'install 'split-outputs
           (lambda* (#:key outputs #:allow-other-keys)
             (let ((out (assoc-ref outputs "out"))
                   (gtk (assoc-ref outputs "gtk"))
                   (desktop-file "/share/applications/redshift-gtk.desktop"))
               (mkdir-p (string-append gtk "/bin"))
               (link (string-append out "/bin/redshift-gtk")
                     (string-append gtk "/bin/redshift-gtk"))
               (delete-file (string-append out "/bin/redshift-gtk"))
               (copy-recursively (string-append out "/lib")
                                 (string-append gtk "/lib"))
               (delete-file-recursively (string-append out "/lib"))
               (mkdir-p (string-append gtk "/share/applications"))
               (link (string-append out desktop-file)
                     (string-append gtk desktop-file))
               (delete-file (string-append out desktop-file))
               (with-directory-excursion (string-append out "/share")
                 (for-each (lambda (dir)
                             (copy-recursively
                              (string-append out "/share/" dir)
                              (string-append gtk "/share/" dir))
                             (delete-file-recursively dir))
                           '("appdata" "icons")))
               #t)))
         (add-after 'split-outputs 'wrap
           (lambda* (#:key inputs outputs #:allow-other-keys)
             (let* ((gtk (assoc-ref outputs "gtk"))
                    (site-packages (@ (guix build python-build-system)
                                      site-packages))
                    (site (site-packages inputs outputs)))
               (wrap-program (string-append gtk "/bin/redshift-gtk")
                 `("GUIX_PYTHONPATH" ":" prefix
                   (,(string-append site ":" (getenv "GUIX_PYTHONPATH"))))
                 `("GI_TYPELIB_PATH" ":" prefix (,(getenv "GI_TYPELIB_PATH"))))
               #t))))))
    (outputs '("out" "gtk"))
    (native-inputs
     `(("pkg-config" ,pkg-config)
       ("intltool" ,intltool)))
    (inputs
     `(("libdrm" ,libdrm)
       ("libx11" ,libx11)
       ("libxcb" ,libxcb)
       ("libxxf86vm" ,libxxf86vm)
       ("glib" ,glib)                   ;for Geoclue2 support

       ;; To build the GTK3 GUI, we need these.
       ("gtk+" ,gtk+)
       ("python" ,python)
       ("python-pygobject" ,python-pygobject)
       ("python-pyxdg" ,python-pyxdg)))
    (home-page "https://github.com/jonls/redshift")
    (synopsis "Adjust the color temperature of your screen")
    (description
     "Redshift adjusts the color temperature according to the position of the
sun.  A different color temperature is set during night and daytime.  During
twilight and early morning, the color temperature transitions smoothly from
night to daytime temperature to allow your eyes to slowly adapt.  At night the
color temperature should be set to match the lamps in your room.")
    (license license:gpl3+)))

(define-public redshift-wayland
  (let ((commit "7da875d34854a6a34612d5ce4bd8718c32bec804")
        (revision "1"))
    (package
      (name "redshift-wayland")
      (version (string-append "1.12-"
                              revision "." (string-take commit 7)))
      (source (origin
                (method git-fetch)
                (uri (git-reference
                      (url "https://github.com/minus7/redshift")
                      (commit commit)))
                (file-name (string-append name "-" version))
                (sha256
                 (base32
                  "0nbkcw3avmzjg1jr1g9yfpm80kzisy55idl09b6wvzv2sz27n957"))))
      (build-system gnu-build-system)
      (arguments
       '(#:phases (modify-phases %standard-phases
                    (add-after 'install 'create-desktop-file
                      (lambda* (#:key outputs #:allow-other-keys)
                        ;; For the GeoClue provider to work, a .desktop file
                        ;; needs to be provided.  A template is available,
                        ;; but it only gets installed when the GUI is enabled.
                        ;; Install it manually for this Wayland variant.
                        (let* ((out (assoc-ref outputs "out"))
                               (desktop-file
                                (string-append
                                 out "/share/applications/redshift.desktop")))
                          (mkdir-p (dirname desktop-file))
                          (copy-file "data/applications/redshift.desktop.in"
                                     desktop-file)
                          (substitute* desktop-file
                            (("^_") ""))
                          #t))))))
      (native-inputs
       `(("autoconf" ,autoconf)
         ("automake" ,automake)
         ("libtool" ,libtool)
         ("pkg-config" ,pkg-config)
         ("intltool" ,intltool)))
      (inputs
       `(("libdrm" ,libdrm)
         ("libx11" ,libx11)
         ("libxcb" ,libxcb)
         ("libxxf86vm" ,libxxf86vm)
         ("glib" ,glib)                 ; for Geoclue2 support
         ("wayland" ,wayland)))
      (home-page "https://github.com/minus7/redshift")
      (synopsis "Adjust the color temperature of your screen (with Wayland support)")
      (description
       "Redshift adjusts the color temperature according to the position of the
sun.  A different color temperature is set during night and daytime.  During
twilight and early morning, the color temperature transitions smoothly from
night to daytime temperature to allow your eyes to slowly adapt.  At night the
color temperature should be set to match the lamps in your room.

This is a fork with added support for Wayland using the wlr-gamma-control
protocol.")
      (license license:gpl3+))))

(define-public gammastep
  (package
    (name "gammastep")
    (version "2.0.7")
    (source
     (origin
       (method git-fetch)
       (uri (git-reference
             (url "https://gitlab.com/chinstrap/gammastep")
             (commit (string-append "v" version))))
       (file-name (git-file-name name version))
       (sha256
        (base32 "11j54rdd3cgngdhjwyapwjbrdm8cii4i7g4zdvfykvmb1w4zdk7g"))))
    (build-system gnu-build-system)
    (arguments
     `(#:phases
       (modify-phases %standard-phases
         (add-after 'install 'wrap-python-and-typelib
           (lambda* (#:key outputs #:allow-other-keys)
             ;; Gammastep GUI needs Typelib files from GTK and access
             ;; to Python libraries.
             (wrap-program (string-append (assoc-ref outputs "out")
                                          "/bin/gammastep-indicator")
               `("PYTHONPATH" ":" prefix (,(getenv "GUIX_PYTHONPATH")))
               `("GI_TYPELIB_PATH" ":" prefix
                 (,(getenv "GI_TYPELIB_PATH")))))))))
    (native-inputs
     `(("autoconf" ,autoconf)
       ("automake" ,automake)
       ("gettext" ,gettext-minimal)
       ("intltool" ,intltool)
       ("libtool" ,libtool)
       ("pkg-config" ,pkg-config)))
    (inputs
     `(("glib" ,glib)
       ("gtk" ,gtk+)
       ("libappindicator" ,libappindicator)
       ("libdrm" ,libdrm)
       ("libX11" ,libx11)
       ("libxxf86vm" ,libxxf86vm)
       ("libxcb" ,libxcb)
       ("python" ,python)
       ("python-pygobject" ,python-pygobject)
       ("python-pyxdg" ,python-pyxdg)
       ("wayland" ,wayland)))
    (home-page "https://gitlab.com/chinstrap/gammastep")
    (synopsis "Adjust the color temperature of your screen")
    (description
     "Gammastep automatically adjusts the color temperature of your
screen according to your surroundings.  This may help your eyes hurt
less if you are working in front of the screen at night.")
    (license license:gpl3)))

(define-public xscreensaver
  (package
    (name "xscreensaver")
    (version "5.45")
    (source
     (origin
       (method url-fetch)
       (uri
        (string-append "https://www.jwz.org/xscreensaver/xscreensaver-"
                       version ".tar.gz"))
       (sha256
        (base32 "03fmyjlwjinzv7mih6n07glmys8s877snd8zijk2c0ds6rkxy5kh"))))
    (build-system gnu-build-system)
    (arguments
     `(#:tests? #f                      ; no check target
       #:phases
       (modify-phases %standard-phases
         (add-before 'configure 'adjust-gtk-resource-paths
           (lambda _
             (substitute* '("driver/Makefile.in" "po/Makefile.in.in")
               (("@GTK_DATADIR@") "@datadir@")
               (("@PO_DATADIR@") "@datadir@"))
             #t)))
       #:configure-flags '("--with-pam" "--with-proc-interrupts"
                           "--without-readdisplay")
       #:make-flags (list (string-append "AD_DIR="
                                         (assoc-ref %outputs "out")
                                         "/lib/X11/app-defaults"))))
    (native-inputs
     `(("pkg-config" ,pkg-config)
       ("intltool" ,intltool)))
    (inputs
     `(("libx11" ,libx11)
       ("libxext" ,libxext)
       ("libxi" ,libxi)
       ("libxt" ,libxt)
       ("libxft" ,libxft)
       ("libxmu" ,libxmu)
       ("libxpm" ,libxpm)
       ("libglade" ,libglade)
       ("libxml2" ,libxml2)
       ("libsm" ,libsm)
       ("libjpeg" ,libjpeg-turbo)
       ("linux-pam" ,linux-pam)
       ("pango" ,pango)
       ("gtk+" ,gtk+)
       ("perl" ,perl)
       ("cairo" ,cairo)
       ("bc" ,bc)
       ("libxrandr" ,libxrandr)
       ("glu" ,glu)
       ("glib" ,glib)))
    (home-page "https://www.jwz.org/xscreensaver/")
    (synopsis "Classic screen saver suite supporting screen locking")
    (description
     "xscreensaver is a popular screen saver collection with many entertaining
demos.  It also acts as a nice screen locker.")
    ;; xscreensaver doesn't have a single copyright file and instead relies on
    ;; source comment headers, though most files have the same lax
    ;; permissions.  To reduce complexity, we're pointing at Debian's
    ;; breakdown of the copyright information.
    (license (license:non-copyleft
              (string-append
               "http://metadata.ftp-master.debian.org/changelogs/"
               "/main/x/xscreensaver/xscreensaver_5.36-1_copyright")))))

(define-public xssproxy
  (package
    (name "xssproxy")
    (version "1.0.0")
    (source (origin
              (method git-fetch)
              (uri (git-reference
                    (url "https://github.com/timakro/xssproxy")
                    (commit (string-append "v" version))))
              (file-name (string-append name "-" version "-checkout"))
              (sha256
               (base32
                "0c83wmipnsdnbihc5niyczs7jrkss2s8n6iwwjdia7hkjzbd0hl7"))))
    (build-system gnu-build-system)
    (arguments `(#:make-flags `("bindir=/bin"
                                "man1dir=/share/man/man1"
                                ,(string-append "DESTDIR=" (assoc-ref %outputs "out"))
                                ,,(string-append "CC=" (cc-for-target)))
                 #:phases (modify-phases %standard-phases
                            (delete 'configure)
                            (delete 'check))))
    (native-inputs
     `(("pkg-config" ,pkg-config)))
    (inputs
     `(("glib" ,glib)
       ("libx11" ,libx11)
       ("libxext" ,libxext)
       ("libxscrnsaver" ,libxscrnsaver)
       ("dbus" ,dbus)))
    (synopsis "Forward freedesktop.org Idle Inhibition Service calls to Xss")
    (description "xssproxy implements the @code{org.freedesktop.ScreenSaver}
D-Bus interface described in the Idle Inhibition Service Draft by the
freedesktop.org developers.  The inhibition of the screensaver is then
controlled using the XScreenSaverSuspend function from the Xss (X11 Screen
Saver extension) library.")
    (home-page "https://github.com/timakro/xssproxy")
    (license license:gpl3+)))

(define-public xsel
  ;; The 1.2.0 release no longer compiles with GCC 8 and upper, see:
  ;; https://github.com/kfish/xsel/commit/d88aa9a8dba9228e6780d6bb5a5720a36f854918.
  (let ((commit "062e6d373537c60829fa9b5dcddbcd942986b3c3")
        (revision "1"))
    (package
      (name "xsel")
      (version (git-version "1.2.0" revision commit))
      (source (origin
                (method git-fetch)
                (uri (git-reference
                      (url "https://github.com/kfish/xsel")
                      (commit commit)))
                (file-name (git-file-name name version))
                (sha256
                 (base32
                  "0fbf80zsc22vcqp59r9fdx4icxhrkv7l3lphw83326jrmkzy6kri"))))
      (build-system gnu-build-system)
      (arguments
       `(#:phases
         (modify-phases %standard-phases
           (replace 'bootstrap
             (lambda _
               (invoke "autoreconf" "-vfi"))))))
      (native-inputs `(("autoconf" ,autoconf)
                       ("automake" ,automake)
                       ("libtool" ,libtool)))
      (inputs
       `(("libxt" ,libxt)))
      (home-page "http://www.vergenet.net/~conrad/software/xsel/")
      (synopsis "Manipulate X selection")
      (description
       "XSel is a command-line program for getting and setting the contents of
the X selection.  Normally this is only accessible by manually highlighting
information and pasting it with the middle mouse button.

XSel reads from standard input and writes to standard output by default,
but can also follow a growing file, display contents, delete entries and more.")
      (license (license:x11-style "file://COPYING"
                                  "See COPYING in the distribution.")))))

(define-public xdpyprobe
  (package
    (name "xdpyprobe")
    (version "0.1")
    (source (origin
              (method url-fetch)
              (uri (string-append "https://github.com/alezost/" name
                                  "/releases/download/v" version
                                  "/" name "-" version ".tar.gz"))
              (sha256
               (base32
                "1h09wd2qcg08rj5hcakvdh9q01hkrj8vxly94ax3ch2x06lm0zq8"))))
    (build-system gnu-build-system)
    (inputs
     `(("libx11" ,libx11)))
    (home-page "https://github.com/alezost/xdpyprobe")
    (synopsis "Probe X server for connectivity")
    (description
     "Xdpyprobe is a tiny C program whose only purpose is to probe a
connectivity of the X server running on a particular @code{DISPLAY}.")
    (license license:gpl3+)))

(define-public rofi
  (package
    (name "rofi")
    (version "1.7.0")
    (source (origin
              (method url-fetch)
              (uri (string-append "https://github.com/davatorium/rofi/"
                                  "releases/download/"
                                  version "/rofi-" version ".tar.xz"))
              (sha256
               (base32
                "1929q3dks8fqd3pfkzs0ba06gwzhlgcrfar9fpga43f3byrrbfxa"))))
    (build-system gnu-build-system)
    (inputs
     `(("pango" ,pango)
       ("cairo" ,cairo)
       ("glib" ,glib)
       ("startup-notification" ,startup-notification)
       ("libjpeg" ,libjpeg-turbo)
       ("librsvg" ,librsvg)
       ("libxkbcommon" ,libxkbcommon)
       ("libxcb" ,libxcb)
       ("xcb-util" ,xcb-util)
       ("xcb-util-cursor" ,xcb-util-cursor)
       ("xcb-util-xrm" ,xcb-util-xrm)
       ("xcb-util-wm" ,xcb-util-wm)))
    (native-inputs
     `(("bison" ,bison)
       ("check" ,check)
       ("flex" ,flex)
       ("glib:bin" ,glib "bin")
       ("pkg-config" ,pkg-config)))
    (arguments
     `(#:parallel-tests? #f             ; fails in some circumstances
       #:phases
       (modify-phases %standard-phases
         (add-before 'configure 'adjust-tests
           (lambda _
             (substitute* '("test/helper-expand.c")
               (("~root") "/root")
               (("~") "")
               (("g_get_home_dir \\(\\)") "\"/\""))
             #t)))))
    (home-page "https://github.com/davatorium/rofi")
    (synopsis "Application launcher")
    (description "Rofi is a minimalist application launcher.  It memorizes which
applications you regularly use and also allows you to search for an application
by name.")
    (license license:expat)))

(define-public tint2
  (package
    (name "tint2")
    (version "0.14.6")
    (source (origin
              (method url-fetch)
              (uri (string-append "https://gitlab.com/o9000/" name
                                  "/repository/archive.tar.gz?ref=" version))
              (file-name (string-append name "-" version ".tar.gz"))
              (sha256
               (base32
                "1kwzwxy4myagybm3rc7dgynfgp75742n348qibn1p2an9ggyivda"))))
    (build-system cmake-build-system)
    (arguments
     '(#:tests? #f                      ;no test target
       #:phases
       (modify-phases %standard-phases
         (add-after 'unpack 'fix-installation-prefix
           (lambda _
             (substitute* "CMakeLists.txt"
               (("/etc") "${CMAKE_INSTALL_PREFIX}/etc"))
             #t)))))
    (inputs
     `(("gtk+" ,gtk+-2)
       ("imlib2" ,imlib2)
       ("librsvg" ,librsvg)
       ("libxcomposite" ,libxcomposite)
       ("libxdamage" ,libxdamage)
       ("libxft" ,libxft)
       ("libxinerama" ,libxinerama)
       ("libxrandr" ,libxrandr)
       ("startup-notification" ,startup-notification)))
    (native-inputs
     `(("gettext" ,gettext-minimal)
       ("pkg-config" ,pkg-config)))
    (home-page "https://gitlab.com/o9000/tint2")
    (synopsis "Lightweight task bar")
    (description
     "Tint2 is a simple task bar made for modern X window managers.  It was
specifically made for Openbox but it should also work with other window
managers (GNOME, KDE, XFCE etc.).

The taskbar includes transparency and color settings for the font, icons,
border, and background.  It also supports multihead setups, customized mouse
actions, a built-in clock, a battery monitor and a system tray.")
    (license license:gpl2)))

(define-public dzen
  (let ((commit "488ab66019f475e35e067646621827c18a879ba1")
        (revision "1"))
    (package
     (name "dzen")
     (version (string-append "0.9.5-" ; Taken from `config.mk`.
                             revision "." (string-take commit 7)))
     (source (origin
              (method git-fetch)
              (uri (git-reference
                    (url "https://github.com/robm/dzen")
                    (commit commit)))
              (file-name (string-append name "-" version))
              (sha256
               (base32
                "0y47d6ii87vf4a517gi4fh0yl06f8b085sra77immnsasbq9pxnw"))))
     (build-system gnu-build-system)
     (arguments
      `(#:tests? #f ; No test suite.
        #:make-flags ; Replacement for `config.mk`.
        (list
         (string-append "VERSION = " ,version)
         (string-append "PREFIX = " %output)
         "MANPREFIX = ${PREFIX}/share/man"
         "INCS = -I."
         "LIBS = -lc -lX11 -lXinerama -lXpm $(shell pkg-config --libs xft)"
         "CFLAGS = -Wall -Os ${INCS} -DVERSION=\\\"${VERSION}\\\"\
         -DDZEN_XINERAMA -DDZEN_XPM -DDZEN_XFT $(shell pkg-config --cflags xft)"
         "LDFLAGS = ${LIBS}"
         "CC = gcc"
         "LD = ${CC}")
        #:phases
        (modify-phases %standard-phases
          (delete 'configure) ; No configuration script.
          ;; Use own make-flags instead of `config.mk`.
          (add-before 'build 'dont-include-config-mk
            (lambda _
              (substitute* "Makefile" (("include config.mk") ""))
              #t)))))
     (inputs
      `(("libx11"      ,libx11)
        ("libxft"      ,libxft)
        ("libxpm"      ,libxpm)
        ("libxinerama" ,libxinerama)))
     (native-inputs `(("pkg-config" ,pkg-config)))
     (synopsis "General purpose messaging, notification and menuing program for X11")
     (description "Dzen is a general purpose messaging, notification and menuing
program for X11.  It was designed to be fast, tiny and scriptable in any language.")
     (home-page "https://github.com/robm/dzen")
     (license license:expat))))

(define-public xftwidth
  (package
    (name "xftwidth")
    (version "20170402")
    (source
     (origin
       (method git-fetch)
       (uri (git-reference
	     (url "http://github.com/vixus0/xftwidth")
	     (commit "35ff963908d41a8a6a7101c434c88255728025ee")))
       (sha256
	(base32
	 "1jwl25785li24kbp0m1wxfwk4dgxkliynn03nsj813cjr34kq16h"))
       (file-name (string-append name "-" version "-checkout"))))
    (build-system gnu-build-system)
    (inputs `(("freetype" ,freetype)
              ("libx11" ,libx11)
              ("fontconfig" ,fontconfig)
              ("libxft" ,libxft)))
    (native-inputs
     `(("pkg-config" ,pkg-config)))
    (arguments
     '(#:phases
       (modify-phases %standard-phases
         (add-after 'unpack 'fix-makefile ; /usr/bin doesn't show up in PATH
           (lambda _ (substitute* "Makefile" (("usr/") "")) #t))
         (delete 'check) ; no check included in Makefile
         (delete 'configure))
       #:make-flags
       (let ((out (assoc-ref %outputs "out")))
         (list (string-append "DESTDIR=" out)))))
    (home-page "https://github.com/vixus0/xftwidth")
    (synopsis "Calculator for determining pixel widths of displayed text using Xft fonts")
    (description "xftwidth is a small C program for calculating the pixel
widths of displayed text using Xft fonts. It is especially useful in scripts
for displaying text in graphical panels, menus, popups, and notification
windows generated using dzen. These scripts are often used in conjunction with
minimalistic tiling window managers such as herbstluftwm and bspwm.")
    (license license:expat)))

(define-public xcb-util-xrm
  (package
    (name "xcb-util-xrm")
    (version "1.3")
    (source (origin
              (method url-fetch)
              (uri (string-append
                    "https://github.com/Airblader/xcb-util-xrm/releases"
                    "/download/v" version "/xcb-util-xrm-" version ".tar.bz2"))
              (sha256
               (base32
                "118cj1ybw86pgw0l5whn9vbg5n5b0ijcpx295mwahzi004vz671h"))
              (modules '((guix build utils)))
              (snippet
               ;; Drop bundled m4.
               '(begin
                  (delete-file-recursively "m4")
                  #t))))
    (build-system gnu-build-system)
    (native-inputs
     `(("pkg-config" ,pkg-config)
       ("m4" ,m4)
       ("libx11" ,libx11))) ; for tests
    (inputs
     `(("libxcb" ,libxcb)
       ("xcb-util" ,xcb-util)))
    (home-page "https://github.com/Airblader/xcb-util-xrm")
    (synopsis "XCB utility functions for the X resource manager")
    (description
     "The XCB util module provides a number of libraries which sit on
top of libxcb, the core X protocol library, and some of the extension
libraries.  These experimental libraries provide convenience functions
and interfaces which make the raw X protocol more usable.  Some of the
libraries also provide client-side code which is not strictly part of
the X protocol but which has traditionally been provided by Xlib.

XCB util-xrm module provides the following libraries:

- xrm: utility functions for the X resource manager.")
    (license license:x11)))

(define-public xcalib
  (package
    (name "xcalib")
    (version "0.10")
    (home-page "https://github.com/OpenICC/xcalib")
    (source (origin
              (method git-fetch)
              (uri (git-reference
                    (url home-page)
                    (commit version)))
              (file-name (git-file-name name version))
              (sha256
               (base32
                "05fzdjmhiafgi2jf0k41i3nm0837a78sb6yv59cwc23nla8g0bhr"))
              (patches
               (list
                ;; Add missing documentation for the new --output option.
                ;; This upstream patch can be removed on the next update.
                (origin
                  (method url-fetch)
                  (uri (string-append
                        home-page "/commit/"
                        "ae03889b91fe984b18e925ad2b5e6f2f7354e058.patch"))
                  (file-name "xcalib-update-man-page.patch")
                  (sha256
                   (base32
                    "0f7b4d5484x4b9n1bwhqmar0kcaa029ffff7bp3xpr734n1qgqb6")))))))
    (build-system cmake-build-system)
    (arguments
     '(#:tests? #f))                    ; no test suite
    (inputs `(("libx11" ,libx11)
              ("libxext" ,libxext)
              ("libxrandr" ,libxrandr)
              ("libxxf86vm" ,libxxf86vm)))
    (synopsis "Tiny monitor calibration loader for XFree86 (or X.org)")
    (description "xcalib is a tiny tool to load the content of vcgt-Tags in ICC
profiles to the video card's gamma ramp.  It does work with most video card
drivers except the generic VESA driver.  Alter brightness, contrast, RGB, and
invert colors on a specific display/screen.")
    (license license:gpl2)))

(define-public nxbelld
  (package
    (name "nxbelld")
    (version "0.1.2")
    (source (origin
              (method git-fetch)
              (uri (git-reference
                    (url "https://github.com/dusxmt/nxbelld")
                    (commit version)))
              (sha256
               (base32
                "04qwhmjs51irinz5mjlxdb3dc6vr79dqmc5fkj80x1ll3ylh5n3z"))
              (file-name (git-file-name name version))))
    (build-system gnu-build-system)
    (arguments '(#:configure-flags `("--enable-sound"
                                     "--enable-wave"
                                     "--enable-alsa")))
    (native-inputs `(("autoconf" ,autoconf)
                     ("automake" ,automake)
                     ("pkg-config" ,pkg-config)
                     ("perl" ,perl)))
    (inputs `(("libx11" ,libx11)
              ("alsa-lib" ,alsa-lib)))
    (synopsis "Daemon that performs an action every time the X11 bell is rung")
    (description "nxbelld is a tiny utility to aid people who either don't
like the default PC speaker beep, or use a sound driver that doesn't have
support for the PC speaker.  The utility performs a given action every time
the X bell is rung.  The actions nxbelld can currently perform include running
a specified program, emulating the PC speaker beep using the sound card (default),
or playing a PCM encoded WAVE file.")
    (home-page "https://github.com/dusxmt/nxbelld")
    (license license:gpl3+)))

(define-public xautolock
  (package
    (name "xautolock")
    (version "2.2")
    (source (origin
              (method url-fetch)
              (uri (string-append "https://www.ibiblio.org/pub/linux/X11/"
                                  "screensavers/xautolock-" version ".tgz"))
              (sha256
               (base32
                "18jd3k3pvlm5x1adyqw63z2b3f4ixh9mfvz9asvnskk3fm8jgw0i"))))
    (build-system gnu-build-system)
    (native-inputs
     `(("imake" ,imake)))
    (inputs
     `(("libx11" ,libx11)
       ("libxext" ,libxext)
       ("libxscrnsaver" ,libxscrnsaver)))
    (arguments
     `(#:tests? #f
       #:phases
       (modify-phases %standard-phases
         (replace 'configure
           (lambda* (#:key inputs outputs #:allow-other-keys)
             (let ((imake (assoc-ref inputs "imake"))
                   (out   (assoc-ref outputs "out")))
               ;; Generate Makefile
               (invoke "xmkmf")
               (substitute* "Makefile"
                 ;; These imake variables somehow remain undefined
                 (("DefaultGcc2[[:graph:]]*Opt") "-O2")
                 ;; Reset a few variable defaults that are set in imake templates
                 ((imake) out)
                 (("(MANPATH = )[[:graph:]]*" _ front)
                  (string-append front out "/share/man")))
               ;; Old BSD-style 'union wait' is unneeded (defining
               ;; _USE_BSD did not seem to fix it)
               (substitute* "src/engine.c"
                 (("union wait  status") "int status = 0"))
               #t)))
         (add-after 'install 'install/man
           (lambda _
             (invoke "make" "install.man"))))))
    (home-page "https://ibiblio.org/pub/Linux/X11/screensavers/")
    (synopsis "Program launcher for idle X sessions")
    (description "Xautolock monitors input devices under the X Window
System, and launches a program of your choice if there is no activity after
a user-configurable period of time.")
    (license license:gpl2)))

(define-public screen-message
  (package
    (name "screen-message")
    (version "0.26")
    (source (origin
              (method url-fetch)
              (uri (string-append
                    "https://www.joachim-breitner.de/archive/screen-message"
                    "/screen-message-" version ".tar.gz"))
              (sha256
               (base32
                "0dwgm4z3dfk6xz41w8xiv0hmnwr74gf3ykb91b090hc4ffwsf4mw"))))
    (build-system gnu-build-system)
    (inputs `(("gtk3" ,gtk+)
              ("gdk" ,gdk-pixbuf)
              ("pango" ,pango)))
    (native-inputs `(("pkg-config" ,pkg-config)))
    (arguments
     ;; The default configure puts the 'sm' binary in games/ instead of bin/ -
     ;; this fixes it:
     `(#:make-flags (list (string-append "execgamesdir=" %output "/bin"))))
    (synopsis "Print messages on your screen")
    (description "@code{screen-message} is a tool for displaying text on
your screen.  It will make the text as large as possible and display it
with black color on a white background (colors are configurable on the
commandline).")
    (home-page "https://www.joachim-breitner.de/projects#screen-message")
    (license license:gpl2+)))

(define-public xss-lock
  ;; xss-lock does not seem to be maintained any longer, but the last commits
  ;; fix important issues so we package them.
  (let ((version "0.3.0")
        (revision "1")
        (commit "1e158fb20108058dbd62bd51d8e8c003c0a48717"))
    (package
      (name "xss-lock")
      (version (git-version version revision commit))
      (source (origin
                (method git-fetch)
                (uri (git-reference
                      (url "https://bitbucket.org/raymonad/xss-lock.git")
                      (commit commit)))
                (file-name (git-file-name name version))
                (sha256
                 (base32
                  "10hx7k7ga8g08akwz8qrsvj8iqr5nd4siiva6sjx789jvf0sak7r"))))
      (build-system cmake-build-system)
      (inputs `(("glib" ,glib)
                ("xcb-util" ,xcb-util)))
      (native-inputs
       `(("python-docutils" ,python-docutils)
         ("pkg-config" ,pkg-config)))
      (arguments
       `(#:tests? #f))
      (synopsis "Use external screen locker on events")
      (description "@code{xss-lock} listens to X signals to fire up a
user-defined screensaver.  In effect this automatically locks the
screen when closing a laptop lid or after a period of user inactivity (as set
with @code{xset s TIMEOUT}).  The notifier command, if specified, is executed
first.  Additionally, xss-lock uses the inhibition logic to lock the screen
before the system goes to sleep.")
      (home-page "https://bitbucket.org/raymonad/xss-lock")
      (license license:expat))))

(define-public python-pyperclip
  (package
    (name "python-pyperclip")
    (version "1.6.4")
    (source
      (origin
        (method url-fetch)
        (uri (pypi-uri "pyperclip" version))
        (sha256
         (base32
          "1p505c23ji06r28k1y67siihsbdzdf1brhlqpyv9ams4gk9863pp"))))
    (build-system python-build-system)
    (arguments
     '(#:tests? #f)) ; Not clear how to make tests pass.
    (inputs
     `(("xclip" ,xclip)
       ("xsel" ,xsel)))
    (home-page "https://github.com/asweigart/pyperclip")
    (synopsis "Python clipboard module")
    (description
     "Pyperclip is a clipboard module for Python, handling copy/pasting from
the X11 clipboard")
    (license license:bsd-3)))

(define-public numlockx
  (package
    (name "numlockx")
    (version "1.2")
    (source (origin
              (method git-fetch)
              (uri (git-reference
                    ;; It seems that upstream is gone.
                    (url "https://github.com/rg3/numlockx")
                    (commit version)))
              (file-name (git-file-name name version))
              (sha256
               (base32
                "1w49fayhwzn5rx0z1q2lrvm7z8jrd34lgb89p853a024bixc3cf2"))))
    (build-system gnu-build-system)
    (inputs
     `(("xorg-server" ,xorg-server)))
    (home-page "https://github.com/rg3/numlockx")
    (synopsis "Turns on the numlock key in X11")
    (description "@command{numlockx} is a tiny program that lets you turn on
the numlock key in X11.  It can be called from the user's initialization files
to automatically turn it on on login.")
    (license license:expat)))

(define-public xrandr-invert-colors
  (package
    (name "xrandr-invert-colors")
    (version "0.02")
    (source (origin
              (method git-fetch)
              (uri (git-reference
                    (url "https://github.com/zoltanp/xrandr-invert-colors")
                    (commit (string-append "v" version))))
              (file-name (git-file-name name version))
              (sha256
               (base32
                "0gk1fgxb2kjyr78xn8m0ckjdic99ras7msa67piwnhj3j4scg1ih"))))
    (build-system gnu-build-system)
    (arguments
     `(#:make-flags (list ,(string-append "CC=" (cc-for-target)))
       #:tests? #f ; there are none
       #:phases
       (modify-phases %standard-phases
         (delete 'configure)
         (replace 'install
           ;; It's simpler to install the single binary ourselves than to patch
           ;; the Makefile's install target into working.
           (lambda* (#:key outputs #:allow-other-keys)
             (let* ((out  (assoc-ref outputs "out"))
                    (bin  (string-append out "/bin")))
               (mkdir-p bin)
               (copy-file "xrandr-invert-colors.bin"
                          (string-append bin "/xrandr-invert-colors"))))))))
    (inputs
     `(("libxrandr" ,libxrandr)))
    (home-page "https://github.com/zoltanp/xrandr-invert-colors")
    (synopsis "Invert display colors")
    (description "This package provides a small utility for inverting the
colors on all monitors attached to an XRandR-capable X11 display server.")
    (license license:gpl3+)))

(define-public sct
  (package
    (name "sct")
    (version "0.5")
    (source
     (origin
       (method url-fetch)
       (uri
        (string-append "https://www.umaxx.net/dl/sct-"
                       version ".tar.gz"))
       (sha256
        (base32 "0lrhx771iccbw04wrhj0ygids1pzmjfc4hvklm30m3p3flvhqf0m"))))
    (build-system gnu-build-system)
    (arguments
     `(#:make-flags
       (list ,(string-append "CC=" (cc-for-target)))
       #:tests? #f                      ; no test suite
       #:phases
       (modify-phases %standard-phases
         (delete 'configure)
         (add-after 'unpack 'fix-sctd-paths
           (lambda* (#:key outputs inputs #:allow-other-keys)
             (let ((out (assoc-ref outputs "out"))
                   (coreutils (assoc-ref inputs "coreutils"))
                   (inetutils (assoc-ref inputs "inetutils"))
                   (sed (assoc-ref inputs "sed")))
               (substitute* "sctd.sh"
                 (("\\$\\(which sct\\)") (string-append out "/bin/sct"))
                 (("date") (string-append coreutils "/bin/date"))
                 (("printf") (string-append coreutils "/bin/printf"))
                 (("sleep") (string-append coreutils "/bin/sleep"))
                 (("logger") (string-append inetutils "/bin/logger"))
                 (("sed") (string-append sed "/bin/sed"))))))
         (replace 'install
           (lambda* (#:key outputs #:allow-other-keys)
             (let ((out (assoc-ref outputs "out")))
               (install-file "sct" (string-append out "/bin"))
               (install-file "sctd.sh" (string-append out "/bin"))
               (install-file "sct.1" (string-append out "/man/man1"))
               (install-file "sctd.1" (string-append out "/man/man1"))
               (rename-file (string-append out "/bin/sctd.sh")
                            (string-append out "/bin/sctd"))
               #t))))))
    (inputs
     `(("coreutils" ,coreutils) ; sctd uses "date", "printf" and "sleep"
       ("inetutils" ,inetutils) ; sctd uses "logger"
       ("libxrandr" ,libxrandr)
       ("sed" ,sed))) ; sctd uses "sed"
    (home-page "https://www.umaxx.net")
    (synopsis "Set the color temperature of the screen")
    (description "@code{sct} is a lightweight utility to set the color
temperature of the screen.")
    (license (license:non-copyleft "file://sct.c")))) ; "OpenBSD" license

(define-public xsecurelock
  (package
    (name "xsecurelock")
    (version "1.6.0")
    (source (origin
              (method url-fetch)
              (uri (string-append
                    "https://github.com/google/xsecurelock/releases"
                    "/download/v" version "/xsecurelock-" version ".tar.gz"))
              (sha256
               (base32 "070gknyv0s5hz9hkc6v73m2v7ssyjwgl93b5hd4glayfqxqjbmdp"))))
    (build-system gnu-build-system)
    (arguments
     '(#:configure-flags
       '("--with-pam-service-name=login"
         "--with-xkb"
         "--with-default-authproto-module=/run/setuid-programs/authproto_pam")))
    (native-inputs
     `(("pandoc" ,pandoc)
       ("pkg-config" ,pkg-config)))
    (inputs
     `(("fontconfig" ,fontconfig)
       ("libX11" ,libx11)
       ("libxcomposite" ,libxcomposite)
       ("libxext" ,libxext)
       ("libxfixes" ,libxfixes)
       ("libxft" ,libxft)
       ("libxmu" ,libxmu)
       ("libxrandr" ,libxrandr)
       ("libxscrnsaver" ,libxscrnsaver)
       ("linux-pam" ,linux-pam)))
    (home-page "https://github.com/google/xsecurelock")
    (synopsis "X11 screen lock utility with the primary goal of security")
    (description "@code{xsecurelock} is an X11 screen locker which uses
a modular design to avoid the usual pitfalls of screen locking utility design.

As a consequence of the modular design, the usual screen locker service
shouldn't be used with @code{xsecurelock}.  Instead, you need to add a helper
binary to setuid-binaries:
@example
(setuid-programs (cons*
                   (file-append xsecurelock \"/libexec/xsecurelock/authproto_pam\")
                   %setuid-programs))
@end example")
    (license license:asl2.0)))

(define-public wl-clipboard
  (package
    (name "wl-clipboard")
    (version "2.0.0")
    (source
     (origin
       (method git-fetch)
       (uri (git-reference
             (url "https://github.com/bugaevc/wl-clipboard")
             (commit (string-append "v" version))))
       (file-name (git-file-name name version))
       (sha256
        (base32 "0c4w87ipsw09aii34szj9p0xfy0m00wyjpll0gb0aqmwa60p0c5d"))))
    (build-system meson-build-system)
    (arguments
     `(#:phases
       (modify-phases %standard-phases
         (add-after 'unpack 'patch-file-names
           (lambda* (#:key inputs #:allow-other-keys)
             (substitute* (find-files "src" "\\.c$")
               (("\"(cat|rm)\"" _ command)
                (string-append "\"" (assoc-ref inputs "coreutils")
                               "/bin/" command "\""))
               (("\"xdg-mime\"")
                (string-append "\"" (assoc-ref inputs "xdg-utils")
                               "/bin/xdg-mime\""))))))))
    (native-inputs
     `(("pkg-config" ,pkg-config)))
    (inputs
     `(("coreutils" ,coreutils)
       ("wayland" ,wayland)
       ("wayland-protocols" ,wayland-protocols)
       ("xdg-utils" ,xdg-utils)))
    (home-page "https://github.com/bugaevc/wl-clipboard")
    (synopsis "Command-line copy/paste utilities for Wayland")
    (description "Wl-clipboard is a set of command-line copy/paste utilities for
Wayland.")
    (license license:gpl3+)))

(define-public autocutsel
  (package
    (name "autocutsel")
    (version "0.10.1")
    (source (origin
              (method url-fetch)
              (uri (string-append "https://github.com/sigmike/autocutsel"
                                  "/releases/download/" version "/"
                                  "autocutsel-" version ".tar.gz"))
              (sha256
               (base32
                "05zb85imp42birvrc320q20r98qddc5vxx169dnl753l5za0czpi"))))
    (build-system gnu-build-system)
    (arguments
     '(#:tests? #f)) ; no "check" target
    (native-inputs `(("libx11" ,libx11)
                     ("libxaw" ,libxaw)))
    (home-page "https://www.nongnu.org/autocutsel/")
    (synopsis "Automated X11 clipboard and cutbuffer synchronization")
    (description "@code{autocutsel} tracks changes in the server's cutbuffer
and clipboard selection.  When the clipboard is changed, it updates the
cutbuffer.  When the cutbuffer is changed, it owns the clipboard selection.
The cutbuffer and clipboard selection are always synchronized.")
    (license license:gpl2+)))

(define-public jgmenu
  (package
    (name "jgmenu")
    (version "4.3.0")
    (source
     (origin
       (method git-fetch)
       (uri (git-reference
             (url "https://github.com/johanmalm/jgmenu")
             (commit (string-append "v" version))))
       (file-name (git-file-name name version))
       (sha256
        (base32 "13y4ra2hjfqbn2vxyyn4ar5iqklbabyfwksbryc2gzxspw1vz4zq"))))
    (build-system gnu-build-system)
    (native-inputs
     `(("cppcheck" ,cppcheck)
       ("perl" ,perl)
       ("pkg-config" ,pkg-config)))
    (inputs
     `(("cairo" ,cairo)
       ("glib" ,glib)
       ("librsvg" ,librsvg)
       ("libx11" ,libx11)
       ("libxml2" ,libxml2)
       ("libxrandr" ,libxrandr)
       ("pango" ,pango)))
    (arguments
     `(#:test-target "test"
       #:phases
       (modify-phases %standard-phases
         (replace 'configure
           (lambda* (#:key outputs #:allow-other-keys)
             (setenv "CC" ,(cc-for-target))
             (invoke "./configure"
                     (string-append "--prefix=" (assoc-ref outputs "out")))
             #t)))))
    (synopsis "Simple X11 menu")
    (description
     "This is a simple menu for X11 designed for scripting and tweaking.  It
can optionally use some appearance settings from XSettings, tint2 and GTK.")
    (home-page "https://jgmenu.github.io/")
    (license license:gpl2)))

(define-public xwallpaper
  (package
    (name "xwallpaper")
    (version "0.7.3")
    (source
     (origin
       (method git-fetch)
       (uri (git-reference
             (url "https://github.com/stoeckmann/xwallpaper")
             (commit (string-append "v" version))))
       (file-name (git-file-name name version))
       (sha256
        (base32 "1rsv42cl0s149sbpdxz9yqqjip3si95jv3dglwzrcm7pjfg7519v"))))
    (build-system gnu-build-system)
    (native-inputs
     `(("autoconf" ,autoconf)
       ("automake" ,automake)
       ("pkg-config" ,pkg-config)))
    (inputs
     `(("libjpeg-turbo" ,libjpeg-turbo)
       ("libpng" ,libpng)
       ("libxpm" ,libxpm)
       ("pixman" ,pixman)
       ("xcb-util" ,xcb-util)
       ("xcb-util-image" ,xcb-util-image)))
    (home-page "https://github.com/stoeckmann/xwallpaper")
    (synopsis "Wallpaper setting utility for X")
    (description
     "The xwallpaper utility allows you to set image files as your X
wallpaper. JPEG, PNG, and XPM file formats are supported.

The wallpaper is also advertised to programs which support semi-transparent
backgrounds.")
    (license license:isc)))

(define-public xwrits
  (package
    (name "xwrits")
    (version "2.26")
    (source
     (origin
       (method url-fetch)
       (uri (string-append "https://www.lcdf.org/~eddietwo/xwrits/"
                           "xwrits-" version ".tar.gz"))
       (sha256
        (base32 "1n7y0fqpcvmzznvbsn14hzy5ddaa3lilm8aw6ckscqndnh4lijma"))))
    (build-system gnu-build-system)
    (arguments
     `(#:phases
       (modify-phases %standard-phases
         (add-after 'install 'install-docs
           (lambda* (#:key outputs #:allow-other-keys)
             (let* ((out (assoc-ref outputs "out"))
                    (doc (string-append out "/share/doc/xwrits")))
               (install-file "GESTURES" doc)
               (install-file "README" doc)
               #t))))))
    (inputs
     `(("libx11" ,libx11)
       ("libxinerama" ,libxinerama)))
    (home-page "https://www.lcdf.org/~eddietwo/xwrits/")
    (synopsis "Reminds you to take wrist breaks")
    (description "Xwrits reminds you to take wrist breaks for prevention or
management of repetitive stress injuries.  When you should take a break, it
pops up an X window, the warning window.  You click on the warning window,
then take a break.  The window changes appearance while you take the break.
It changes again when your break is over.  Then you just resume typing.
Xwrits hides itself until you should take another break.")
    (license license:gpl2)))

(define-public xsettingsd
  (package
    (name "xsettingsd")
    (version "1.0.2")
    (source
     (origin
       (method git-fetch)
       (uri (git-reference
             (url "https://github.com/derat/xsettingsd")
             (commit (string-append "v" version))))
       (file-name (git-file-name name version))
       (sha256
        (base32 "14gnkz18dipsa2v24f4nm9syxaa7g21iqjm7y65jn849ka2jr1h8"))))
    (build-system scons-build-system)
    (inputs
     `(("libx11" ,libx11)))
    (native-inputs
     `(("pkg-config" ,pkg-config)
       ("googletest" ,googletest)
       ("googletest-source" ,(package-source googletest))))
    (arguments
     `(#:scons ,scons-python2
       #:scons-flags
       (list ,(string-append "CC=" (cc-for-target)))
       #:phases
       (modify-phases %standard-phases
         (add-before 'build 'patch-sconstruct
           (lambda* (#:key inputs #:allow-other-keys)
             (substitute* "SConstruct"
               ;; scons doesn't pick up environment variables automatically
               ;; so it needs help to find path variables
               (("env = Environment\\(")
                "env = Environment(
                         ENV = {
                           'PATH': os.environ['PATH'],
                           'CPATH': os.environ['C_INCLUDE_PATH'],
                           'LIBRARY_PATH': os.environ['LIBRARY_PATH'],
                           'PKG_CONFIG_PATH': os.environ['PKG_CONFIG_PATH']
                         },")
               ;; Update path to gtest source files used in tests
               (("/usr/src/gtest") (string-append
                                    (assoc-ref inputs "googletest-source")
                                    "/googletest"))
               ;; Exclude one warning that causes a build error
               (("-Werror") "-Werror -Wno-error=sign-compare"))
             #t))
         ;; The SConstruct script doesn't configure installation so
         ;; binaries must be copied to the output path directly
         (replace 'install
           (lambda* (#:key outputs #:allow-other-keys)
             (let* ((out (assoc-ref outputs "out"))
                    (bin (string-append out "/bin"))
                    (man (string-append out "/share/man/man1")))
               (mkdir-p bin)
               (install-file "xsettingsd" bin)
               (install-file "dump_xsettings" bin)
               (install-file "xsettingsd.1" man)
               (install-file "dump_xsettings.1" man)
               #t))))))
    (home-page "https://github.com/derat/xsettingsd")
    (synopsis "Xorg settings daemon")
    (description "@command{xsettingsd} is a lightweight daemon that provides settings to
Xorg applications via the XSETTINGS specification.  It is used for defining
font and theme settings when a complete desktop environment (GNOME, KDE) is
not running.  With a simple @file{.xsettingsd} configuration file one can avoid
configuring visual settings in different UI toolkits separately.")
    (license license:bsd-3)))

(define-public clipnotify
  (package
    (name "clipnotify")
    (version "1.0.2")
    (source
     (origin
       (method git-fetch)
       (uri (git-reference
             (url "https://github.com/cdown/clipnotify")
             (commit version)))
       (file-name (git-file-name name version))
       (sha256
        (base32
         "1v3ydm5ljy8z1savmdxrjyx7a5bm5013rzw80frp3qbbjaci0wbg"))))
    (build-system gnu-build-system)
    (arguments
     `(#:phases
       (modify-phases %standard-phases
         (delete 'configure)
         (replace 'install
           (lambda* (#:key inputs outputs #:allow-other-keys)
             (let* ((out  (assoc-ref outputs "out"))
                    (bin  (string-append out "/bin"))
                    (doc  (string-append %output "/share/doc/" ,name "-" ,version)))
               (install-file "clipnotify" bin)
               (install-file "README.md" doc)
               #t))))
       #:make-flags
       (list ,(string-append "CC=" (cc-for-target)))
       #:tests? #f))                    ; no test suite
    (inputs
     `(("libx11" ,libx11)
       ("libXfixes" ,libxfixes)))
    (home-page "https://github.com/cdown/clipnotify")
    (synopsis "Notify on new X clipboard events")
    (description "@command{clipnotify} is a simple program that, using the
XFIXES extension to X11, waits until a new selection is available and then
exits.

It was primarily designed for clipmenu, to avoid polling for new selections.

@command{clipnotify} doesn't try to print anything about the contents of the
selection, it just exits when it changes.  This is intentional -- X11's
selection API is verging on the insane, and there are plenty of others who
have already lost their sanity to bring us xclip/xsel/etc.  Use one of those
tools to complement clipnotify.")
    (license license:public-domain)))

(define-public clipmenu
  (let ((commit "bcbe7b144598db4a103f14e8408c4b7327d6d5e1")
        (revision "1"))
    (package
      (name "clipmenu")
      (version (string-append "6.0.1-"
                              revision "." (string-take commit 7)))
      (source
       (origin
         (method git-fetch)
         (uri (git-reference
               (url "https://github.com/cdown/clipmenu")
               (commit commit)))
         (file-name (git-file-name name version))
         (sha256
          (base32
           "0053j4i14lz5m2bzc5sch5id5ilr1bl196mp8fp0q8x74w3vavs9"))))
      (build-system gnu-build-system)
      (arguments
       `(#:phases
         (modify-phases %standard-phases
           (delete 'configure)
           (delete 'build)
           (replace 'install
             (lambda* (#:key inputs outputs #:allow-other-keys)
               (let* ((out  (assoc-ref outputs "out"))
                      (bin  (string-append out "/bin"))
                      (doc  (string-append %output "/share/doc/"
                                           ,name "-" ,version)))
                 (install-file "clipdel" bin)
                 (install-file "clipmenu" bin)
                 (install-file "clipmenud" bin)
                 (install-file "README.md" doc)
                 #t)))
           (add-after 'install 'wrap-script
             (lambda* (#:key inputs outputs #:allow-other-keys)
               (let* ((out               (assoc-ref outputs "out"))
                      (clipnotify        (assoc-ref inputs "clipnotify"))
                      (coreutils-minimal (assoc-ref inputs "coreutils-minimal"))
                      (gawk              (assoc-ref inputs "gawk"))
                      (util-linux        (assoc-ref inputs "util-linux"))
                      (xdotool           (assoc-ref inputs "xdotool"))
                      (xsel              (assoc-ref inputs "xsel"))
                      (guile             (search-input-file inputs "bin/guile")))
                 (for-each
                  (lambda (prog)
                    (wrap-script (string-append out "/bin/" prog)
                      #:guile guile
                      `("PATH" ":" prefix
                        ,(map (lambda (dir)
                                (string-append dir "/bin"))
                              (list clipnotify coreutils-minimal
                                    gawk util-linux xdotool xsel)))))
                  '("clipmenu" "clipmenud" "clipdel")))
               #t))
           (replace 'check
             (lambda* (#:key inputs outputs #:allow-other-keys)
               ;; substitute a shebang appearing inside a string (the test
               ;; file writes this string to a temporary file):
               (substitute* "tests/test-clipmenu"
                 (("#!/usr/bin/env bash")
                  (string-append "#!" (which "bash"))))
               (invoke "tests/test-clipmenu")
               #t)))))
      (inputs
       `(("clipnotify" ,clipnotify)
         ("coreutils-minimal" ,coreutils-minimal)
         ("gawk" ,gawk)
         ("guile" ,guile-3.0) ; for wrap-script
         ("util-linux" ,util-linux)
         ("xdotool" ,xdotool)
         ("xsel" ,xsel)))
      (home-page "https://github.com/cdown/clipmenu")
      (synopsis "Simple clipboard manager using dmenu or rofi and xsel")
      (description "Start @command{clipmenud}, then run @command{clipmenu} to
select something to put on the clipboard.

When @command{clipmenud} detects changes to the clipboard contents, it writes
them out to the cache directory.  @command{clipmenu} reads the cache directory
to find all available clips and launches @command{dmenu} (or @command{rofi},
depending on the value of @code{CM_LAUNCHER}) to let the user select a clip.
After selection, the clip is put onto the PRIMARY and CLIPBOARD X selections.")
      (license license:public-domain))))

(define-public kbdd
  (package
    (name "kbdd")
    (version "0.7.1")
    (source
     (origin
       (method git-fetch)
       (uri (git-reference
             (url "https://github.com/qnikst/kbdd")
             (commit (string-append "v" version))))
       (file-name (git-file-name name version))
       (sha256
        (base32
         "0qkq75grbd4wkx4nlvswgavpijk9ad0pzqyj89a0ayjsbsn36pqy"))))
    (build-system gnu-build-system)
    (native-inputs
     `(("autoconf" ,autoconf)
       ("automake" ,automake)
       ("glib" ,glib "bin")
       ("pkg-config" ,pkg-config)))
    (inputs
     `(("dbus-glib" ,dbus-glib)
       ("glib" ,glib)
       ("libx11" ,libx11)))
    (home-page "https://github.com/qnikst/kbdd")
    (synopsis "Per-window keyboard layout switching daemon for X")
    (description "@command{kbdd} is a simple keyboard layout switching
program, which is designed to run in an X11 session and remember
keyboard layouts on a per-window basis.  That can be very handy for a
user of a non-US keyboard who does not want to jump through layouts back
and forth while typing in terminals (mostly in a latin alphabet) and
some kind of chat (in native language).

@command{kbdd} also supports D-Bus signals, which makes it possible to
create layout indicator widgets.")
    (license license:bsd-2)))

(define-public j4-dmenu-desktop
  (package
    (name "j4-dmenu-desktop")
    (version "2.18")
    (source (origin
              (method git-fetch)
              (uri (git-reference
                    (url "https://github.com/enkore/j4-dmenu-desktop")
                    (commit (string-append "r" version))))
              (file-name (git-file-name name version))
              (sha256
               (base32
                "1gxpgifzy0hnpd0ymw3r32amzr32z3bgb90ldjzl438p6h1q0i26"))))
    (build-system cmake-build-system)
    (native-inputs
     `(("catch2" ,catch-framework2)))
    (arguments
     `(#:configure-flags '("-DWITH_GIT_CATCH=off")
       #:phases
       (modify-phases %standard-phases
         (add-after 'unpack 'find-catch
           (lambda _
             (substitute* "CMakeLists.txt"
               (("PATH_SUFFIXES catch") "PATH_SUFFIXES catch2"))
             #t))
         (replace 'check
           (lambda _
             (invoke "./j4-dmenu-tests" "exclude:SearchPath/XDG_DATA_HOME"))))))
    (synopsis "Fast desktop menu")
    (description
     "j4-dmenu-desktop is a replacement for i3-dmenu-desktop.  Its purpose
is to find @file{.desktop} files and offer you a menu to start an application
using @command{dmenu}.")
    (home-page "https://github.com/enkore/j4-dmenu-desktop")
    (license license:gpl3+)))

(define-public wofi
  (package
    (name "wofi")
    (version "1.2.4")
    (source (origin
              (method hg-fetch)
              (uri (hg-reference
                    (url "https://hg.sr.ht/~scoopta/wofi")
                    (changeset (string-append "v" version))))
              (file-name (git-file-name name version))
              (sha256
               (base32
                "1bnf078fg1kwslzwm1mjxwcqqq3bhk1dzymwfw9gk3brqbxrl75c"))))
    (build-system meson-build-system)
    (arguments
     `(#:glib-or-gtk? #t))
    (native-inputs
     `(("pkg-config" ,pkg-config)))
    (inputs
     `(("gtk3" ,gtk+)
       ("wayland" ,wayland)))
    (synopsis "Launcher/menu program for wayland")
    (description
     "Wofi is a launcher/menu program for wlroots based wayland compositors
such as sway, similar to @command{rofi}.")
    (home-page "https://hg.sr.ht/~scoopta/wofi")
    (license license:gpl3+)))

(define-public dex
  (package
    (name "dex")
    (version "0.9.0")
    (source (origin
              (method git-fetch)
              (uri (git-reference
                    (url (string-append "https://github.com/jceb/dex"))
                    (commit (string-append "v" version))))
              (sha256
               (base32
                "03aapcywnz4kl548cygpi25m8adwbmqlmwgxa66v4156ax9dqs86"))
              (file-name (git-file-name name version))))
    (build-system gnu-build-system)
    (arguments
     `(#:make-flags (list (string-append "PREFIX=" (assoc-ref %outputs "out")))
       #:phases
       (modify-phases %standard-phases
         (delete 'configure))
       #:tests? #f))
    (inputs
     `(("python" ,python)))
    (native-inputs
     `(("python-sphinx" ,python-sphinx)))
    (home-page "https://github.com/jceb/dex")
    (synopsis "Execute DesktopEntry files")
    (description
     "@command{dex}, @dfn{DesktopEntry Execution}, is a program to generate
and execute @file{.desktop} files of the Application type.")
    (license license:gpl3+)))

(define-public sx
  (package
    (name "sx")
    (version "2.1.6")
    (source (origin
              (method git-fetch)
              (uri (git-reference
                    (url "https://github.com/Earnestly/sx")
                    (commit version)))
              (file-name (git-file-name name version))
              (sha256
               (base32
                "0p24ghp1ygvyc2hv81byhxax7491yhcc5priq5ldv07nzl7akagc"))))
    (build-system gnu-build-system)
    (arguments
     '(#:tests? #f                      ; no tests
       #:make-flags
       (let ((out (assoc-ref %outputs "out")))
         (list (string-append "PREFIX=" out)))
       #:phases
       (modify-phases %standard-phases
         ;; no configure script
         (delete 'configure))))
    (propagated-inputs
     `(("xauth" ,xauth)))
    (home-page "https://github.com/Earnestly/sx")
    (synopsis "Start an xorg server")
    (description
     "@command{sx} is a simple alternative to both @command{xinit} and
@command{startx} for starting an Xorg server.")
    (license license:x11)))

(define-public hsetroot
  (package
    (name "hsetroot")
    (version "1.0.5")
    (home-page "https://github.com/himdel/hsetroot")
    (source (origin
              (method git-fetch)
              (file-name (git-file-name name version))
              (uri (git-reference
                    (url home-page)
                    (commit version)))
              (sha256
               (base32
                "1jbk5hlxm48zmjzkaq5946s58rqwg1v1ds2sdyd2ba029hmvr722"))))
    (build-system gnu-build-system)
    (arguments
     `(#:tests? #f
       #:make-flags
       (list
        ,(string-append "CC=" (cc-for-target))
        (string-append "PREFIX=" (assoc-ref %outputs "out")))
       #:phases
       (modify-phases %standard-phases
         (delete 'configure)
         (add-before 'install 'mkdir-install-path
           (lambda* (#:key outputs #:allow-other-keys)
             (let ((out (assoc-ref outputs "out")))
               (mkdir-p (string-append out "/bin"))))))))
    (inputs
     `(("libx11" ,libx11)
       ("imlib2" ,imlib2)
       ("libxinerama" ,libxinerama)))
    (native-inputs
     `(("pkg-config" ,pkg-config)))
    (synopsis "Imlib2-based wallpaper changer")
    (description
     "The @command{hsetroot} command composes wallpapers for X.
This package is the fork of hsetroot by Hyriand.")
    (license license:gpl2+)))

(define-public jumpapp
  (package
    (name "jumpapp")
    (version "1.1")
    (source
     (origin
       (method git-fetch)
       (uri (git-reference
             (url "https://github.com/mkropat/jumpapp")
             (commit (string-append "v" version))))
       (file-name (git-file-name name version))
       (sha256
        (base32 "1jrk4mm42sz6ca2gkb6w3dad53d4im4shpgsq8s4vr6xpl3b43ry"))))
    (build-system gnu-build-system)
    (arguments `(#:phases
                 (modify-phases %standard-phases
                   (delete 'configure)
                   (delete 'check)
                   (add-before 'install 'set-prefix-in-makefile
                     (lambda* (#:key outputs #:allow-other-keys)
                       (let ((out (assoc-ref outputs "out")))
                         (substitute* "Makefile"
                           (("PREFIX =.*")
                            (string-append "PREFIX = " out "\n")))
                         #true))))))
    (propagated-inputs
     `(("wmctrl" ,wmctrl)
       ("xdotool" ,xdotool)
       ("xprop" ,xprop)))
    (native-inputs
     `(("pandoc" ,pandoc)
       ("perl" ,perl)))
    (synopsis "Run-or-raise application switcher for any X11 desktop")
    (description
     "Bind a key for any given application that will launch the application,
if it's not already running, or focus the application's window,if it is running.
Pressing the key again will cycle to the application's next window,
if there's more than one.")
    (home-page "https://github.com/mkropat/jumpapp")
    (license license:expat)))

(define-public xkbset
  (package
    (name "xkbset")
    (version "0.6")
    (source
     (origin
       (method url-fetch)
       (uri (string-append "https://faculty.missouri.edu/~stephen/software/"
                           name "/" name "-" version ".tar.gz"))
       (sha256
        (base32 "199mlm127zk1lr8nrq22n68l2l8cjwc4cgwd67rg1i6497n2y0xc"))))
    (build-system gnu-build-system)
    (inputs
     `(("libx11" ,libx11)
       ("perl" ,perl)
       ("perl-tk" ,perl-tk)))
    (arguments
     `(#:tests? #f                      ; There are none.
       #:make-flags
       `(,,(string-append "CC=" (cc-for-target))
         ,(string-append "X11PREFIX=" %output)
         ,(string-append "X11BASE=" (assoc-ref %build-inputs "libx11"))
         ,(string-append "INSTALL_MAN1=" %output "/share/man/man1"))
       #:phases
       (modify-phases %standard-phases
         (delete 'configure)
         (add-before 'install 'create-install-directories
           (lambda* (#:key outputs #:allow-other-keys)
             (let ((out (assoc-ref outputs "out")))
               (mkdir-p out)
               (with-directory-excursion out
                 (for-each mkdir-p '("bin" "share/man/man1"))))
             #t))
         (add-after 'install 'wrap-perl-script
           (lambda* (#:key outputs #:allow-other-keys)
             (wrap-program (string-append (assoc-ref outputs "out")
                                          "/bin/xkbset-gui")
               `("PERL5LIB" ":" prefix (,(getenv "PERL5LIB"))))
             #t))
         (replace 'install-license-files
           (lambda* (#:key outputs #:allow-other-keys)
             (install-file "COPYRIGHT"
                           (string-append (assoc-ref outputs "out")
                                          "/share/doc/" ,name "-" ,version))
             #t)))))
    (home-page "https://faculty.missouri.edu/~stephen/software/")
    (synopsis "User-preference utility for XKB extensions for X")
    (description
     "This is a program to help manage many of the XKB features of the X Window
System.  This includes such features as MouseKeys, AccessX, StickyKeys,
BounceKeys, and SlowKeys.  It includes a graphical program to help with
MouseKeys-acceleration management.")
    (license license:bsd-3)))<|MERGE_RESOLUTION|>--- conflicted
+++ resolved
@@ -3,11 +3,7 @@
 ;;; Copyright © 2014, 2015, 2016 Mark H Weaver <mhw@netris.org>
 ;;; Copyright © 2014 Eric Bavier <bavier@member.fsf.org>
 ;;; Copyright © 2014, 2015, 2016 Alex Kost <alezost@gmail.com>
-<<<<<<< HEAD
 ;;; Copyright © 2013, 2015, 2017, 2018, 2019, 2021 Ludovic Courtès <ludo@gnu.org>
-=======
-;;; Copyright © 2013, 2015, 2017, 2018, 2019, 2021y Ludovic Courtès <ludo@gnu.org>
->>>>>>> 49922efb
 ;;; Copyright © 2015, 2016 Mathieu Lirzin <mthl@gnu.org>
 ;;; Copyright © 2015 Alexander I.Grafov <grafov@gmail.com>
 ;;; Copyright © 2015 Andy Wingo <wingo@igalia.com>

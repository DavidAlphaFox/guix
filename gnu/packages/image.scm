--- conflicted
+++ resolved
@@ -91,26 +91,12 @@
    (license license:zlib)
    (home-page "http://www.libpng.org/pub/png/libpng.html")))
 
-<<<<<<< HEAD
-=======
-(define libpng/fixed
-  (package
-    (inherit libpng)
-    (source
-      (origin
-        (inherit (package-source libpng))
-        (patches (search-patches "libpng-CVE-2016-10087.patch"))))))
-
 (define-public libpng-apng
   (package
     (inherit libpng)
     (replacement #f) ;libpng's replacement doesn't apply here
     (name "libpng-apng")
     (version (package-version libpng))
-    (source
-     (origin
-       (inherit (package-source libpng))
-       (patches (search-patches "libpng-CVE-2016-10087.patch"))))
     (arguments
      `(#:phases
        (modify-phases %standard-phases
@@ -151,7 +137,6 @@
 APNG patch provides APNG support to libpng.")
     (home-page "https://sourceforge.net/projects/libpng-apng/")))
 
->>>>>>> e05fc441
 (define-public libpng-1.2
   (package
     (inherit libpng)

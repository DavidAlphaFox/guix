;;; GNU Guix --- Functional package management for GNU
;;; Copyright © 2012 Nikita Karetnikov <nikita@karetnikov.org>
;;; Copyright © 2014 David Thompson <davet@gnu.org>
;;; Copyright © 2015 Paul van der Walt <paul@denknerd.org>
;;; Copyright © 2014, 2015 Eric Bavier <bavier@member.fsf.org>
;;; Copyright © 2015 Mark H Weaver <mhw@netris.org>
;;; Copyright © 2015, 2017 Cyril Roelandt <tipecaml@gmail.com>
;;; Copyright © 2015 Federico Beffa <beffa@fbengineering.ch>
;;; Copyright © 2015 Andreas Enge <andreas@enge.fr>
;;; Copyright © 2015, 2016, 2018, 2019, 2020, 2021 Efraim Flashner <efraim@flashner.co.il>
;;; Copyright © 2016, 2017 Leo Famulari <leo@famulari.name>
;;; Copyright © 2016 Christine Lemmer-Webber <cwebber@dustycloud.org>
;;; Copyright © 2016, 2017 Danny Milosavljevic <dannym+a@scratchpost.org>
;;; Copyright © 2016 Roel Janssen <roel@gnu.org>
;;; Copyright © 2016 Sou Bunnbu <iyzsong@gmail.com>
;;; Copyright © 2016 Troy Sankey <sankeytms@gmail.com>
;;; Copyright © 2016 Lukas Gradl <lgradl@openmailbox.org>
;;; Copyright © 2016 Hartmut Goebel <h.goebel@crazy-compilers.com>
;;; Copyright © 2016–2021 Tobias Geerinckx-Rice <me@tobias.gr>
;;; Copyright © 2017 Julien Lepiller <julien@lepiller.eu>
;;; Copyright © 2017 Thomas Danckaert <post@thomasdanckaert.be>
;;; Copyright © 2017, 2018 Arun Isaac <arunisaac@systemreboot.net>
;;; Copyright © 2017 Frederick M. Muriithi <fredmanglis@gmail.com>
;;; Copyright © 2017, 2019 Mathieu Othacehe <m.othacehe@gmail.com>
;;; Copyright © 2017, 2019 Kei Kebreau <kkebreau@posteo.net>
;;; Copyright © 2017 Nikita <nikita@n0.is>
;;; Copyright © 2015, 2017, 2018, 2020, 2021 Ricardo Wurmus <rekado@elephly.net>
;;; Copyright © 2016, 2017, 2018, 2019, 2020, 2021 Marius Bakke <marius@gnu.org>
;;; Copyright © 2017, 2018, 2020, 2021 Ludovic Courtès <ludo@gnu.org>
;;; Copyright © 2018 Fis Trivial <ybbs.daans@hotmail.com>
;;; Copyright © 2019, 2021 Pierre Langlois <pierre.langlois@gmx.com>
;;; Copyright © 2019 Chris Marusich <cmmarusich@gmail.com>
;;; Copyright © 2020 Lars-Dominik Braun <ldb@leibniz-psychology.org>
;;; Copyright © 2020 Brice Waegeneire <brice@waegenei.re>
;;; Copyright © 2020 Josh Marshall <joshua.r.marshall.1991@gmail.com>
;;; Copyright © 2020 Vinicius Monego <monego@posteo.net>
;;; Copyright © 2020 Tanguy Le Carrour <tanguy@bioneland.org>
;;; Copyright © 2020, 2021 Maxim Cournoyer <maxim.cournoyer@gmail.com>
;;; Copyright © 2021 Hugo Lecomte <hugo.lecomte@inria.fr>
;;;
;;; This file is part of GNU Guix.
;;;
;;; GNU Guix is free software; you can redistribute it and/or modify it
;;; under the terms of the GNU General Public License as published by
;;; the Free Software Foundation; either version 3 of the License, or (at
;;; your option) any later version.
;;;
;;; GNU Guix is distributed in the hope that it will be useful, but
;;; WITHOUT ANY WARRANTY; without even the implied warranty of
;;; MERCHANTABILITY or FITNESS FOR A PARTICULAR PURPOSE.  See the
;;; GNU General Public License for more details.
;;;
;;; You should have received a copy of the GNU General Public License
;;; along with GNU Guix.  If not, see <http://www.gnu.org/licenses/>.

(define-module (gnu packages check)
  #:use-module (gnu packages)
  #:use-module (gnu packages autotools)
  #:use-module (gnu packages base)
  #:use-module (gnu packages bash)
  #:use-module (gnu packages compression)
  #:use-module (gnu packages linux)
  #:use-module (gnu packages llvm)
  #:use-module (gnu packages glib)
  #:use-module (gnu packages gnome)
  #:use-module (gnu packages golang)
  #:use-module (gnu packages gtk)
  #:use-module (gnu packages perl)
  #:use-module (gnu packages pkg-config)
  #:use-module (gnu packages python)
  #:use-module (gnu packages python-check)
  #:use-module (gnu packages python-build)
  #:use-module (gnu packages python-web)
  #:use-module (gnu packages python-xyz)
  #:use-module (gnu packages python-science)
  #:use-module (gnu packages time)
  #:use-module (gnu packages xml)
  #:use-module (guix utils)
  #:use-module ((guix licenses) #:prefix license:)
  #:use-module (guix packages)
  #:use-module (guix download)
  #:use-module (guix git-download)
  #:use-module (guix build-system cmake)
  #:use-module (guix build-system glib-or-gtk)
  #:use-module (guix build-system gnu)
  #:use-module (guix build-system go)
  #:use-module (guix build-system meson)
  #:use-module (guix build-system python)
  #:use-module (guix build-system trivial)
  #:use-module (srfi srfi-1))

(define-public pedansee
  (package
    (name "pedansee")
    (version "0.0.3")
    (source
     (origin
       (method url-fetch)
       (uri
        (string-append "https://www.flyn.org/projects/"
                       name "/" name "-" version ".tar.gz"))
       (sha256
        (base32 "0lsg791x6n95pxg6vif8qfc46nqcamhjq3g0dl5xqf6imy7n3acd"))))
    (build-system glib-or-gtk-build-system)
    (native-inputs
     `(("clang" ,clang)
       ("pkg-config" ,pkg-config)
       ("python" ,python-wrapper)))
    (inputs
     `(("glib" ,glib)))
    (synopsis "Code checker for C")
    (description "Pedansee checks C source files for compliance with a particular
programming style.  The style is currently defined by the pedansee source code
in the form of functions which walk each source file’s syntax tree.  You can
modify some aspects of this style through the use of regular expressions.")
    (home-page "https://www.flyn.org/projects/pedansee/")
    (license license:gpl3+)))

(define-public mutest
  (package
    (name "mutest")
    (version "0.0.0")
    (source
     (origin
       (method git-fetch)
       (uri
        (git-reference
         (url "https://github.com/ebassi/mutest")
         (commit "e6246c9")))
       (file-name (git-file-name name version))
       (sha256
        (base32 "0gdqwq6fvk06wld4rhnw5752hahrvhd69zrci045x25rwx90x26q"))))
    (build-system meson-build-system)
    (synopsis "Small C testing library")
    (description "Mutest aims to be a small unit testing library for C projects,
with an API heavily modelled on high level Behavior-Driver Development frameworks
like Jasmine or Mocha.")
    (home-page "https://ebassi.github.io/mutest/mutest.md.html")
    (license license:expat)))

(define-public check
  (package
    (name "check")
    (version "0.15.2")
    (source
     (origin
      (method url-fetch)
      (uri (string-append "https://github.com/libcheck/check/releases/download/"
                          version "/check-" version ".tar.gz"))
      (sha256
       (base32
        "02m25y9m46pb6n46s51av62kpd936lkfv3b13kfpckgvmh5lxpm8"))
      (patches
       (list
        ;; This patch fixes some tests that would otherwise fail on
        ;; powerpc64le-linux.  Without this patch, the tests make certain
        ;; assumptions about floating point number precision that are not true
        ;; on that platform.
        ;;
        ;; TODO: Remove this patch when updating to the next check release,
        ;; since it will be included there.  See:
        ;; https://debbugs.gnu.org/cgi/bugreport.cgi?bug=47698
        (origin
          (method url-fetch)
          (uri
           (string-append "https://github.com/libcheck/check/commit/"
                          "4fbe702fa4f35bee8a90512f9f59d1441c4ae82e.patch"))
          (file-name (string-append name
                                    "-fix-test-precision-for-ppc.patch"))
          (sha256
           (base32
            "04qg1p9afdd6453k18qskazrvscysdcjz9j6w4i6p5x4xyma19v6")))))))
    (build-system gnu-build-system)
    (home-page "https://libcheck.github.io/check/")
    (synopsis "Unit test framework for C")
    (description
     "Check is a unit testing framework for C.  It features a simple
interface for defining unit tests, putting little in the way of the
developer.  Tests are run in a separate address space, so Check can
catch both assertion failures and code errors that cause segmentation
faults or other signals.  The output from unit tests can be used within
source code editors and IDEs.")
    (license license:lgpl2.1+)))

;; Some packages require older versions.  Removed once no longer needed.
(define-public check-0.14
  (package
    (inherit check)
    (version "0.14.0")
    (source (origin
              (method url-fetch)
              (uri (string-append "https://github.com/libcheck/check/releases"
                                  "/download/" version "/check-" version ".tar.gz"))
              (sha256
               (base32
                "02zkfiyklckmivrfvdsrlzvzphkdsgjrz3igncw05dv5pshhq3xx"))))))

(define-public check-0.12
  (package
   (inherit check)
   (version "0.12.0")
   (source (origin
             (method url-fetch)
             (uri (string-append "https://github.com/libcheck/check/releases"
                                 "/download/" version "/check-" version ".tar.gz"))
             (sha256
              (base32
               "0d22h8xshmbpl9hba9ch3xj8vb9ybm5akpsbbh7yj07fic4h2hj6"))))))

(define-public clitest
  (package
    (name "clitest")
    (version "0.3.0")
    (home-page "https://github.com/aureliojargas/clitest")
    (source (origin
              (method git-fetch)
              (uri (git-reference
                    (url home-page)
                    (commit (string-append "v" version))))
              (file-name (git-file-name name version))
              (sha256
               (base32
                "0zw5wra9hc717srmcar1wm4i34kyj8c49ny4bb7y3nrvkjp2pdb5"))))
    (build-system gnu-build-system)
    (arguments
     `(#:phases
       (modify-phases %standard-phases
         ;; This package is distributed as a single shell script and comes
         ;; without a proper build system.
         (delete 'configure)
         (delete 'build)
         (replace 'check
           (lambda _
             (substitute* "test.md"
               ;; One test looks for an error from grep in the form "grep: foo",
               ;; but our grep returns the absolute file name on errors.  Adjust
               ;; the test to cope with that.
               (("sed 's/\\^e\\*grep: \\.\\*/")
                "sed 's/.*e*grep: .*/"))

             (setenv "HOME" "/tmp")
             (invoke "./clitest" "test.md")))
         (replace 'install
           (lambda* (#:key outputs #:allow-other-keys)
             (let ((out (assoc-ref outputs "out")))
               (install-file "clitest" (string-append out "/bin"))
               (install-file "README.md"
                             (string-append out "/share/doc/clitest-" ,version))
               #t))))))
    (native-inputs
     `(("perl" ,perl)))                 ;for tests
    (synopsis "Command line test tool")
    (description
     "@command{clitest} is a portable shell script that performs automatic
testing of Unix command lines.")
    (license license:expat)))

(define-public cunit
  (package
    (name "cunit")
    (version "2.1-3")
    (source
     (origin
       (method url-fetch)
       (uri (string-append "mirror://sourceforge/cunit/CUnit/"
                           version "/CUnit-" version ".tar.bz2"))
       (sha256
        (base32
         "057j82da9vv4li4z5ri3227ybd18nzyq81f6gsvhifs5z0vr3cpm"))))
    (build-system gnu-build-system)
    (arguments '(#:phases
                 (modify-phases %standard-phases
                   ;; XXX: The "bootstrap" phase detects the "bootstrap"
                   ;; script, but fails to execute it, so we bootstrap
                   ;; manually.
                   (replace 'bootstrap
                     (lambda _ (invoke "autoreconf" "-vfi"))))))
    (native-inputs
     `(("automake" ,automake)
       ("autoconf" ,autoconf)
       ("libtool" ,libtool)))
    (home-page "http://cunit.sourceforge.net/")
    (synopsis "Automated testing framework for C")
    (description
     "CUnit is a lightweight system for writing, administering, and running
unit tests in C.  It provides C programmers with basic testing functionality
with a flexible variety of user interfaces.")
    (license license:gpl2+)))

(define-public cppunit
  (package
    (name "cppunit")
    (version "1.15.1")
    (source (origin
             (method url-fetch)
              (uri (string-append "http://dev-www.libreoffice.org/src/"
                                  name "-" version ".tar.gz"))
             (sha256
              (base32
               "19qpqzy66bq76wcyadmi3zahk5v1ll2kig1nvg96zx9padkcdic9"))))
    ;; Explicitly link with libdl. This is expected to be done by packages
    ;; relying on cppunit for their tests. However, not all of them do.
    ;; If we added the linker flag to such packages, we would pollute all
    ;; binaries, not only those used for testing.
    (arguments
     `(#:make-flags '("LDFLAGS=-ldl")))
    (build-system gnu-build-system)
    (home-page "https://wiki.freedesktop.org/www/Software/cppunit/")
    (synopsis "Unit testing framework for C++")
    (description "CppUnit is the C++ port of the famous JUnit framework for
unit testing.  Test output is in XML for automatic testing and GUI based for
supervised tests.")
    (license license:lgpl2.1))) ; no copyright notices. LGPL2.1 is in the tarball

(define-public shunit2
  (package
    (name "shunit2")
    (version "2.1.8")
    (source (origin
              (method git-fetch)
              (uri (git-reference
                    (url "https://github.com/kward/shunit2")
                    (commit (string-append "v" version))))
              (file-name (git-file-name name version))
              (sha256
               (base32
                "08vs0jjl3pfh100sjlw31x4638xj7fghr0j2g1zfikba8n1f9491"))))
    (build-system gnu-build-system)
    (arguments
     `(#:phases
       (modify-phases %standard-phases
         (delete 'configure)    ; no configure script
         (delete 'build)
         (add-after 'patch-source-shebangs 'patch-more-shebangs
           (lambda _
             (substitute* "shunit2"
               (("#! /bin/sh") (string-append "#! " (which "sh")))
               (("/usr/bin/od") (which "od")))
             (substitute* "test_runner"
               (("/bin/sh") (which "sh"))
               (("/bin/bash") (which "bash")))
             #t))
         (replace 'check
           (lambda* (#:key tests? #:allow-other-keys)
             (when tests?
               ;; This test is buggy in the build container.
               (delete-file "shunit2_misc_test.sh")
               (invoke "sh" "test_runner"))
             #t))
         (replace 'install
           (lambda* (#:key outputs #:allow-other-keys)
             (install-file "shunit2"
                           (string-append (assoc-ref outputs "out")
                                          "/bin"))
             #t)))))
    (home-page "https://github.com/kward/shunit2")
    (synopsis "@code{xUnit} based unit testing for Unix shell scripts")
    (description "@code{shUnit2} was originally developed to provide a
consistent testing solution for @code{log4sh}, a shell based logging framework
similar to @code{log4j}.  It is designed to work in a similar manner to JUnit,
PyUnit and others.")
    (license license:asl2.0)))

;; When dependent packages upgraded to use newer version of catch, this one should
;; be removed.
(define-public catch-framework
  (package
    (name "catch")
    (version "1.3.5")                  ;Sub-minor is the build number
    (source (origin
              (method git-fetch)
              (uri (git-reference
                    (url "https://github.com/philsquared/Catch")
                    ;; Semi-arbitrary.
                    (commit "ae5ee2cf63d6d67bd1369b512d2a7b60b571c907")))
              (file-name (string-append name "-" version))
              (sha256
               (base32
                "1yfb3lxv929szqy1nw9xw3d45wzkppziqshkjxvrb1fdmf46x564"))))
    (build-system trivial-build-system)
    (arguments
     `(#:modules ((guix build utils))
       #:builder (begin
                   (use-modules (guix build utils))
                   (let* ((source (assoc-ref %build-inputs "source"))
                          (output (assoc-ref %outputs "out"))
                          (incdir (string-append output "/include"))
                          (docdir (string-append output "/share/doc/catch-"
                                                 ,version)))
                     (for-each mkdir-p (list incdir docdir))
                     (install-file (string-append source
                                                  "/single_include/catch.hpp")
                                   incdir)
                     (copy-recursively (string-append source "/docs")
                                       docdir)
                     #t))))
    (home-page "http://catch-lib.net/")
    (synopsis "Automated test framework for C++ and Objective-C")
    (description
     "Catch stands for C++ Automated Test Cases in Headers and is a
multi-paradigm automated test framework for C++ and Objective-C.")
    (license license:boost1.0)))

(define-public catch-framework2-1
  (package
    (name "catch2")
    (version "1.12.2")
    (home-page "https://github.com/catchorg/Catch2")
    (source (origin
              (method git-fetch)
              (uri (git-reference
                     (url "https://github.com/catchorg/Catch2")
                     (commit (string-append "v" version))))
              (file-name (git-file-name name version))
              (sha256
               (base32
                "1gdp5wm8khn02g2miz381llw3191k7309qj8s3jd6sasj01rhf23"))))
    (build-system cmake-build-system)
    (synopsis "Automated test framework for C++ and Objective-C")
    (description "Catch2 stands for C++ Automated Test Cases in Headers and is
a multi-paradigm automated test framework for C++ and Objective-C.")
    (license license:boost1.0)))

(define-public catch-framework2
  (package
    (name "catch2")
    (version "2.13.2")
    (home-page "https://github.com/catchorg/Catch2")
    (source (origin
              (method git-fetch)
              (uri (git-reference
                     (url "https://github.com/catchorg/Catch2")
                     (commit (string-append "v" version))))
              (file-name (git-file-name name version))
              (sha256
               (base32
                "100r0kmra8jmra2hv92lzvwcmphpaiccwvq3lpdsa5b7hailhach"))))
    (build-system cmake-build-system)
    (inputs
     `(("python" ,python-wrapper)))
    (synopsis "Automated test framework for C++ and Objective-C")
    (description "Catch2 stands for C++ Automated Test Cases in Headers and is
a multi-paradigm automated test framework for C++ and Objective-C.")
    (license license:boost1.0)))

(define-public cmdtest
  (package
    (name "cmdtest")
    ;; Use the latest commit (from 2019) in order to get Python 3 support.
    (version "0.32-14-gcdfe14e")
    (source (origin
              (method git-fetch)
              (uri (git-reference
                    (url "git://git.liw.fi/cmdtest/")
                    (commit version)))
              (file-name (git-file-name name version))
              (sha256
               (base32
                "1yhcwsqcpckkq5kw3h07k0xg6infyiyzq9ni3nqphrzxis7hxjf1"))))
    (build-system python-build-system)
    (arguments `(#:tests? #f))          ;requires Python 2!
    (native-inputs
     `(("python-coverage-test-runner" ,python-coverage-test-runner)
       ("python" ,python)))
    (inputs
     `(("python-cliapp" ,python-cliapp)
       ("python-markdown" ,python-markdown)
       ("python-ttystatus" ,python-ttystatus)))
    (home-page "https://liw.fi/cmdtest/")
    (synopsis "Black box Unix program tester")
    (description
     "@code{cmdtest} black box tests Unix command line tools.  Roughly, it is
given a command line and input files, and the expected output, and it verifies
that the command line produces the expected output.  If not, it reports a
problem, and shows the differences.")
    (license license:gpl3+)))

(define-public cmocka
  (package
    (name "cmocka")
    (version "1.1.5")
    (source (origin
              (method url-fetch)
              (uri (string-append "https://cmocka.org/files/"
                                  (version-major+minor version) "/cmocka-"
                                  version ".tar.xz"))
              (sha256
               (base32
                "1dm8pdvkyfa8dsbz9bpq7wwgixjij4sii9bbn5sgvqjm5ljdik7h"))))
    (build-system cmake-build-system)
    (arguments
     `(#:tests? #f))                    ; no test target
    (home-page "https://cmocka.org/")
    (synopsis "Unit testing framework for C")
    (description "Cmocka is a unit testing framework for C with support for
mock objects.  It only requires the standard C library, and works with
different compilers.  Cmocka supports several different message output formats
like Test Anything Protocol, Subunit, xUnit XML or the original cmockery output
format.")
    (license license:asl2.0)))

(define-public cppcheck
  (package
    (name "cppcheck")
    (version "2.3")
    (source (origin
      (method git-fetch)
      (uri (git-reference
             (url "https://github.com/danmar/cppcheck")
             (commit version)))
      (file-name (git-file-name name version))
      (sha256
       (base32 "03ic5mig3ryzkf85r95ryagf84s7y5nd6sqr915l3zj30apnifvz"))))
    (build-system cmake-build-system)
    (arguments
     '(#:configure-flags '("-DBUILD_TESTS=ON")))
    (home-page "http://cppcheck.sourceforge.net")
    (synopsis "Static C/C++ code analyzer")
    (description "Cppcheck is a static code analyzer for C and C++.  Unlike
C/C++ compilers and many other analysis tools it does not detect syntax errors
in the code.  Cppcheck primarily detects the types of bugs that the compilers
normally do not detect.  The goal is to detect only real errors in the code
(i.e. have zero false positives).")
    (license license:gpl3+)))

(define-public cxxtest
  (package
    (name "cxxtest")
    (version "4.4")
    (source (origin
              (method url-fetch)
              (uri (string-append "mirror://sourceforge/cxxtest/cxxtest/"
                                  version "/cxxtest-" version ".tar.gz"))
              (sha256
               (base32
                "1n7pbj4z9ivx005hqvivj9ddhq8awynzg6jishfbypf6j7ply58w"))))
    (build-system python-build-system)
    (arguments
     '(#:phases
       (modify-phases %standard-phases
         (add-after 'unpack 'chdir-to-source
           (lambda _
             (chdir "python")
             #t))
         (add-after 'install 'install-headers
           (lambda* (#:key outputs #:allow-other-keys)
             (let* ((out (assoc-ref outputs "out"))
                    (include-dir (string-append out "/include/cxxtest")))
               (for-each (lambda (header-file)
                           (install-file header-file include-dir))
                         (find-files "../cxxtest"))
               #t)))
         (add-after 'install 'install-doc
           (lambda* (#:key outputs #:allow-other-keys)
             (let* ((out (assoc-ref outputs "out"))
                    (doc-dir (string-append out "/share/doc/cxxtest")))
               (install-file "../README" doc-dir)
               (install-file "../doc/guide.txt" doc-dir)
               (copy-recursively "../sample" (string-append doc-dir "/sample"))
               #t))))))
    (propagated-inputs
     `(("python-ply" ,python-ply)))
    (home-page "https://cxxtest.com/")
    (synopsis "Unit testing framework for C++")
    (description "CxxTest is a unit testing framework for C++ that is similar
in spirit to JUnit, CppUnit, and xUnit.  CxxTest does not require precompiling
a CxxTest testing library, it employs no advanced features of C++ (e.g. RTTI)
and it supports a very flexible form of test discovery.")
    (license license:lgpl3+)))

(define-public doctest
  (package
    (name "doctest")
    (version "2.4.6")
    (home-page "https://github.com/onqtam/doctest")
    (source (origin
              (method git-fetch)
              (uri (git-reference (url home-page) (commit version)))
              (file-name (git-file-name name version))
              (sha256
               (base32
                "14m3q6d96zg6d99x1152jkly50gdjrn5ylrbhax53pfgfzzc5yqx"))))
    (build-system cmake-build-system)
    (synopsis "C++ test framework")
    (description
     "doctest is a single-header testing framework for C++11 and later.  It
has been designed to be fast, light and unintrusive.")
    (license license:expat)))

(define-public go-gopkg.in-check.v1
  (let ((commit "788fd78401277ebd861206a03c884797c6ec5541")
        (revision "1"))
    (package
      (name "go-gopkg.in-check.v1")
      (version (git-version "0.0.0" revision commit))
      (source (origin
                (method git-fetch)
                (uri (git-reference
                      (url "https://github.com/go-check/check")
                      (commit commit)))
                (file-name (git-file-name name version))
                (sha256
                 (base32
                  "0v3bim0j375z81zrpr5qv42knqs0y2qv2vkjiqi5axvb78slki1a"))))
      (build-system go-build-system)
      (arguments
       '(#:import-path "gopkg.in/check.v1"))
      (propagated-inputs
       `(("go-github-com-kr-pretty" ,go-github-com-kr-pretty)))
      (synopsis "Rich testing extension for Go's testing package")
      (description
       "@code{check} is a rich testing extension for Go's testing package.")
      (home-page "https://github.com/go-check/check")
      (license license:bsd-2))))

(define-public go-github.com-smartystreets-gunit
  (package
    (name "go-github.com-smartystreets-gunit")
    (version "1.0.0")
    (source (origin
              (method git-fetch)
              (uri (git-reference
                    (url "https://github.com/smartystreets/gunit")
                    (commit version)))
              (file-name (git-file-name name version))
              (sha256
               (base32
                "00m4zg0kdj49mnpmf9klb44ba71p966xsk6zknrzqgfc8119f35z"))))
    (build-system go-build-system)
    (arguments
     '(;; TODO: This package depends on go-github.com-smartystreets-assertions
       ;; for running the tests, but go-github.com-smartystreets-assertions
       ;; depends on this package, so break this loop by not running the tests
       ;; for this package.
       #:tests? #f
       #:import-path "github.com/smartystreets/gunit"))
    (synopsis "Testing tool for Go, in the style of xUnit")
    (description
     "@code{gunit} allows the test author to use a struct as the scope for a
group of related test cases, in the style of xUnit fixtures.  This makes
extraction of setup/teardown behavior (as well as invoking the system under
test) much simpler.")
    (home-page "https://github.com/smartystreets/gunit")
    (license license:expat)))

(define-public go-github.com-smartystreets-assertions
  (package
    (name "go-github.com-smartystreets-assertions")
    (version "1.8.1")
    (source (origin
              (method git-fetch)
              (uri (git-reference
                    (url "https://github.com/smartystreets/assertions")
                    (commit version)))
              (file-name (git-file-name name version))
              (sha256
               (base32
                "1j0adgbykl55rf2945g0n5bmqdsnjcqlx5dcmpfh4chki43hiwg9"))))
    (build-system go-build-system)
    (arguments
     '(#:import-path "github.com/smartystreets/assertions"))
    (native-inputs
     `(("go-github.com-smartystreets-gunit" ,go-github.com-smartystreets-gunit)))
    (synopsis "Assertions for testing with Go")
    (description
     "The @code{assertions} package provides convenient assertion functions
for writing tests in Go.")
    (home-page "https://github.com/smartystreets/assertions")
    (license license:expat)))

(define-public go-github.com-smartystreets-goconvey
  (package
    (name "go-github.com-smartystreets-goconvey")
    (version "1.6.3")
    (source (origin
              (method git-fetch)
              (uri (git-reference
                    (url "https://github.com/smartystreets/goconvey")
                    (commit version)))
              (file-name (git-file-name name version))
              (sha256
               (base32
                "1ph18rkl3ns3fgin5i4j54w5a69grrmf3apcsmnpdn1wlrbs3dxh"))))
    (build-system go-build-system)
    (arguments
     '(#:import-path "github.com/smartystreets/goconvey"))
    (propagated-inputs
     `(("go-github.com-jtolds-gls" ,go-github.com-jtolds-gls)
       ("go-github.com-smartystreets-assertions" ,go-github.com-smartystreets-assertions)))
    (synopsis "Go testing tool with both a web and terminal user interface")
    (description
     "GoConvey is a testing tool for Go. It integrates with go test, can show
test coverage and has a web user interface that will refresh automatically.")
    (home-page "https://github.com/smartystreets/goconvey")
    (license license:expat)))

(define-public googletest
  (package
    (name "googletest")
    (version "1.10.0")
    (source
     (origin
       (method git-fetch)
       (uri (git-reference
             (url "https://github.com/google/googletest")
             (commit (string-append "release-" version))))
       (file-name (git-file-name name version))
       (sha256
        (base32 "1zbmab9295scgg4z2vclgfgjchfjailjnvzc6f5x9jvlsdi3dpwz"))))
    (build-system cmake-build-system)
    (arguments
     `(#:configure-flags '("-DBUILD_SHARED_LIBS=ON")))
    (native-inputs
     `(("python" ,python-wrapper)))
    (home-page "https://github.com/google/googletest/")
    (synopsis "Test discovery and XUnit test framework")
    (description "Google Test features an XUnit test framework, automated test
discovery, death tests, assertions, parameterized tests and XML test report
generation.")
    (license license:bsd-3)))

(define-public googletest-1.8
  (package
    (inherit googletest)
   (version "1.8.1")
   (source (origin
             (method git-fetch)
             (uri (git-reference
                   (url "https://github.com/google/googletest")
                   (commit (string-append "release-" version))))
             (file-name (git-file-name "googletest" version))
             (sha256
              (base32
               "0270msj6n7mggh4xqqjp54kswbl7mkcc8px1p5dqdpmw5ngh9fzk"))))))

(define-public googlebenchmark
  (package
    (name "googlebenchmark")
    (version "1.5.3")
    (home-page "https://github.com/google/benchmark")
    (source (origin
              (method git-fetch)
              (uri (git-reference (url home-page)
                                  (commit (string-append "v" version))))
              (file-name (git-file-name "google-benchmark" version))
              (sha256
               (base32
                "1hls0aqqj5cfldn9jfpvzjhpxkhrydrz9crp477rwllwjsybdxw7"))))
    (build-system cmake-build-system)
    (arguments
     '(#:configure-flags (list "-DBUILD_SHARED_LIBS=ON"
                               (string-append
                                "-DGOOGLETEST_PATH="
                                (assoc-ref %build-inputs "googletest")))))
    (inputs
     `(("googletest" ,(package-source googletest))))
    (synopsis "C++ library to support the benchmarking of functions")
    (description
     "The googlebenchmark C++ library support the benchmarking of functions,
similar to unit tests.")
    (license license:asl2.0)))

(define-public cpputest
  (package
    (name "cpputest")
    (version "4.0")
    (source
     (origin
       (method url-fetch)
       (uri (string-append "https://github.com/cpputest/cpputest/releases/download/v"
                           version "/cpputest-" version ".tar.gz"))
       (sha256
        (base32
         "1xslavlb1974y5xvs8n1j9zkk05dlw8imy4saasrjlmibl895ii1"))))
    (build-system gnu-build-system)
    (native-inputs
     `(("googletest" ,googletest)))
    (home-page "https://cpputest.github.io/")
    (synopsis "Unit testing and mocking framework for C/C++")
    (description
     "CppUTest is a C/C++ based unit xUnit test framework.  It is written in
C++ but is used in C and C++ projects and frequently used in embedded systems
but it works for any C/C++ project.")
    (license license:bsd-3)))

(define-public python-parameterized
  (package
    (name "python-parameterized")
    (version "0.7.4")
    (source
     (origin
       (method url-fetch)
       (uri (pypi-uri "parameterized" version))
       (sha256
        (base32 "1444fdz5bj0k10nmhxv0bv2gfrfisi7hfzqdndb0pvhf4g3qq3qr"))))
    (build-system python-build-system)
    (arguments
     '(#:phases (modify-phases %standard-phases
                  (replace 'check
                    (lambda* (#:key tests? #:allow-other-keys)
                      (if tests?
                          (invoke "nosetests" "-v")
                          (format #t "test suite not run~%"))
                      #t)))))
    (native-inputs
     `(("python-mock" ,python-mock)
       ("python-nose" ,python-nose)))
    (home-page "https://github.com/wolever/parameterized")
    (synopsis "Parameterized testing with any Python test framework")
    (description
     "Parameterized is a Python library that aims to fix parameterized testing
for every Python test framework.  It supports nose, py.test, and unittest.")
    (properties `((python2-variant . ,(delay python2-parameterized))))
    (license license:bsd-2)))

(define-public python2-parameterized
  (let ((base (package-with-python2 (strip-python2-variant
                                     python-parameterized))))
    (package/inherit
     base
     (source
      (origin
        (inherit (package-source base))
        (patches (search-patches "python2-parameterized-docstring-test.patch")))))))

(define-public python-minimock
  (package
    (name "python-minimock")
    (version "1.2.8")
    (source
     (origin
       (method url-fetch)
       (uri (pypi-uri "MiniMock" version))
       (sha256
        (base32
         "0k2sxb1ibnyg05iblz7zhbv825f1zk9906rab7883iqgvzmdzpsz"))))
    (build-system python-build-system)
    (home-page "https://pypi.org/project/MiniMock")
    (synopsis "Simple Python library for using mock objects")
    (description "MiniMock is a simple library for building mock objects with
doctest.")
    (license license:expat)))

(define-public python2-minimock
  (package-with-python2 python-minimock))

(define-public python-mock
  (package
    (name "python-mock")
    (version "3.0.5")
    (source
     (origin
       (method url-fetch)
       (uri (pypi-uri "mock" version))
       (sha256
        (base32
         "1hrp6j0yrx2xzylfv02qa8kph661m6yq4p0mc8fnimch9j4psrc3"))))
    (propagated-inputs
     `(("python-six" ,python-six)))
    (build-system python-build-system)
    (arguments
     ;; FIXME: Tests require "pytest", which depends on this package.
     '(#:tests? #f))
    (home-page "https://github.com/testing-cabal/mock")
    (synopsis "Python mocking and patching library for testing")
    (description
     "Mock is a library for testing in Python.  It allows you to replace parts
of your system under test with mock objects and make assertions about how they
have been used.  This library is now part of Python (since Python 3.3),
available via the @code{unittest.mock} module.")
    (properties `((python2-variant . ,(delay python2-mock))))
    (license license:expat)))

(define-public python2-mock
  (let ((base (package-with-python2
               (strip-python2-variant python-mock))))
    (package/inherit base
      (propagated-inputs
       `(("python2-functools32" ,python2-functools32)
         ("python2-funcsigs" ,python2-funcsigs)
         ,@(package-propagated-inputs base))))))

(define-public python-nose
  (package
    (name "python-nose")
    (version "1.3.7")
    (source
      (origin
        (method url-fetch)
        (uri (pypi-uri "nose" version))
        (sha256
          (base32
            "164a43k7k2wsqqk1s6vavcdamvss4mz0vd6pwzv2h9n8rgwzxgzi"))))
    (build-system python-build-system)
    (arguments
     '(#:tests? #f)) ; FIXME: test suite fails
    (home-page "http://readthedocs.org/docs/nose/")
    (synopsis "Python testing library")
    (description
     "Nose extends the unittest library to make testing easier.")
    (license license:lgpl2.0+)))

(define-public python2-nose
  (package-with-python2 python-nose))

(define-public python-nose2
  (package
    (name "python-nose2")
    (version "0.9.2")
      (source
        (origin
          (method url-fetch)
          (uri (pypi-uri "nose2" version))
          (sha256
           (base32
            "0pmbb6nk31yhgh4zkcblzxsznml7f7pf5q1ihgrwvbxv4mwzfql7"))))
    (build-system python-build-system)
    (arguments `(#:tests? #f)) ; 'module' object has no attribute 'collector'
    (propagated-inputs
     `(("python-cov-core" ,python-cov-core)
       ("python-pytest-cov" ,python-pytest-cov)
       ("python-six" ,python-six)))
    (home-page "https://github.com/nose-devs/nose2")
    (synopsis "Next generation of nicer testing for Python")
    (description
     "Nose2 is the next generation of nicer testing for Python, based on the
plugins branch of unittest2.  Nose2 aims to improve on nose by providing a
better plugin api, being easier for users to configure, and simplifying internal
interfaces and processes.")
    (license license:bsd-2)))

(define-public python2-nose2
  (package-with-python2 python-nose2))

(define-public python-unittest2
  (package
    (name "python-unittest2")
    (version "1.1.0")
    (source
     (origin
       (method url-fetch)
       (uri (pypi-uri "unittest2" version))
       (patches
        (search-patches "python-unittest2-python3-compat.patch"
                        "python-unittest2-remove-argparse.patch"))
       (sha256
        (base32
         "0y855kmx7a8rnf81d3lh5lyxai1908xjp0laf4glwa4c8472m212"))))
    (build-system python-build-system)
    (arguments
     '(#:phases
       (modify-phases %standard-phases
         (replace 'check
           (lambda _
             (zero? (system* "python" "-m" "unittest2" "discover" "--verbose")))))))
    (propagated-inputs
     `(("python-six" ,python-six)
       ("python-traceback2" ,python-traceback2)))
    (home-page "https://pypi.org/project/unittest2/")
    (synopsis "Python unit testing library")
    (description
     "Unittest2 is a replacement for the unittest module in the Python
standard library.")
    (license license:psfl)))

(define-public python2-unittest2
  (package-with-python2 python-unittest2))

(define-public python-pytest
  (package
    (name "python-pytest")
    (version "6.2.1")
    (source
     (origin
       (method url-fetch)
       (uri (pypi-uri "pytest" version))
       (sha256
        (base32
         "01n3jny7m05r6g7gphbkj2xdms75ql93x69crd377hlvi6qikr36"))))
    (build-system python-build-system)
    (arguments
     `(#:phases
       (modify-phases %standard-phases
         (replace 'check
           (lambda* (#:key (tests? #t) #:allow-other-keys)
             (setenv "TERM" "dumb")     ;attempt disabling markup tests
             (if tests?
                 (invoke "pytest" "-vv" "-k"
                         (string-append
                          ;; This test involve the /usr directory, and fails.
                          " not test_argcomplete"
                          ;; These test do not honor the isatty detection and
                          ;; fail.
                          " and not test_code_highlight"
                          " and not test_color_yes"))
                 (format #t "test suite not run~%")))))))
    (propagated-inputs
     `(("python-attrs" ,python-attrs-bootstrap)
       ("python-iniconfig" ,python-iniconfig)
       ("python-more-itertools" ,python-more-itertools)
       ("python-packaging" ,python-packaging-bootstrap)
       ("python-pluggy" ,python-pluggy)
       ("python-py" ,python-py)
       ("python-six" ,python-six-bootstrap)
       ("python-toml" ,python-toml)
       ("python-wcwidth" ,python-wcwidth)))
    (native-inputs
     `(;; Tests need the "regular" bash since 'bash-final' lacks `compgen`.
       ("bash" ,bash)
       ("python-hypothesis" ,python-hypothesis)
       ("python-nose" ,python-nose)
       ("python-mock" ,python-mock)
       ("python-pytest" ,python-pytest-bootstrap)
       ("python-setuptools-scm" ,python-setuptools-scm)
       ("python-toml" ,python-toml)
       ("python-xmlschema" ,python-xmlschema)))
    (home-page "https://docs.pytest.org/en/latest/")
    (synopsis "Python testing library")
    (description
     "Pytest is a testing tool that provides auto-discovery of test modules
and functions, detailed info on failing assert statements, modular fixtures,
and many external plugins.")
    (license license:expat)
    (properties `((python2-variant . ,(delay python2-pytest))))))

<<<<<<< HEAD
(define-public python-pytest-6 python-pytest)
=======
(define-public python-pytest-6
  (package
    (inherit (strip-python2-variant python-pytest))
    (version "6.2.4")
    (source
     (origin
       (method url-fetch)
       (uri (pypi-uri "pytest" version))
       (sha256
        (base32
         "0jy5f83la1864ss42dhsi1mcm5nl79d8bjg7wk474nlw1c5avg2h"))))
    (arguments
     `(#:phases
       (modify-phases %standard-phases
         (add-after 'unpack 'fix-version
           ;; The version string is usually derived via setuptools-scm, but
           ;; without the git metadata available, the version string is set to
           ;; '0.0.0'.
           (lambda _
             (substitute* "setup.py"
               (("setup\\(\\)")
                (format #f "setup(version=~s)" ,version)))))
         (replace 'check
           (lambda* (#:key (tests? #t) #:allow-other-keys)
             (setenv "TERM" "dumb")     ;attempt disabling markup tests
             (if tests?
                 (invoke "pytest" "-vv" "-k"
                         (string-append
                          ;; This test involves the /usr directory, and fails.
                          " not test_argcomplete"
                          ;; These test do not honor the isatty detection and
                          ;; fail.
                          " and not test_code_highlight"
                          " and not test_color_yes"))
                 (format #t "test suite not run~%")))))))
    (propagated-inputs
     (append (alist-delete "python-py"
                           (package-propagated-inputs python-pytest))
         `(("python-iniconfig" ,python-iniconfig)
           ("python-py" ,python-py-next))))
    (native-inputs
     (append (fold alist-delete (package-native-inputs python-pytest)
                   '("python-mock"
                     "python-pytest"))
         `(("python-pytest" ,python-pytest-6-bootstrap)
           ("python-toml" ,python-toml))))))
>>>>>>> 371aa577

;; Pytest 4.x are the last versions that support Python 2.
(define-public python2-pytest
  (package
    (inherit (strip-python2-variant python-pytest))
    (name "python2-pytest")
    (version "4.6.11")
    (source (origin
              (method url-fetch)
              (uri (pypi-uri "pytest" version))
              (sha256
               (base32
                "0ls3pqr86xgif6bphsb6wrww9r2vc7p7a2naq8zcq8115wwq5yjh"))))
    (build-system python-build-system)
    (arguments
     `(#:python ,python-2
       ,@(package-arguments python-pytest)))
    (propagated-inputs
     `(("python-atomicwrites" ,python2-atomicwrites)
       ("python-attrs" ,python2-attrs-bootstrap)
       ("python-funcsigs" ,python2-funcsigs)
       ("python-importlib-metadata" ,python2-importlib-metadata-bootstrap)
       ("python-more-itertools" ,python2-more-itertools)
       ("python-packaging" ,python2-packaging-bootstrap)
       ("python-pathlib2" ,python2-pathlib2)
       ("python-pluggy" ,python2-pluggy)
       ("python-py" ,python2-py)
       ("python-six" ,python2-six-bootstrap)
       ("python-wcwidth" ,python2-wcwidth)))
    (native-inputs
     `(("bash" ,bash)                   ;tests require 'compgen'
       ("python-hypothesis" ,python2-hypothesis)
       ("python-nose" ,python2-nose)
       ("python-mock" ,python2-mock)
       ("python-pytest" ,python2-pytest-bootstrap)
       ("python-setuptools-scm" ,python2-setuptools-scm)))))

(define-public python-pytest-bootstrap
  (package
    (inherit (strip-python2-variant python-pytest))
    (name "python-pytest-bootstrap")
    (native-inputs `(("python-iniconfig" ,python-iniconfig)
                     ("python-setuptools-scm" ,python-setuptools-scm)
                     ("python-toml" ,python-toml)))
    (arguments `(#:tests? #f))
    (properties `((python2-variant . ,(delay python2-pytest-bootstrap))))))

(define-public python2-pytest-bootstrap
  (hidden-package
   (package/inherit
    python2-pytest
    (name "python2-pytest-bootstrap")
    (arguments
     (substitute-keyword-arguments (package-arguments python2-pytest)
       ((#:tests? _ #f) #f)))
    (native-inputs
     `(("python-setuptools-scm" ,python2-setuptools-scm)))
     (propagated-inputs
      `(("python-atomicwrites" ,python2-atomicwrites)
        ("python-attrs" ,python2-attrs-bootstrap)
        ("python-funcsigs" ,python2-funcsigs-bootstrap)
        ("python-importlib-metadata" ,python2-importlib-metadata-bootstrap)
        ("python-more-itertools" ,python2-more-itertools)
        ("python-packaging" ,python2-packaging-bootstrap)
        ("python-pathlib2" ,python2-pathlib2-bootstrap)
        ("python-pluggy" ,python2-pluggy-bootstrap)
        ("python-py" ,python2-py)
        ("python-wcwidth" ,python2-wcwidth))))))

(define-public python-pytest-assume
  (package
    (name "python-pytest-assume")
    (version "2.4.3")
    (source
     (origin
       (method url-fetch)
       (uri (pypi-uri "pytest-assume" version))
       (sha256
        (base32 "0zilqsy9fcjr6l2f9qzfxpkp40h24csnjm5mifhpmzb0fr9r0glq"))))
    (build-system python-build-system)
    (arguments
     `(#:phases (modify-phases %standard-phases
                  (replace 'check
                    (lambda* (#:key tests? #:allow-other-keys)
                      (when tests?
                        (invoke "pytest")))))))
    (propagated-inputs
     `(("python-pytest" ,python-pytest)
       ("python-six" ,python-six)))
    (home-page "https://github.com/astraw38/pytest-assume")
    (synopsis "Pytest plugin that allows multiple failures per test")

    (description "This package provides a Pytest plugin that allows multiple
failures per test.  This is a fork from pytest-expect which includes the
following improvements:
@itemize
@item showlocals support (the Pytest option)
@item global usage support (a fixture is not required)
@item output refinements and tweaks.
@end itemize")
    (license license:expat)))

(define-public python-pytest-cov
  (package
    (name "python-pytest-cov")
    (version "2.8.1")
    (source
      (origin
        (method url-fetch)
        (uri (pypi-uri "pytest-cov" version))
        (sha256
         (base32 "0avzlk9p4nc44k7lpx9109dybq71xqnggxb9f4hp0l64pbc44ryc"))))
    (build-system python-build-system)
    (arguments
     `(#:phases
       (modify-phases %standard-phases
         (replace 'check
          (lambda _
            ;; Options taken from tox.ini.
            ;; TODO: make "--restructuredtext" tests pass. They currently fail
            ;; with "Duplicate implicit target name".
            (invoke "python" "./setup.py" "check"
                    "--strict" "--metadata"))))))
    (propagated-inputs
     `(("python-coverage" ,python-coverage)
       ("python-pytest" ,python-pytest)))
    (home-page "https://github.com/pytest-dev/pytest-cov")
    (synopsis "Pytest plugin for measuring coverage")
    (description
     "Pytest-cov produces coverage reports.  It supports centralised testing and
distributed testing in both @code{load} and @code{each} modes.  It also
supports coverage of subprocesses.")
  (license license:expat)))

(define-public python2-pytest-cov
  (package-with-python2 python-pytest-cov))

(define-public python-pytest-httpserver
  (package
    (name "python-pytest-httpserver")
    (version "1.0.0")
    (source (origin
              (method url-fetch)
              (uri (pypi-uri "pytest_httpserver" version))
              (sha256
               (base32
                "0vbls0j570l5my83j4jnk5blmnir44i0w511azlh41nl6k8rac5f"))))
    (build-system python-build-system)
    (native-inputs
     `(("python-pytest" ,python-pytest)))
    (propagated-inputs
     `(("python-werkzeug" ,python-werkzeug)))
    (arguments
     '(#:phases
       (modify-phases %standard-phases
         (add-before 'check 'fix-library-loading
           (lambda _
             (setenv "PYTHONPATH" (string-append (getenv "PYTHONPATH") ":."))))
         (replace 'check
           (lambda _
             (invoke "pytest" "tests" "-vv")
             (invoke "pytest" "tests" "-vv" "--ssl"))))))
    (home-page "https://github.com/csernazs/pytest-httpserver")
    (synopsis "HTTP server for pytest")
    (description "Pytest plugin library to test http clients without
contacting the real http server.")
    (license license:expat)))

(define-public python-pytest-random-order
  (package
    (name "python-pytest-random-order")
    (version "1.0.4")
    (source
     (origin
       (method url-fetch)
       (uri (pypi-uri "pytest-random-order" version))
       (sha256
        (base32 "0lpzl218l04vjy4gckrbrcacc3w9xrjnvz64bf2i132c58s5j8bb"))))
    (build-system python-build-system)
    (arguments
     `(#:phases (modify-phases %standard-phases
                  (replace 'check
                    (lambda* (#:key tests? #:allow-other-keys)
                      (when tests?
                        (invoke "python" "-m" "pytest" "--random-order")))))))
    (propagated-inputs
     `(("python-pytest" ,python-pytest)))
    (home-page "https://github.com/jbasko/pytest-random-order")
    (synopsis "Pytest plugin to randomize the order of tests")
    (description "@code{pytest-random-order} is a Pytest plugin that
randomizes the order of tests.  This can be useful to detect a test that
passes just because it happens to run after an unrelated test that leaves the
system in a favourable state.  The plugin allows user to control the level of
randomness they want to introduce and to disable reordering on subsets of
tests.  Tests can be rerun in a specific order by passing a seed value
reported in a previous test run.")
    (license license:expat)))

(define-public python-pytest-runner
  (package
    (name "python-pytest-runner")
    (version "5.2")
    (source
     (origin
       (method url-fetch)
       (uri (pypi-uri "pytest-runner" version))
       (sha256
        (base32
         "0awll1bva5zy8cspsxcpv7pjcrdf5c6pf56nqn4f74vvmlzfgiwn"))))
    (build-system python-build-system)
    (arguments
     '(;; FIXME: The test suite requires 'python-flake8' and 'python-black',
       ;; but that introduces a circular dependency.
       #:tests? #f
       #:phases (modify-phases %standard-phases
                  (replace 'check
                    (lambda* (#:key tests? #:allow-other-keys)
                      (if tests?
                          (invoke "pytest" "-vv")
                          (format #t "test suite not run~%"))
                      #t)))))
    (native-inputs
     `(("python-setuptools-scm" ,python-setuptools-scm)))
    (home-page "https://github.com/pytest-dev/pytest-runner")
    (synopsis "Invoke py.test as a distutils command")
    (description
     "This package provides a @command{pytest-runner} command that
@file{setup.py} files can use to run tests.")
    (license license:expat)))

(define-public python2-pytest-runner
  (package-with-python2 python-pytest-runner))

;; python-bleach 3.1.0 requires this ancient version of pytest-runner.
;; Remove once no longer needed.
(define-public python-pytest-runner-2
  (package
    (inherit python-pytest-runner)
   (version "2.12.2")
   (source (origin
             (method url-fetch)
             (uri (pypi-uri "pytest-runner" version))
             (sha256
              (base32
               "11ivjj9hfphkv4yfb2g74av4yy86y8gcbf7gbif0p1hcdfnxg3w6"))))))

(define-public python2-pytest-runner-2
  (package-with-python2 python-pytest-runner-2))

(define-public python-pytest-lazy-fixture
  (package
    (name "python-pytest-lazy-fixture")
    (version "0.6.3")
    (source
      (origin
        (method url-fetch)
        (uri (pypi-uri "pytest-lazy-fixture" version))
        (sha256
         (base32 "1b0hmnsxw4s2wf9pks8dg6dfy5cx3zcbzs8517lfccxsfizhqz8f"))))
    (build-system python-build-system)
    (arguments
     '(#:phases
       (modify-phases %standard-phases
         (replace 'check
           (lambda* (#:key inputs outputs #:allow-other-keys)
             ;; Make the installed plugin discoverable by Pytest.
             (add-installed-pythonpath inputs outputs)
             (invoke "pytest" "-vv"))))))
    (propagated-inputs
     `(("python-pytest" ,python-pytest)))
    (home-page "https://github.com/tvorog/pytest-lazy-fixture")
    (synopsis "Use fixtures in @code{pytest.mark.parametrize}")
    (description "This plugin helps to use fixtures in
@code{pytest.mark.parametrize}.")
    (license license:expat)))

(define-public python-pytest-mock
  (package
    (name "python-pytest-mock")
    (version "3.6.1")
    (source
     (origin
       (method url-fetch)
       (uri (pypi-uri "pytest-mock" version))
       (sha256 (base32
                "0qhfmd05z3g88bnwq6644jl6p5wy01i4yy7h8883z9jjih2pl8a0"))))
    (build-system python-build-system)
    (arguments
     `(#:phases
       (modify-phases %standard-phases
         (replace 'check
           (lambda* (#:key inputs outputs tests? #:allow-other-keys)
             (when tests?
               (add-installed-pythonpath inputs outputs)
               ;; Skip the assertion rewriting tests, which don't work in the
               ;; presence of read-only Python modules (a limitation of
               ;; Pytest).  Also skip the "test_standalone_mock" test, which
               ;; can only work when 'python-mock' is not available
               ;; (currently propagated by Pytest 5).
               (invoke "pytest" "--assert=plain"
                       "-k" "not test_standalone_mock")))))))
    (native-inputs
     `(("python-setuptools-scm" ,python-setuptools-scm)))
    (propagated-inputs
     `(("python-pytest" ,python-pytest)
       ("python-pytest-asyncio" ,python-pytest-asyncio)))
    (home-page "https://github.com/pytest-dev/pytest-mock/")
    (synopsis "Thin-wrapper around the mock package for easier use with py.test")
    (description
     "This plugin installs a @code{mocker} fixture which is a thin-wrapper
around the patching API provided by the @code{mock} package, but with the
benefit of not having to worry about undoing patches at the end of a test.
The mocker fixture has the same API as @code{mock.patch}, supporting the
same arguments.")
    (properties `((python2-variant . ,(delay python2-pytest-mock))))
    (license license:expat)))

(define-public python2-pytest-mock
  (let ((base (package-with-python2
               (strip-python2-variant python-pytest-mock))))
    (package/inherit base
      (version "1.10.1")
      (source
       (origin
         (method url-fetch)
         (uri (pypi-uri "pytest-mock" version))
         (sha256
          (base32
           "1i5mg3ff1qk0wqfcxfz60hwy3q5dskdp36i10ckigkzffg8hc3ad"))))
      (arguments
       `(#:python ,python-2))
      (propagated-inputs
       `(("python2-mock" ,python2-mock)
         ("python2-pytest" ,python2-pytest))))))

(define-public python-pytest-xdist
  (package
    (name "python-pytest-xdist")
    (version "2.1.0")
    (source
     (origin
       (method url-fetch)
       (uri (pypi-uri "pytest-xdist" version))
       (sha256
        (base32
         "0wh6pn66nncfs6ay0n863bgyriwsgppn8flx5l7551j1lbqkinc2"))
       (modules '((guix build utils)))
       (snippet
        '(begin
           ;; Remove pre-compiled .pyc files from source.
           (for-each delete-file-recursively
                     (find-files "." "__pycache__" #:directories? #t))
           (for-each delete-file (find-files "." "\\.pyc$"))
           #t))))
    (build-system python-build-system)
    (arguments
     '(#:tests? #f ; Lots of tests fail.
       #:phases
       (modify-phases %standard-phases
         (add-after 'unpack 'patch-setup-py
           (lambda _
             ;; Relax pytest requirement.
             (substitute* "setup.py"
               (("pytest>=6\\.0\\.0") "pytest"))))
         (replace 'check
           (lambda* (#:key inputs outputs tests? #:allow-other-keys)
             (when tests?
               (add-installed-pythonpath inputs outputs)
               (invoke "pytest" "-vv"
                       "-n" (number->string (parallel-job-count)))))))))
    (native-inputs
     `(("python-setuptools-scm" ,python-setuptools-scm)))
    (propagated-inputs
     `(("python-execnet" ,python-execnet)
       ("python-pytest" ,python-pytest)
       ("python-py" ,python-py)
       ("python-pytest-forked" ,python-pytest-forked)))
    (home-page
     "https://github.com/pytest-dev/pytest-xdist")
    (synopsis
     "Plugin for py.test with distributed testing and loop-on-failing modes")
    (description
     "The pytest-xdist plugin extends py.test with some unique test execution
modes: parallelization, running tests in boxed subprocesses, the ability
to run tests repeatedly when failed, and the ability to run tests on multiple
Python interpreters or platforms.  It uses rsync to copy the existing
program code to a remote location, executes there, and then syncs the
result back.")
    (license license:expat)))

(define-public python2-pytest-xdist
  (package-with-python2 python-pytest-xdist))

(define-public python-pytest-xdist-next
  (package/inherit python-pytest-xdist
    (name "python-pytest-xdist")
    (version "2.3.0")
    (source
     (origin
       (method url-fetch)
       (uri (pypi-uri "pytest-xdist" version))
       (sha256
        (base32
         "19cy57jrf3pwi7x6fnbxryjvqagsl0yv736jnynvr3yqhlpxxv78"))))
    (propagated-inputs
     `(("python-execnet" ,python-execnet)
       ("python-pytest" ,python-pytest-6)
       ("python-pytest-forked" ,python-pytest-forked)))))

(define-public python-pytest-timeout
  (package
    (name "python-pytest-timeout")
    (version "1.4.2")
    (source
     (origin
       (method url-fetch)
       (uri (pypi-uri "pytest-timeout" version))
       (sha256
        (base32
         "0xnsigs0kmpq1za0d4i522sp3f71x5bgpdh3ski0rs74yqy13cr0"))))
    (build-system python-build-system)
    (arguments
     '(#:phases (modify-phases %standard-phases
                  (replace 'check
                    (lambda* (#:key inputs outputs #:allow-other-keys)
                      ;; Make the installed plugin discoverable by Pytest.
                      (add-installed-pythonpath inputs outputs)
                      (invoke "pytest" "-vv"))))))
    (propagated-inputs
     `(("python-pytest" ,python-pytest)
       ("python-pytest-cov" ,python-pytest-cov)))
    (native-inputs
     `(("python-pexpect" ,python-pexpect)))
    (home-page "https://github.com/pytest-dev/pytest-timeout")
    (synopsis "Plugin for py.test to abort hanging tests")
    (description
     "This package provides a py.test plugin that aborts hanging tests after a
timeout has been exceeded.")
    (license license:expat)))

(define-public python-pytest-forked
  (package
    (name "python-pytest-forked")
    (version "1.3.0")
    (source
     (origin
       (method git-fetch)               ;for tests
       (uri (git-reference
             (url "https://github.com/pytest-dev/pytest-forked")
             (commit (string-append "v" version))))
       (file-name (git-file-name name version))
       (sha256
        (base32
         "1aip4kx50ynvykl7kq2mlbsi82vx701dvb8mm64lhp69bbv105rc"))))
    (build-system python-build-system)
    (arguments
     `(#:phases
       (modify-phases %standard-phases
         (add-after 'unpack 'disable-setuptools-scm
           (lambda _
             (substitute* "setup.py"
               (("use_scm_version=True")
                (format #f "version=~s" ,version))
               (("setup_requires=\\['setuptools_scm'\\],.*")
                ""))))
         (replace 'check
           (lambda* (#:key inputs outputs tests? #:allow-other-keys)
             (when tests?
               (add-installed-pythonpath inputs outputs)
               (invoke "pytest" "-vv")))))))
    (native-inputs
     ;; XXX: The bootstrap variant of Pytest is used to ensure the
     ;; 'hypothesis' plugin is not in the environment (due to
     ;; <http://issues.guix.gnu.org/25235>), which would cause the test suite
     ;; to fail (see: https://github.com/pytest-dev/pytest-forked/issues/54).
     `(("python-pytest" ,python-pytest-bootstrap)))
    (home-page "https://github.com/pytest-dev/pytest-forked")
    (synopsis "Pytest plugin to run tests in isolated forked subprocesses")
    (description "This package provides a Pytest plugin which enables running
each test in a subprocess and will report if a test crashed the process.  It
can be useful to isolate tests against undesirable global environment
side-effects (such as setting environment variables).")
    (license license:expat)))

(define-public python-scripttest
  (package
    (name "python-scripttest")
    (version "1.3")
    (source
     (origin
       (method url-fetch)
       (uri (pypi-uri "scripttest" version))
       (sha256
        (base32
         "0f4w84k8ck82syys7yg9maz93mqzc8p5ymis941x034v44jzq74m"))))
    (build-system python-build-system)
    (native-inputs
     `(("python-pytest" ,python-pytest)))
    (home-page (string-append "https://web.archive.org/web/20161029233413/"
                              "http://pythonpaste.org/scripttest/"))
    (synopsis "Python library to test command-line scripts")
    (description "Scripttest is a Python helper library for testing
interactive command-line applications.  With it you can run a script in a
subprocess and see the output as well as any file modifications.")
    (license license:expat)))

(define-public python-testtools-bootstrap
  (package
    (name "python-testtools-bootstrap")
    (version "2.5.0")
    (source
     (origin
       (method url-fetch)
       (uri (pypi-uri "testtools" version))
       (sha256
        (base32
         "0gxjbjk93jjqi491k4s9rh3ia37v21yifd35pvizv7sgv4rk9hap"))))
    (build-system python-build-system)
    (arguments '(#:tests? #f))
    (propagated-inputs
     `(("python-extras" ,python-extras)
       ("python-fixtures" ,python-fixtures-bootstrap)
       ("python-pbr" ,python-pbr-minimal)))
    (home-page "https://github.com/testing-cabal/testtools")
    (synopsis
     "Extensions to the Python standard library unit testing framework")
    (description
     "This package is only for bootstrapping.  Do not use this.")
    (license license:psfl)))

(define-public python-testtools
  (package
    (inherit python-testtools-bootstrap)
    (name "python-testtools")
    (arguments
     `(#:phases
       (modify-phases %standard-phases
         (replace 'check
           (lambda* (#:key tests? #:allow-other-keys)
             (when tests?
               (invoke "python" "-m" "testtools.run"
                       "testtools.tests.test_suite")))))))
    (propagated-inputs
     `(("python-extras" ,python-extras)
       ("python-fixtures" ,python-fixtures)
       ("python-pbr" ,python-pbr)))
    (native-inputs
     `(("python-testscenarios" ,python-testscenarios-bootstrap)))
    (description
     "Testtools extends the Python standard library unit testing framework to
provide matchers, more debugging information, and cross-Python
compatibility.")))

(define-public python-testscenarios-bootstrap
  (package
    (name "python-testscenarios-bootstrap")
    (version "0.5.0")
    (source
     (origin
       (method url-fetch)
       (uri (pypi-uri "testscenarios" version))
       (sha256
        (base32
         "1dm2aydqpv76vnsk1pw7k8n42hq58cfi4n1ixy7nyzpaj1mwnmy2"))))
    (build-system python-build-system)
    (arguments
     `(#:phases (modify-phases %standard-phases
                  (replace 'check
                    (lambda _
                      (invoke "python" "-m" "testtools.run"
                              "testscenarios.test_suite"))))))
    (propagated-inputs
     `(("python-pbr" ,python-pbr-minimal)
       ("python-testtools" ,python-testtools-bootstrap)))
    (home-page "https://launchpad.net/testscenarios")
    (synopsis "Pyunit extension for dependency injection")
    (description
     "This package is only for bootstrapping.  Don't use this.")
    (license (list license:bsd-3 license:asl2.0)))) ; at the user's option

(define-public python-testscenarios
  (package
    (inherit python-testscenarios-bootstrap)
    (name "python-testscenarios")
    (propagated-inputs
     `(("python-pbr" ,python-pbr)
       ("python-testtools" ,python-testtools)))
    (description
     "Testscenarios provides clean dependency injection for Python unittest
style tests.")))

;; Testresources requires python-pbr at runtime, but pbr needs it for its
;; own tests.  Hence this bootstrap variant.
(define-public python-testresources-bootstrap
  (package
    (name "python-testresources-bootstrap")
    (version "2.0.1")
    (source (origin
              (method url-fetch)
              (uri (pypi-uri "testresources" version))
              (sha256
               (base32
                "05s4dsli9g17m1r3b1gvwicbbgq011hnpb2b9qnj27ja2n11k7gf"))))
    (build-system python-build-system)
    (arguments '(#:tests? #f))
    (propagated-inputs
     `(("python-pbr" ,python-pbr-minimal)))
    (home-page "https://launchpad.net/testresources")
    (synopsis
     "Pyunit extension for managing test resources")
    (description
     "This package is only here for bootstrapping purposes.  Use the regular
testresources package instead.")
    (license (list license:bsd-3 license:asl2.0)))) ; at the user's option

(define-public python-testresources
  (package
    (inherit python-testresources-bootstrap)
    (name "python-testresources")
    (propagated-inputs
     `(("python-pbr" ,python-pbr)))
    (arguments '())
    (native-inputs
     `(("python-fixtures" ,python-fixtures)
       ("python-testtols" ,python-testtools)))
    (description
     "Testresources is an extension to Python's unittest to allow declarative
use of resources by test cases.")))

(define-public python-subunit-bootstrap
  (package
    (name "python-subunit-bootstrap")
    (version "1.4.0")
    (source
     (origin
       (method url-fetch)
       (uri (pypi-uri "python-subunit" version))
       (sha256
        (base32
         "0j0ymmnc5nfxi1qzvy59j27viqca7l7xd0y9x29g7yr0h693j804"))))
    (build-system python-build-system)
    (propagated-inputs
     `(("python-extras" ,python-extras)
       ("python-testtools" ,python-testtools-bootstrap)))
    (native-inputs
     `(("python-fixtures" ,python-fixtures-bootstrap)
       ("python-hypothesis" ,python-hypothesis)
       ("python-testscenarios" ,python-testscenarios-bootstrap)))
    (home-page "https://launchpad.net/subunit")
    (synopsis "Python implementation of the subunit protocol")
    (description
     "This package is here for bootstrapping purposes only.  Use the regular
python-subunit package instead.")
    (license (list license:bsd-3 license:asl2.0)))) ; at the user's option

(define-public python-subunit
  (package
    (inherit python-subunit-bootstrap)
    (name "python-subunit")
    (propagated-inputs
     `(("python-extras" ,python-extras)
       ("python-testtools" ,python-testtools)))
    (native-inputs
     `(("python-fixtures" ,python-fixtures)
       ("python-hypothesis" ,python-hypothesis)
       ("python-testscenarios" ,python-testscenarios)))
    (description
     "Python-subunit is a Python implementation of the subunit test streaming
protocol.")))

;; Fixtures requires python-pbr at runtime, but pbr uses fixtures for its
;; own tests.  Hence this bootstrap variant.
(define-public python-fixtures-bootstrap
  (package
    (name "python-fixtures-bootstrap")
    (version "3.0.0")
    (source
      (origin
        (method url-fetch)
        (uri (pypi-uri "fixtures" version))
        (sha256
         (base32
          "1vxj29bzz3rd4pcy51d05wng9q9dh4jq6wx92yklsm7i6h1ddw7w"))
        (patches (search-patches "python-fixtures-remove-monkeypatch-test.patch"))))
    (build-system python-build-system)
    (arguments
      `(#:tests? #f
        #:phases
         (modify-phases %standard-phases
           ;; Package is not loadable on its own at this stage.
           (delete 'sanity-check))))
    (propagated-inputs
     `(("python-pbr-minimal" ,python-pbr-minimal)
       ("python-six" ,python-six)))
    (home-page "https://launchpad.net/python-fixtures")
    (synopsis "Python test fixture library")
    (description
     "This package is only used for bootstrapping.  Use the regular
python-fixtures package instead.")
    (license (list license:bsd-3 license:asl2.0)))) ; at user's option

(define-public python-fixtures
  (package
    (inherit python-fixtures-bootstrap)
    (name "python-fixtures")
    (arguments
     '(#:phases
       (modify-phases %standard-phases
         (replace 'check
           (lambda* (#:key tests? #:allow-other-keys)
             (when tests?
               (invoke "python" "-m" "testtools.run"
                       "fixtures.test_suite")))))))
    (propagated-inputs
     ;; Fixtures uses pbr at runtime to check versions, etc.
     `(("python-pbr" ,python-pbr)
       ("python-six" ,python-six)))
    (native-inputs
     `(("python-mock" ,python-mock)
       ("python-testtools" ,python-testtools-bootstrap)))
    (description
     "Fixtures provides a way to create reusable state, useful when writing
Python tests.")))

(define-public python-testrepository-bootstrap
  (package
    (name "python-testrepository-bootstrap")
     (version "0.0.20")
    (source
     (origin
       (method url-fetch)
       (uri (pypi-uri "testrepository" version))
       (sha256
        (base32
         "1ssqb07c277010i6gzzkbdd46gd9mrj0bi0i8vn560n2k2y4j93m"))))
    (build-system python-build-system)
    (arguments '(#:tests? #f))
    (propagated-inputs
     `(("python-fixtures" ,python-fixtures-bootstrap)
       ("python-subunit" ,python-subunit-bootstrap)
       ("python-testtools" ,python-testtools-bootstrap)))
    (native-inputs
     `(("python-mimeparse" ,python-mimeparse)))
    (home-page "https://launchpad.net/testrepository")
    (synopsis "Database for Python test results")
    (description
     "Bootstrap package for python-testrepository.  Don't use this.")
    (license (list license:bsd-3 license:asl2.0)))) ; at user's option

(define-public python-testrepository
  (package
    (inherit python-testrepository-bootstrap)
    (name "python-testrepository")
    (arguments
     ;; FIXME: Many tests are failing.
     '(#:tests? #f))
    (propagated-inputs
     `(("python-fixtures" ,python-fixtures)
       ("python-subunit" ,python-subunit)
       ("python-testtools" ,python-testtools)))
    (native-inputs
     `(("python-mimeparse" ,python-mimeparse)))
    (description "Testrepository provides a database of test results which can
be used as part of a developer's workflow to check things such as what tests
have failed since the last commit or what tests are currently failing.")))

(define-public python-coverage
  (package
    (name "python-coverage")
    (version "5.2.1")
    (source
     (origin
       (method url-fetch)
       (uri (pypi-uri "coverage" version))
       (sha256
        (base32
         "16z8i18msgs8k74n73dj9x49wzkl0vk4vq8k5pl1bsj70y7b4k53"))))
    (build-system python-build-system)
    (arguments
     ;; FIXME: 95 tests failed, 539 passed, 6 skipped, 2 errors.
     '(#:tests? #f))
    (home-page "https://coverage.readthedocs.io")
    (synopsis "Code coverage measurement for Python")
    (description
     "Coverage measures code coverage, typically during test execution.  It
uses the code analysis tools and tracing hooks provided in the Python standard
library to determine which lines are executable, and which have been
executed.")
    (license license:bsd-3)))

(define-public python2-coverage
  (package-with-python2 python-coverage))

(define-public python-pytest-asyncio
  (package
    (name "python-pytest-asyncio")
    (version "0.15.1")
    (source
     (origin
       (method git-fetch)               ;for tests
       (uri (git-reference
             (url "https://github.com/pytest-dev/pytest-asyncio")
             (commit (string-append "v" version))))
       (file-name (git-file-name name version))
       (sha256
        (base32 "03drs4myv1ik79148xyhli37q6mp931jb14cz65n8qvls2zvvwgx"))))
    (build-system python-build-system)
    (native-inputs
     `(("python-coverage" ,python-coverage)
       ("python-async-generator" ,python-async-generator)
       ("python-hypothesis" ,python-hypothesis)
       ("python-pytest" ,python-pytest)))
    (home-page "https://github.com/pytest-dev/pytest-asyncio")
    (synopsis "Pytest support for asyncio")
    (description "Python asyncio code is usually written in the form of
coroutines, which makes it slightly more difficult to test using normal
testing tools.  @code{pytest-asyncio} provides useful fixtures and markers
to make testing async code easier.")
    (license license:asl2.0)))

(define-public python-cov-core
  (package
    (name "python-cov-core")
    (version "1.15.0")
    (source
      (origin
        (method url-fetch)
        (uri (pypi-uri "cov-core" version))
        (sha256
         (base32
          "0k3np9ymh06yv1ib96sb6wfsxjkqhmik8qfsn119vnhga9ywc52a"))))
    (build-system python-build-system)
    (propagated-inputs
     `(("python-coverage" ,python-coverage)))
    (home-page "https://github.com/schlamar/cov-core")
    (synopsis "Coverage plugin core for pytest-cov, nose-cov and nose2-cov")
    (description
     "This is a library package for use by @code{pytest-cov}, @code{nose-cov}
and @code{nose2-cov}.  It is useful for developing coverage plugins for these
testing frameworks.")
    (license license:expat)))

(define-public python2-cov-core
 (package-with-python2 python-cov-core))

(define-public python-codecov
  (package
    (name "python-codecov")
    (version "2.0.15")
    (source
      (origin
        (method url-fetch)
        (uri (pypi-uri "codecov" version))
        (sha256
         (base32
          "1217c0vqf7ii65635gvl27a5pfhv0r7zhrpdp9cx640hg73bgn4f"))))
    (build-system python-build-system)
    (native-inputs
     `(("python-unittest2" ,python-unittest2)))
    (propagated-inputs
     `(("python-coverage" ,python-coverage)
       ("python-requests" ,python-requests)))
    (home-page "https://github.com/codecov/codecov-python")
    (synopsis "Upload code coverage reports to @code{codecov.io}")
    (description
     "Codecov collects code coverage reports from code written in Python, Java,
C/C++, R, and more, and uploads it to the @code{codecov.io} service.")
    (license license:asl2.0)))

(define-public python-testpath
  (package
    (name "python-testpath")
    (version "0.4.4")
    (source
     (origin
       (method git-fetch)
       (uri (git-reference
              (url "https://github.com/jupyter/testpath")
              (commit version)))
       (file-name (git-file-name name version))
       (sha256
        (base32
         "1fwv4d3p54xx1x942s104irr35lszvv6jnr4nn1scsfvc0m1qmbk"))))
    (build-system python-build-system)
    (arguments
     `(#:tests? #f ; this package does not even have a setup.py
       #:modules ((guix build python-build-system)
                  (guix build utils)
                  (srfi srfi-1))
       #:phases
       (modify-phases %standard-phases
         (replace 'build
           (lambda _
             ;; A ZIP archive should be generated, but it fails with "ZIP does
             ;; not support timestamps before 1980".  Luckily,
             ;; SOURCE_DATE_EPOCH is respected, which we set to some time in
             ;; 1980.
             (setenv "SOURCE_DATE_EPOCH" "315532800")
             (invoke "flit" "build")))
         (replace 'install
           (lambda* (#:key inputs outputs #:allow-other-keys)
             (add-installed-pythonpath inputs outputs)
             (let ((out (assoc-ref outputs "out")))
               (for-each (lambda (wheel)
                           (format #true wheel)
                           (invoke "python" "-m" "pip" "install"
                                   wheel (string-append "--prefix=" out)))
                         (find-files "dist" "\\.whl$"))))))))
    (native-inputs
     `(("python-flit" ,python-flit)))
    (home-page "https://github.com/takluyver/testpath")
    (synopsis "Test utilities for code working with files and commands")
    (description
     "Testpath is a collection of utilities for Python code working with files
and commands.  It contains functions to check things on the file system, and
tools for mocking system commands and recording calls to those.")
    (license license:expat)))

(define-public python-testlib
  (package
    (name "python-testlib")
    (version "0.6.5")
    (source
     (origin
       (method url-fetch)
       (uri (pypi-uri "testlib" version ".zip"))
       (sha256
        (base32 "1mz26cxn4x8bbgv0rn0mvj2z05y31rkc8009nvdlb3lam5b4mj3y"))))
    (build-system python-build-system)
    (native-inputs
     `(("unzip" ,unzip)))  ; for unpacking the source
    (synopsis "Python micro test suite harness")
    (description "A micro unittest suite harness for Python.")
    (home-page "https://github.com/trentm/testlib")
    (license license:expat)))

(define-public python2-testlib
  (package-with-python2 python-testlib))

;;; The software provided by this package was integrated into pytest 2.8.
(define-public python-pytest-cache
  (package
    (name "python-pytest-cache")
    (version "1.0")
    (source (origin
             (method url-fetch)
             (uri (pypi-uri "pytest-cache" version))
             (sha256
              (base32
               "1a873fihw4rhshc722j4h6j7g3nj7xpgsna9hhg3zn6ksknnhx5y"))))
    (build-system python-build-system)
    (propagated-inputs
     `(("python-apipkg" ,python-apipkg)
       ("python-execnet" ,python-execnet)
       ("python-py" ,python-py)
       ("python-pytest" ,python-pytest)))
    (synopsis "Py.test plugin with mechanisms for caching across test runs")
    (description "The pytest-cache plugin provides tools to rerun failures from
the last py.test invocation.")
    (home-page "https://bitbucket.org/hpk42/pytest-cache/")
    (license license:expat)))

(define-public python2-pytest-cache
  (package-with-python2 python-pytest-cache))

(define-public python-pytest-localserver
  (package
    (name "python-pytest-localserver")
    (version "0.5.0")
    (source (origin
              (method url-fetch)
              (uri (pypi-uri "pytest-localserver" version))
              (sha256
               (base32
                "1hpgpxrpfq5c731ndnsay2lc0y9nh2wy9fn1f83s3z8xkn82fm1s"))))
    (build-system python-build-system)
    (arguments
     '(#:phases
       (modify-phases %standard-phases
         (replace 'check
           (lambda _
             (invoke "py.test" "-v"))))))
    (native-inputs
     `(("python-pytest" ,python-pytest)
       ("python-requests" ,python-requests)
       ("python-six" ,python-six)))
    (propagated-inputs
     `(("python-werkzeug" ,python-werkzeug)))
    (synopsis "Py.test plugin to test server connections locally")
    (description "Pytest-localserver is a plugin for the pytest testing
framework which enables you to test server connections locally.")
    (home-page "https://pypi.org/project/pytest-localserver/")
    (license license:expat)))

(define-public python-pytest-xprocess
  (package
    (name "python-pytest-xprocess")
    (version "0.18.1")
    (source (origin
             (method url-fetch)
             (uri (pypi-uri "pytest-xprocess" version))
             (sha256
              (base32
               "0rm2rchrr63imn44xk5slwydxf8gvy579524qcxq7dc42pnk17zx"))))
    (build-system python-build-system)
    (native-inputs
     `(("python-setuptools-scm" ,python-setuptools-scm)))
    (propagated-inputs
     `(("python-pytest" ,python-pytest)
       ("python-psutil" ,python-psutil)))
    (synopsis "Pytest plugin to manage external processes across test runs")
    (description "Pytest-xprocess is an experimental py.test plugin for managing
processes across test runs.")
    (home-page "https://github.com/pytest-dev/pytest-xprocess/")
    (license license:expat)))

(define-public python-pytest-subtesthack
  (package
    (name "python-pytest-subtesthack")
    (version "0.1.1")
    (source (origin
              (method url-fetch)
              (uri (pypi-uri "pytest-subtesthack" version))
              (sha256
               (base32
                "15kzcr5pchf3id4ikdvlv752rc0j4d912n589l4rifp8qsj19l1x"))))
    (build-system python-build-system)
    (propagated-inputs
     `(("python-pytest" ,python-pytest)))
    (synopsis "Set-up and tear-down fixtures for unit tests")
    (description "This plugin allows you to set up and tear down fixtures within
unit test functions that use @code{py.test}. This is useful for using
@command{hypothesis} inside py.test, as @command{hypothesis} will call the test
function multiple times, without setting up or tearing down fixture state as is
normally the case.")
    (home-page "https://github.com/untitaker/pytest-subtesthack/")
    (license license:unlicense)))

(define-public python2-pytest-subtesthack
  (package-with-python2 python-pytest-subtesthack))

(define-public python-pytest-sugar
  (package
    (name "python-pytest-sugar")
    (version "0.9.3")
    (source
     (origin
       (method url-fetch)
       (uri (pypi-uri "pytest-sugar" version))
       (sha256
        (base32 "1i0hv3h49zvl62jbiyjag84carbrp3zprqzxffdr291nxavvac0n"))))
    (build-system python-build-system)
    (propagated-inputs
     `(("python-packaging" ,python-packaging)
       ("python-pytest" ,python-pytest)
       ("python-termcolor" ,python-termcolor)))
    (home-page "https://pivotfinland.com/pytest-sugar/")
    (synopsis "Plugin for pytest that changes the default look and feel")
    (description
     "@code{pytest-sugar} is a plugin for py.test that changes the default
look and feel of py.test, using a progress bar and showing failures and errors
instantly.")
    (license license:bsd-3)))

(define-public python-hypothesis
  (package
    (name "python-hypothesis")
    (version "6.0.2")
    (source (origin
              (method url-fetch)
              (uri (pypi-uri "hypothesis" version))
              (sha256
               (base32
                "0wj7ip779naf2n076nylf2gi0sjz68z1ir9d9r2rgs7br18naqdf"))))
    (build-system python-build-system)
    (arguments
     ;; XXX: Tests are not distributed with the PyPI archive.
     '(#:tests? #f))
    (propagated-inputs
     `(("python-attrs" ,python-attrs-bootstrap)
       ("python-sortedcontainers" ,python-sortedcontainers)))
    (synopsis "Library for property based testing")
    (description "Hypothesis is a library for testing your Python code against a
much larger range of examples than you would ever want to write by hand.  It’s
based on the Haskell library, Quickcheck, and is designed to integrate
seamlessly into your existing Python unit testing work flow.")
    (home-page "https://github.com/HypothesisWorks/hypothesis-python")
    (license license:mpl2.0)
    (properties `((python2-variant . ,(delay python2-hypothesis))))))

;; This is the last version of Hypothesis that supports Python 2.
(define-public python2-hypothesis
  (let ((hypothesis (package-with-python2
                     (strip-python2-variant python-hypothesis))))
    (package (inherit hypothesis)
      (version "4.57.1")
      (source (origin
                (method url-fetch)
                (uri (pypi-uri "hypothesis" version))
                (sha256
                 (base32
                  "183gpxbfcdhdqzlahkji5a71n6lmvgqsbkcb0ihqad51n2j6jhrw"))))
      (propagated-inputs
       `(("python2-enum34" ,python2-enum34)
         ,@(package-propagated-inputs hypothesis))))))

(define-public python-hypothesmith
  (package
    (name "python-hypothesmith")
    (version "0.1.8")
    (source
     (origin
       (method url-fetch)
       (uri (pypi-uri "hypothesmith" version))
       (sha256
        (base32
         "02j101m5grjrbvrgjap17jsxd1hgawkylmyswcn33vf42mxh9zzr"))))
    (build-system python-build-system)
    (propagated-inputs
     `(("python-hypothesis" ,python-hypothesis)
       ("python-lark-parser" ,python-lark-parser)
       ("python-libcst" ,python-libcst-minimal)))
    (home-page "https://github.com/Zac-HD/hypothesmith")
    (synopsis "Strategies for generating Python programs")
    (description
     "This package contains hypothesis strategies for generating Python
programs, something like CSmith, a random generator of C programs.")
    (license license:mpl2.0)))

(define-public python-lit
  (package
    (name "python-lit")
    (version "0.5.1")
    (source
      (origin
        (method url-fetch)
        (uri (pypi-uri "lit" version))
        (sha256
         (base32
          "0z651m3vkbk85y41larnsjxrszkbi58x9gzml3lb6ga7qwcrsg97"))))
    (build-system python-build-system)
    (arguments
     `(#:phases
       (modify-phases %standard-phases
         (replace 'check
           (lambda _
             (invoke "python" "lit.py" "tests"))))))
    (native-inputs
     `(("llvm" ,llvm)))
    (home-page "https://llvm.org/")
    (synopsis "LLVM Software Testing Tool")
    (description "@code{lit} is a portable tool for executing LLVM and Clang
style test suites, summarizing their results, and providing indication of
failures.")
    (license license:ncsa)))

(define-public python2-lit
  (package-with-python2 python-lit))

(define-public python-pytest-pep8
  (package
    (name "python-pytest-pep8")
    (version "1.0.6")
    (source (origin
              (method url-fetch)
              (uri (pypi-uri "pytest-pep8" version))
              (sha256
               (base32
                "06032agzhw1i9d9qlhfblnl3dw5hcyxhagn7b120zhrszbjzfbh3"))))
    (build-system python-build-system)
    (arguments
     `(#:tests? #f ; Fails with recent pytest and pep8. See upstream issues #8 and #12.
       #:phases
       (modify-phases %standard-phases
         (add-after 'unpack 'fix-dependencies
           (lambda _
             (substitute* "setup.py"
               (("'pytest-cache', ") ""))))  ; Included in recent pytest
         (replace 'check
            (lambda* (#:key tests? inputs outputs #:allow-other-keys)
              (when tests?
                (add-installed-pythonpath inputs outputs)
                (invoke "pytest" "-v")))))))
    (native-inputs
     `(("python-pytest" ,python-pytest)))
    (propagated-inputs
     `(("python-pep8" ,python-pep8)))
    (home-page "https://bitbucket.org/pytest-dev/pytest-pep8")
    (synopsis "Py.test plugin to check PEP8 requirements")
    (description "Pytest plugin for checking PEP8 compliance.")
    (license license:expat)))

(define-public python2-pytest-pep8
  (package-with-python2 python-pytest-pep8))

(define-public python-pytest-flakes
  (package
    (name "python-pytest-flakes")
    (version "4.0.1")
    (source (origin
              (method url-fetch)
              (uri (pypi-uri "pytest-flakes" version))
              (sha256
               (base32
                "0045h3hnrkn2jwr42jgy2j98npx4amwr6wxzi9j0nppaqz33l49p"))))
    (build-system python-build-system)
    (arguments
     `(#:phases
       (modify-phases %standard-phases
         (delete 'check)
         (add-after 'install 'check
           (lambda* (#:key outputs inputs #:allow-other-keys)
             ;; It's easier to run tests after install.
             ;; Make installed package available for running the tests
             (add-installed-pythonpath inputs outputs)
             (invoke "py.test" "-vv" "-k" "not test_syntax_error"))))))
    (native-inputs
     `(("python-coverage" ,python-coverage)
       ("python-pytest" ,python-pytest)
       ("python-pytest-cache" ,python-pytest-cache)
       ("python-pytest-pep8" ,python-pytest-pep8)))
    (propagated-inputs
     `(("python-pyflakes" ,python-pyflakes)))
    (home-page "https://github.com/fschulze/pytest-flakes")
    (synopsis "Py.test plugin to check source code with pyflakes")
    (description "Pytest plugin for checking Python source code with pyflakes.")
    (license license:expat)))

(define-public python2-pytest-flakes
  (package-with-python2 python-pytest-flakes))

(define-public python-coverage-test-runner
  (package
    (name "python-coverage-test-runner")
    (version "1.15")
    (source
     (origin
       (method url-fetch)
       (uri (string-append
             "http://git.liw.fi/cgi-bin/cgit/cgit.cgi/"
             "coverage-test-runner/snapshot/coverage-test-runner-"
             version ".tar.gz"))
       (sha256
        (base32
         "1kjjb9llckycnfxag8zcvqsn4z1s3dwyw6b1n0avxydihgf30rny"))))
    (build-system python-build-system)
    (arguments
     `(#:phases
       (modify-phases %standard-phases
         (replace 'check
           (lambda _
             (invoke "./testrun"))))))
    (propagated-inputs
     `(("python-coverage" ,python-coverage)))
    (home-page "https://liw.fi/coverage-test-runner/")
    (synopsis "Python module for running unit tests")
    (description "@code{CoverageTestRunner} is a python module for running
unit tests and failing them if the unit test module does not exercise all
statements in the module it tests.")
    (license license:gpl3+)))

(define-public python2-coverage-test-runner
  (package-with-python2 python-coverage-test-runner))

(define-public python-pylint
  (package
    (name "python-pylint")
    (version "2.9.6")
    (source
     (origin
       (method git-fetch)
       (uri (git-reference
             (url "https://github.com/PyCQA/pylint")
             (commit (string-append "v" version))))
       (file-name (git-file-name name version))
       (sha256
        (base32 "15yw69v1cj6zkndk60c2g0dgl0khh8bfm1lrwhjffpdjfc7nkc9a"))))
    (build-system python-build-system)
    (native-inputs
     `(("python-pytest" ,python-pytest)
       ("python-pytest-benchmark" ,python-pytest-benchmark)
       ("python-pytest-runner" ,python-pytest-runner)))
    (propagated-inputs
     `(("python-astroid" ,python-astroid)
       ("python-isort" ,python-isort)
       ("python-mccabe" ,python-mccabe)
       ("python-toml" ,python-toml)))
    (home-page "https://github.com/PyCQA/pylint")
    (synopsis "Python source code analyzer which looks for coding standard
errors")
    (description "Pylint is a Python source code analyzer which looks
for programming errors, helps enforcing a coding standard and sniffs
for some code smells (as defined in Martin Fowler's Refactoring book).

Pylint has many rules enabled by default, way too much to silence them
all on a minimally sized program.  It's highly configurable and handle
pragmas to control it from within your code.  Additionally, it is
possible to write plugins to add your own checks.")
    (license license:gpl2+)))

(define-public python-paramunittest
  (package
    (name "python-paramunittest")
    (version "0.2")
    (source
     (origin
       (method url-fetch)
       (uri (pypi-uri "ParamUnittest" version))
       (sha256
        (base32
         "0kp793hws5xv1wvycxq7jw2pwy36f35k39jg8hx5qikij5a0jid1"))))
    (build-system python-build-system)
    (home-page
     "https://github.com/rik0/ParamUnittest")
    (synopsis
     "Simple extension to have parametrized unit tests")
    (description
     "This package creates parameterized unit-tests that work with the standard
unittest package.  A parameterized test case is automatically converted to multiple test
cases.  Since they are TestCase subclasses, they work with other test suites that
recognize TestCases.")
    (license license:bsd-2)))

(define-public python2-python-paramunittest
  (package-with-python2 python-paramunittest))

(define-public python-pytest-warnings
  (package
    (name "python-pytest-warnings")
    (version "0.2.0")
    (source
     (origin
       (method url-fetch)
       (uri (pypi-uri "pytest-warnings" version))
       (sha256
        (base32
         "0gf2dpahpl5igb7jh1sr9acj3z3gp7zahqdqb69nk6wx01c8kc1g"))))
    (build-system python-build-system)
    (propagated-inputs
     `(("pytest" ,python-pytest)))
    (home-page "https://github.com/fschulze/pytest-warnings")
    (synopsis "Pytest plugin to list Python warnings in pytest report")
    (description
     "Python-pytest-warnings is a pytest plugin to list Python warnings in
pytest report.")
    (license license:expat)
    (properties `((python2-variant . ,(delay python2-pytest-warnings))
                  ;; This package is part of pytest as of version 3.1.0.
                  (superseded . ,python-pytest)))))

(define-public python2-pytest-warnings
  (package (inherit (package-with-python2
                     (strip-python2-variant python-pytest-warnings)))
           (properties `((superseded . ,python2-pytest)))))

(define-public python-pytest-capturelog
  (package
    (name "python-pytest-capturelog")
    (version "0.7")
    (source
     (origin
       (method url-fetch)
       (uri (pypi-uri "pytest-capturelog" version ".tar.gz"))
       (sha256
        (base32
         "038049nyjl7di59ycnxvc9nydivc5m8np3hqq84j2iirkccdbs5n"))))
    (build-system python-build-system)
    (propagated-inputs
     `(("pytest" ,python-pytest)))
    (home-page "https://bitbucket.org/memedough/pytest-capturelog/overview")
    (synopsis "Pytest plugin to catch log messages")
    (description
     "Python-pytest-catchlog is a pytest plugin to catch log messages.")
    (license license:expat)))

(define-public python2-pytest-capturelog
  (package-with-python2 python-pytest-capturelog))

(define-public python-pytest-catchlog
  (package
    (name "python-pytest-catchlog")
    (version "1.2.2")
    (source
     (origin
       (method url-fetch)
       (uri (pypi-uri "pytest-catchlog" version ".zip"))
       (sha256
        (base32
         "1w7wxh27sbqwm4jgwrjr9c2gy384aca5jzw9c0wzhl0pmk2mvqab"))))
    (build-system python-build-system)
    (native-inputs
     `(("unzip" ,unzip)))
    (propagated-inputs
     `(("pytest" ,python-pytest)))
    (home-page "https://github.com/eisensheng/pytest-catchlog")
    (synopsis "Pytest plugin to catch log messages")
    (description
     "Python-pytest-catchlog is a pytest plugin to catch log messages.  This is
a fork of pytest-capturelog.")
    (license license:expat)))

(define-public python2-pytest-catchlog
  (package-with-python2 python-pytest-catchlog))

(define-public python-nosexcover
  (package
    (name "python-nosexcover")
    (version "1.0.11")
    (source (origin
              (method url-fetch)
              (uri (pypi-uri "nosexcover" version))
              (sha256
               (base32
                "10xqr12qv62k2flxwqhh8cr00cjhn7sfjrm6p35gd1x5bmjkr319"))))
    (build-system python-build-system)
    (propagated-inputs
     `(("python-coverage" ,python-coverage)
       ("python-nose" ,python-nose)))
    (home-page "https://github.com/cmheisel/nose-xcover")
    (synopsis "Extends nose.plugins.cover to add Cobertura-style XML reports")
    (description "Nose-xcover is a companion to the built-in
@code{nose.plugins.cover}.  This plugin will write out an XML coverage report
to a file named coverage.xml.

It will honor all the options you pass to the Nose coverage plugin,
especially -cover-package.")
    (license license:expat)))

(define-public python2-nosexcover
  (package-with-python2 python-nosexcover))

(define-public python-discover
  (package
    (name "python-discover")
    (version "0.4.0")
    (source
     (origin
       (method url-fetch)
       (uri (pypi-uri "discover" version))
       (sha256
        (base32
         "0y8d0zwiqar51kxj8lzmkvwc3b8kazb04gk5zcb4nzg5k68zmhq5"))))
    (build-system python-build-system)
    (home-page "https://pypi.org/project/discover/")
    (synopsis
     "Python test discovery for unittest")
    (description
     "Discover provides test discovery for unittest, a feature that has been
backported from Python 2.7 for Python 2.4+.")
    (license license:bsd-3)))

(define-public python2-discover
  (package-with-python2 python-discover))

(define-public behave
  (package
    (name "behave")
    (version "1.2.6")
    (source (origin
             (method url-fetch)
             (uri (pypi-uri "behave" version))
             (sha256
              (base32
               "11hsz365qglvpp1m1w16239c3kiw15lw7adha49lqaakm8kj6rmr"))
             (patches (search-patches
                       "behave-skip-a-couple-of-tests.patch"))))
    (build-system python-build-system)
    (native-inputs
     `(("python-mock" ,python-mock)
       ("python-nose" ,python-nose)
       ("python-pathpy" ,python-pathpy)
       ("python-pyhamcrest" ,python-pyhamcrest)
       ("python-pytest" ,python-pytest)))
    (propagated-inputs
     `(("python-parse" ,python-parse)
       ("python-parse-type" ,python-parse-type)))
    (arguments
     '(#:test-target "behave_test"))
    (home-page "https://github.com/behave/behave")
    (synopsis "Python behavior-driven development")
    (description
     "Behave is a tool for behavior-driven development in python.
Behavior-driven development (or BDD) is an agile software development
technique that encourages collaboration between developers, QA and
non-technical or business participants in a software project.  Behave uses
tests written in a natural language style, backed up by Python code.")
    (license license:x11)))

(define-public python-behave-web-api
  (package
    (name "python-behave-web-api")
    (version "1.0.6")
    (source
     (origin
       (method url-fetch)
       (uri (pypi-uri "behave-web-api" version))
       (sha256
        (base32
         "03kpq2xsy1gab3jy0dccbxlsg7vwfy4lagss0qldwmx3xz6b3i19"))))
    (build-system python-build-system)
    (arguments
     `(#:phases
       (modify-phases %standard-phases
         (add-after 'unpack 'fix-dependencies
           (lambda _
             (substitute* "setup.py"
               (("'wheel'") "")                ; We don't use it.
               (("'ordereddict==1.1'") ""))    ; Python >= 2.7 has it built-in.
             #t)))))
    (propagated-inputs
     `(("behave" ,behave)
       ("python-requests" ,python-requests)))
    (home-page "https://github.com/jefersondaniel/behave-web-api")
    (synopsis "Provides testing for JSON APIs with Behave for Python")
    (description "This package provides testing utility modules for testing
JSON APIs with Behave.")
    (license license:expat)))

(define-public python-rednose
  (package
    (name "python-rednose")
    (version "1.2.3")
    (source
      (origin
        (method url-fetch)
        (uri (pypi-uri "rednose" version))
        (sha256
          (base32
            "11x5nx5b4wdq04s7vj1gcdl07jvvkfb37p0r5lg773gr5rr8mj6h"))))
    (build-system python-build-system)
    (arguments
     `(#:phases (modify-phases %standard-phases
                  (add-after 'unpack 'patch-setup.py
                    (lambda _
                      ;; Six is only required for tests and later versions
                      ;; work fine.
                      (substitute* "setup.py"
                        (("six==1.10.0") "six"))
                      #t)))))
    (propagated-inputs
     `(("python-colorama" ,python-colorama)
       ("python-termstyle" ,python-termstyle)))
    (native-inputs
     `(("python-six" ,python-six)
       ("python-nose" ,python-nose)))
    (home-page "https://github.com/JBKahn/rednose")
    (synopsis "Colored output for Python nosetests")
    (description "This package provides colored output for the
@command{nosetests} command of the Python Nose unit test framework.")
    (license license:bsd-3)))

(define-public python2-rednose
  (package-with-python2 python-rednose))

(define-public python-nose-random
  (package
    (name "python-nose-random")
    (version "1.0.0")
    (source
     (origin
      (method git-fetch)
      (uri (git-reference
            (url "https://github.com/fzumstein/nose-random")
            (commit version)))
      (file-name (git-file-name name version))
      (sha256
       (base32
        "1dvip61r2frjv35mv6mmfjc07402z73pjbndfp3mhxyjn2zhksw2"))))
    (build-system python-build-system)
    (native-inputs
     `(("python-nose" ,python-nose)))
    (home-page "https://github.com/fzumstein/nose-random")
    (synopsis "Nose plugin to facilitate randomized unit testing with
Python")
    (description "Python nose-random is designed to facilitate
Monte-Carlo style unit testing.  The idea is to improve testing by
running your code against a large number of randomly generated input
scenarios.")
    (license license:expat)))

(define-public python-nose-randomly
  (package
    (name "python-nose-randomly")
    (version "1.2.6")
    (source
     (origin
       (method url-fetch)
       (uri (pypi-uri "nose-randomly" version))
       (sha256
        (base32 "0z662rqhfk4bjmg806mn4frb8nz4gbh7mrddsrhfffp1g4yklj3y"))))
    (build-system python-build-system)
    (native-inputs
     `(("python-nose" ,python-nose)
       ("python-numpy" ,python-numpy)))
    (home-page "https://github.com/adamchainz/nose-randomly")
    (synopsis
     "Nose plugin to randomly order tests and control random.seed")
    (description
     "This is a @code{Nose} plugin to randomly order tests which can be quite
powerful in discovering hidden flaws in the tests themselves, while helping to
reduce inter-test dependencies.  It also helps in controlling @code{random.seed},
by resetting it to a repeatable number for each test, enabling the tests to
create data based on random numbers and yet remain repeatable.")
    (license license:bsd-3)))

(define-public python2-nose-randomly
  (package-with-python2 python-nose-randomly))

(define-public python-nose-timer
  (package
    (name "python-nose-timer")
    (version "0.7.5")
    (source
      (origin
        (method url-fetch)
        (uri (pypi-uri "nose-timer" version))
        (sha256
          (base32 "05wzkc88vbzw62pqkvhl33211b90kns0lny70b7qw62rcg4flzk4"))))
    (build-system python-build-system)
    (propagated-inputs
     `(("python-nose" ,python-nose)
       ("python-termcolor" ,python-termcolor)))
    (home-page "https://github.com/mahmoudimus/nose-timer")
    (synopsis "Timer plugin for nosetests")
    (description "Shows how much time was needed to run individual tests.")
    (license license:expat)))

(define-public python2-nose-timer
  (package-with-python2 python-nose-timer))

(define-public python-freezegun
  (package
    (name "python-freezegun")
    (version "0.3.14")
    (source
     (origin
       (method url-fetch)
       (uri (pypi-uri "freezegun" version))
       (sha256
        (base32 "0al75mk829j1izxi760b7yjnknjihyfhp2mvi5qiyrxb9cpxwqk2"))))
    (build-system python-build-system)
    (native-inputs
     `(("python-mock" ,python-mock)
       ("python-pytest" ,python-pytest)))
    (propagated-inputs
     `(("python-six" ,python-six)
       ("python-dateutil" ,python-dateutil)))
    (arguments
     `(#:phases
       (modify-phases %standard-phases
         ;; The tests are normally executed via `make test`, but the PyPi
         ;; package does not include the Makefile.
         (replace 'check
           (lambda _
             (invoke "pytest" "-vv"))))))
    (home-page "https://github.com/spulec/freezegun")
    (synopsis "Test utility for mocking the datetime module")
    (description
     "FreezeGun is a library that allows your python tests to travel through
time by mocking the datetime module.")
    (license license:asl2.0)))

(define-public python2-freezegun
  (package-with-python2 python-freezegun))

(define-public python-flexmock
  (package
    (name "python-flexmock")
    (version "0.10.4")
    (source (origin
              (method url-fetch)
              (uri (pypi-uri "flexmock" version))
              (sha256
               (base32
                "0b6qw3grhgx58kxlkj7mdma7xdvlj02zabvcf7w2qifnfjwwwcsh"))))
    (build-system python-build-system)
    (home-page "https://flexmock.readthedocs.org")
    (synopsis "Testing library for Python")
    (description
     "flexmock is a testing library for Python that makes it easy to create
mocks, stubs and fakes.")
    (license license:bsd-3)))

(define-public python2-flexmock
  (package-with-python2 python-flexmock))

(define-public python-flaky
  (package
    (name "python-flaky")
    (version "3.5.3")
    (source (origin
              (method url-fetch)
              (uri (pypi-uri "flaky" version))
              (sha256
               (base32
                "1nm1kjf857z5aw7v642ffsy1vwf255c6wjvmil71kckjyd0mxg8j"))))
    (build-system python-build-system)
    (arguments
     ;; TODO: Tests require 'coveralls' and 'genty' which are not in Guix yet.
     '(#:tests? #f))
    (home-page "https://github.com/box/flaky")
    (synopsis "Automatically rerun flaky tests")
    (description
     "Flaky is a plugin for @code{nose} or @code{py.test} that automatically
reruns flaky tests.

Ideally, tests reliably pass or fail, but sometimes test fixtures must rely
on components that aren't 100% reliable.  With flaky, instead of removing
those tests or marking them to @code{@@skip}, they can be automatically
retried.")
    (license license:asl2.0)))

(define-public python2-flaky
  (package-with-python2 python-flaky))

(define-public python-pyhamcrest
  (package
    (name "python-pyhamcrest")
    (version "2.0.2")
    (source (origin
<<<<<<< HEAD
              ;; Tests not distributed from pypi release.
              (method git-fetch)
=======
              (method git-fetch)        ;no tests in PyPI archive
>>>>>>> 371aa577
              (uri (git-reference
                    (url "https://github.com/hamcrest/PyHamcrest")
                    (commit (string-append "V" version))))
              (file-name (git-file-name name version))
              (sha256
               (base32
                "05kdzlhs2kvj82pfca13qszszcj6dyrk4b9pbr46x06sq2s4qyls"))))
<<<<<<< HEAD
    (native-inputs                      ;all native inputs are for tests
     `(("python-pytest-cov" ,python-pytest-cov)
       ("python-mock" ,python-mock)
       ("python-pytest" ,python-pytest)
       ("python-hypothesis" ,python-hypothesis)))
=======
    (native-inputs
     `(("python-pytest" ,python-pytest)))
>>>>>>> 371aa577
    (build-system python-build-system)
    (arguments
     `(#:phases (modify-phases %standard-phases
                  (replace 'check
<<<<<<< HEAD
                    (lambda _
=======
                    (lambda* (#:key inputs outputs #:allow-other-keys)
                      (add-installed-pythonpath inputs outputs)
>>>>>>> 371aa577
                      (invoke "pytest" "-vv"))))))
    (home-page "http://hamcrest.org/")
    (synopsis "Hamcrest matchers for Python")
    (description "PyHamcrest is a framework for writing matcher objects,
allowing you to declaratively define \"match\" rules.")
    (license license:bsd-3)))

(define-public unittest-cpp
  (package
    (name "unittest-cpp")
    (version "2.0.0")
    (source (origin
              (method git-fetch)
              (uri (git-reference
                     (url "https://github.com/unittest-cpp/unittest-cpp")
                     (commit (string-append "v" version))))
              (file-name (git-file-name name version))
              (sha256
               (base32 "0sxb3835nly1jxn071f59fwbdzmqi74j040r81fanxyw3s1azw0i"))))
    (arguments
     `(#:tests? #f))                     ; It's run after build automatically.
    (build-system cmake-build-system)
    (home-page "https://github.com/unittest-cpp/unittest-cpp")
    (synopsis "Lightweight unit testing framework for C++")
    (description "UnitTest++ is a lightweight unit testing framework for C++.
It was designed to do test-driven development on a wide variety of platforms.
Simplicity, portability, speed, and small footprint are all very important
aspects of UnitTest++.  UnitTest++ is mostly standard C++ and makes minimal use
of advanced library and language features, which means it should be easily
portable to just about any platform.")
    (license license:expat)))

(define-public libfaketime
  (package
    (name "libfaketime")
    (version "0.9.9")
    (home-page "https://github.com/wolfcw/libfaketime")
    (source (origin
              (method git-fetch)
              (uri (git-reference
                    (url home-page)
                    (commit (string-append "v" version))))
              (sha256
               (base32
                "1gi1xciqga5hl2xlk7rc3j8wy47ag97pi7ngmdl6ny1d11b2wn1z"))
              (file-name (git-file-name name version))))
    (build-system gnu-build-system)
    (arguments
     `(#:phases (modify-phases %standard-phases
                  (add-after 'unpack 'embed-date-reference
                    (lambda* (#:key inputs #:allow-other-keys)
                      (let ((coreutils (assoc-ref inputs "coreutils")))
                        (substitute* "src/faketime.c"
                          (("\"date\"")
                           (string-append "\"" coreutils "/bin/date\""))))))
                  (replace 'configure
                    (lambda* (#:key outputs #:allow-other-keys)
                      (let ((out (assoc-ref outputs "out")))
                        (setenv "CC" ,(cc-for-target))
                        (setenv "PREFIX" out)

                        ;; XXX: Without this flag, the CLOCK_REALTIME test hangs
                        ;; indefinitely.  See README.packagers for more information.
                        ;; There are specific instructions to not enable more flags
                        ;; than absolutely needed.
                        ,(if (target-ppc64le?)
                           `(setenv "FAKETIME_COMPILE_CFLAGS"
                                    "-DFORCE_MONOTONIC_FIX -DFORCE_PTHREAD_NONVER")
                           `(setenv "FAKETIME_COMPILE_CFLAGS"
                                    "-DFORCE_MONOTONIC_FIX")))))
                  (add-before 'check 'pre-check
                    (lambda _
                      (substitute* "test/functests/test_exclude_mono.sh"
                        (("/bin/bash") (which "bash"))))))
       #:test-target "test"))
    (native-inputs
     `(("perl" ,perl)))                           ;for tests
    (inputs
     `(("coreutils" ,coreutils)))
    (synopsis "Fake the system time for single applications")
    (description
     "The libfaketime library allows users to modify the system time that an
application \"sees\".  It is meant to be loaded using the dynamic linker's
@code{LD_PRELOAD} environment variable.  The @command{faketime} command
provides a simple way to achieve this.")
    (license license:gpl2)))

(define-public umockdev
  (package
    (name "umockdev")
    (version "0.14.4")
    (source (origin
              (method url-fetch)
              (uri (string-append "https://github.com/martinpitt/umockdev/"
                                  "releases/download/" version  "/"
                                  "umockdev-" version ".tar.xz"))
              (sha256
               (base32
                "0xmi24ckpps32k7hc139psgbsnsf4g106sv4l9m445m46amkxggd"))))
    (build-system gnu-build-system)
    (arguments
     `(#:phases
       (modify-phases %standard-phases
         (add-after 'unpack 'fix-test
           (lambda _
             (substitute* "tests/test-umockdev.c"
               (("/run") "/tmp"))
             #t)))))
    (native-inputs
     `(("vala" ,vala)
       ("gobject-introspection" ,gobject-introspection)
       ("gtk-doc" ,gtk-doc/stable)
       ("pkg-config" ,pkg-config)

       ;; For tests.
       ("python" ,python)
       ("which" ,which)))
    (inputs
     `(("glib" ,glib)
       ("eudev" ,eudev)
       ("libgudev" ,libgudev)))
    (home-page "https://github.com/martinpitt/umockdev/")
    (synopsis "Mock hardware devices for creating unit tests")
    (description "umockdev mocks hardware devices for creating integration
tests for hardware related libraries and programs.  It also provides tools to
record the properties and behaviour of particular devices, and to run a
program or test suite under a test bed with the previously recorded devices
loaded.")
    (license license:lgpl2.1+)))

(define-public virtest
  ;; No releases yet, so we take the commit that "vc" expects.
  (let ((commit "f7d03ef39fceba168745bd29e1b20af6e7971e04")
        (revision "0"))
    (package
      (name "virtest")
      (version (git-version "0.0" revision commit))
      (home-page "https://github.com/mattkretz/virtest")
      (source (origin
                (method git-fetch)
                (uri (git-reference (url home-page) (commit commit)))
                (file-name (git-file-name name version))
                (sha256
                 (base32
                  "07pjyb0mk7y2w1dg1bhl26nb7416xa1mw16ifj6mmps5y6aq054l"))))
      (build-system cmake-build-system)
      (arguments
       `(#:phases (modify-phases %standard-phases
                    (add-after 'unpack 'adjust-install-directory
                      (lambda _
                        ;; Vc is the only consumer of this library, and expects
                        ;; to find it in "virtest/vir/" instead of "vir/vir/".
                        (substitute* "CMakeLists.txt"
                          (("DESTINATION include/vir")
                           "DESTINATION include/virtest"))
                        #t)))))
      (synopsis "Header-only test framework")
      (description
       "@code{virtest} is a small header-only test framework for C++.  It
grew out of the @dfn{Vc} project.")
      (license license:bsd-3))))

(define-public python-pyfakefs
  (package
    (name "python-pyfakefs")
    (version "3.7.1")
    (source (origin
              (method url-fetch)
              ;; We use the PyPI URL because there is no proper release
              ;; available from GitHub.  The GitHub project only provides
              ;; autogenerated tarballs, which are known to change in place.
              (uri (pypi-uri "pyfakefs" version))
              (sha256
               (base32
                "1cp2yw96fa2qkgi39xa3nlr3inf8wb5rgh9kdq53256ca2r8pdhy"))
              (patches (search-patches
                        "python-pyfakefs-remove-bad-test.patch"))
              (file-name (string-append name "-" version ".tar.gz"))))
    (arguments
     `(#:phases
       (modify-phases %standard-phases
         (add-after 'unpack 'patch-testsuite
           (lambda _
             ;; Time difference is larger than expected.
             (substitute* "pyfakefs/tests/fake_filesystem_unittest_test.py"
               (("(\\s+)def test_copy_real_file" all indent)
                (string-append
                  indent
                  "@unittest.skip('disabled by guix')\n"
                  all)))))
         ;; The default test suite does not run these extra tests.
         (add-after 'check 'check-pytest-plugin
           (lambda _
             (invoke
              "python" "-m" "pytest"
              "pyfakefs/pytest_tests/pytest_plugin_test.py"))))))
    (native-inputs
     `(("python-pytest" ,python-pytest)))
    (build-system python-build-system)
    ;; Guix lint doesn't like that this is a permanent redirect to the GitHub
    ;; page, but the pyfakefs documentation asks us to use this specific URL
    ;; when linking to the project.  Honor their request.
    (home-page "http://pyfakefs.org/")
    ;; TRANSLATORS: In the synopsis, "Mock" is a verb.
    (synopsis "Mock file system interactions in tests")
    (description
     "This package provides a Python library intended for use in automated
tests.  One difficulty when testing software is that the code under test might
need to read or write to files in the local file system.  If the file system
is not set up in just the right way, it might cause a spurious error during
the test.  The pyfakefs library provides a solution to problems like this by
mocking file system interactions.  In other words, it arranges for the code
under test to interact with a fake file system instead of the real file
system.  The code under test requires no modification to work with pyfakefs.")
    (license license:asl2.0)))

;; This minimal variant is used to avoid a circular dependency between
;; python2-importlib-metadata, which requires pyfakefs for its tests, and
;; python2-pytest, which requires python2-importlib-metadata.
(define-public python2-pyfakefs-bootstrap
  (hidden-package
   (package
     (inherit (package-with-python2 python-pyfakefs))
     (name "python2-pyfakefs-bootstrap")
     (native-inputs '())
     (arguments
      `(#:python ,python-2
        #:tests? #f)))))

(define-public python-aiounittest
  (package
    (name "python-aiounittest")
    (version "1.4.0")
    ;; Pypi package lacks tests.
    (source
     (origin (method git-fetch)
             (uri (git-reference
                   (url "https://github.com/kwarunek/aiounittest.git")
                   (commit version)))
             (file-name (git-file-name name version))
             (sha256
              (base32
               "0hql5mw62lclrpblbh7xvinwjfcdcfvhhlvl7xlq2hi9isjq1c8r"))))
    (build-system python-build-system)
    (arguments
     '(#:phases (modify-phases %standard-phases
                  (replace 'check
                    (lambda* (#:key tests? #:allow-other-keys)
                      (if tests?
                          (invoke "nosetests" "-v")
                          (format #t "test suite not run~%"))
                      #t)))))
    (propagated-inputs `(("python-wrapt" ,python-wrapt)))
    (native-inputs
     `(("python-coverage" ,python-coverage)
       ("python-nose" ,python-nose)))
    (home-page
     "https://github.com/kwarunek/aiounittest")
    (synopsis "Test asyncio code more easily")
    (description "Aiounittest is a library that helps write tests using
asynchronous code in Python (asyncio).")
    (license license:expat)))

(define-public python-pytest-dependency
  (package
    (name "python-pytest-dependency")
    (version "0.5.1")
    (source
      (origin
        (method url-fetch)
        (uri (pypi-uri "pytest-dependency" version))
        (sha256
          (base32
            "0swl3mxca7nnjbb5grfzrm3fa2750h9vjsha0f2kyrljc6895a62"))))
    (build-system python-build-system)
    (propagated-inputs
      `(("python-pytest" ,python-pytest)))
    (home-page
      "https://github.com/RKrahl/pytest-dependency")
    (synopsis "Manage dependencies of tests")
    (description "This pytest plugin manages dependencies of tests.  It allows
to mark some tests as dependent from other tests.  These tests will then be
skipped if any of the dependencies did fail or has been skipped.")
    (license license:asl2.0)))

(define-public python-pytest-datadir
  (package
    (name "python-pytest-datadir")
    (version "1.3.1")
    (source
     (origin
       (method url-fetch)
       (uri (pypi-uri "pytest-datadir" version))
       (sha256
        (base32
         "066bg6wlzgq2pqnjp73dfrcmk8951xw3aqcxa3p1axgqimrixbyk"))))
    (build-system python-build-system)
    (native-inputs
     `(("python-setuptools-scm" ,python-setuptools-scm)))
    (propagated-inputs
     `(("python-pytest" ,python-pytest)
       ("python-wheel" ,python-wheel)))
    (home-page "https://github.com/gabrielcnr/pytest-datadir")
    (synopsis "Pytest plugin for manipulating test data directories and files")
    (description
     "This package provides a Pytest plugin for manipulating test data
directories and files.")
    (license license:expat)))

(define-public python-pytest-regressions
  (package
    (name "python-pytest-regressions")
    (version "2.2.0")
    (source
     (origin
       (method url-fetch)
       (uri (pypi-uri "pytest-regressions" version))
       (sha256
        (base32
         "05jpsvv8rj8i4x24fphpnar5dl4s6d6bw6ikjk5d8v96rdviz9qm"))))
    (build-system python-build-system)
    (propagated-inputs
     `(("python-pytest-datadir" ,python-pytest-datadir)
       ("python-pyyaml" ,python-pyyaml)))
    (native-inputs
     `(("python-matplotlib" ,python-matplotlib)
       ("python-numpy" ,python-numpy)
       ("python-pandas" ,python-pandas)
       ("python-pillow" ,python-pillow)
       ("python-pre-commit" ,python-pre-commit)
       ("python-restructuredtext-lint"
        ,python-restructuredtext-lint)
       ("python-tox" ,python-tox)
       ("python-setuptools-scm" ,python-setuptools-scm)
       ("python-pytest" ,python-pytest)))
    (home-page "https://github.com/ESSS/pytest-regressions")
    (synopsis "Easy to use fixtures to write regression tests")
    (description
     "This plugin makes it simple to test general data, images, files, and numeric
tables by saving expected data in a data directory (courtesy of pytest-datadir)
that can be used to verify that future runs produce the same data.")
    (license license:expat)))<|MERGE_RESOLUTION|>--- conflicted
+++ resolved
@@ -969,66 +969,6 @@
 (define-public python-pytest
   (package
     (name "python-pytest")
-    (version "6.2.1")
-    (source
-     (origin
-       (method url-fetch)
-       (uri (pypi-uri "pytest" version))
-       (sha256
-        (base32
-         "01n3jny7m05r6g7gphbkj2xdms75ql93x69crd377hlvi6qikr36"))))
-    (build-system python-build-system)
-    (arguments
-     `(#:phases
-       (modify-phases %standard-phases
-         (replace 'check
-           (lambda* (#:key (tests? #t) #:allow-other-keys)
-             (setenv "TERM" "dumb")     ;attempt disabling markup tests
-             (if tests?
-                 (invoke "pytest" "-vv" "-k"
-                         (string-append
-                          ;; This test involve the /usr directory, and fails.
-                          " not test_argcomplete"
-                          ;; These test do not honor the isatty detection and
-                          ;; fail.
-                          " and not test_code_highlight"
-                          " and not test_color_yes"))
-                 (format #t "test suite not run~%")))))))
-    (propagated-inputs
-     `(("python-attrs" ,python-attrs-bootstrap)
-       ("python-iniconfig" ,python-iniconfig)
-       ("python-more-itertools" ,python-more-itertools)
-       ("python-packaging" ,python-packaging-bootstrap)
-       ("python-pluggy" ,python-pluggy)
-       ("python-py" ,python-py)
-       ("python-six" ,python-six-bootstrap)
-       ("python-toml" ,python-toml)
-       ("python-wcwidth" ,python-wcwidth)))
-    (native-inputs
-     `(;; Tests need the "regular" bash since 'bash-final' lacks `compgen`.
-       ("bash" ,bash)
-       ("python-hypothesis" ,python-hypothesis)
-       ("python-nose" ,python-nose)
-       ("python-mock" ,python-mock)
-       ("python-pytest" ,python-pytest-bootstrap)
-       ("python-setuptools-scm" ,python-setuptools-scm)
-       ("python-toml" ,python-toml)
-       ("python-xmlschema" ,python-xmlschema)))
-    (home-page "https://docs.pytest.org/en/latest/")
-    (synopsis "Python testing library")
-    (description
-     "Pytest is a testing tool that provides auto-discovery of test modules
-and functions, detailed info on failing assert statements, modular fixtures,
-and many external plugins.")
-    (license license:expat)
-    (properties `((python2-variant . ,(delay python2-pytest))))))
-
-<<<<<<< HEAD
-(define-public python-pytest-6 python-pytest)
-=======
-(define-public python-pytest-6
-  (package
-    (inherit (strip-python2-variant python-pytest))
     (version "6.2.4")
     (source
      (origin
@@ -1037,6 +977,7 @@
        (sha256
         (base32
          "0jy5f83la1864ss42dhsi1mcm5nl79d8bjg7wk474nlw1c5avg2h"))))
+    (build-system python-build-system)
     (arguments
      `(#:phases
        (modify-phases %standard-phases
@@ -1054,7 +995,7 @@
              (if tests?
                  (invoke "pytest" "-vv" "-k"
                          (string-append
-                          ;; This test involves the /usr directory, and fails.
+                          ;; This test involve the /usr directory, and fails.
                           " not test_argcomplete"
                           ;; These test do not honor the isatty detection and
                           ;; fail.
@@ -1062,17 +1003,35 @@
                           " and not test_color_yes"))
                  (format #t "test suite not run~%")))))))
     (propagated-inputs
-     (append (alist-delete "python-py"
-                           (package-propagated-inputs python-pytest))
-         `(("python-iniconfig" ,python-iniconfig)
-           ("python-py" ,python-py-next))))
-    (native-inputs
-     (append (fold alist-delete (package-native-inputs python-pytest)
-                   '("python-mock"
-                     "python-pytest"))
-         `(("python-pytest" ,python-pytest-6-bootstrap)
-           ("python-toml" ,python-toml))))))
->>>>>>> 371aa577
+     `(("python-attrs" ,python-attrs-bootstrap)
+       ("python-iniconfig" ,python-iniconfig)
+       ("python-more-itertools" ,python-more-itertools)
+       ("python-packaging" ,python-packaging-bootstrap)
+       ("python-pluggy" ,python-pluggy)
+       ("python-py" ,python-py)
+       ("python-six" ,python-six-bootstrap)
+       ("python-toml" ,python-toml)
+       ("python-wcwidth" ,python-wcwidth)))
+    (native-inputs
+     `(;; Tests need the "regular" bash since 'bash-final' lacks `compgen`.
+       ("bash" ,bash)
+       ("python-hypothesis" ,python-hypothesis)
+       ("python-nose" ,python-nose)
+       ("python-mock" ,python-mock)
+       ("python-pytest" ,python-pytest-bootstrap)
+       ("python-setuptools-scm" ,python-setuptools-scm)
+       ("python-toml" ,python-toml)
+       ("python-xmlschema" ,python-xmlschema)))
+    (home-page "https://docs.pytest.org/en/latest/")
+    (synopsis "Python testing library")
+    (description
+     "Pytest is a testing tool that provides auto-discovery of test modules
+and functions, detailed info on failing assert statements, modular fixtures,
+and many external plugins.")
+    (license license:expat)
+    (properties `((python2-variant . ,(delay python2-pytest))))))
+
+(define-public python-pytest-6 python-pytest)
 
 ;; Pytest 4.x are the last versions that support Python 2.
 (define-public python2-pytest
@@ -2793,12 +2752,7 @@
     (name "python-pyhamcrest")
     (version "2.0.2")
     (source (origin
-<<<<<<< HEAD
-              ;; Tests not distributed from pypi release.
-              (method git-fetch)
-=======
               (method git-fetch)        ;no tests in PyPI archive
->>>>>>> 371aa577
               (uri (git-reference
                     (url "https://github.com/hamcrest/PyHamcrest")
                     (commit (string-append "V" version))))
@@ -2806,26 +2760,17 @@
               (sha256
                (base32
                 "05kdzlhs2kvj82pfca13qszszcj6dyrk4b9pbr46x06sq2s4qyls"))))
-<<<<<<< HEAD
     (native-inputs                      ;all native inputs are for tests
      `(("python-pytest-cov" ,python-pytest-cov)
        ("python-mock" ,python-mock)
        ("python-pytest" ,python-pytest)
        ("python-hypothesis" ,python-hypothesis)))
-=======
-    (native-inputs
-     `(("python-pytest" ,python-pytest)))
->>>>>>> 371aa577
     (build-system python-build-system)
     (arguments
      `(#:phases (modify-phases %standard-phases
                   (replace 'check
-<<<<<<< HEAD
-                    (lambda _
-=======
                     (lambda* (#:key inputs outputs #:allow-other-keys)
                       (add-installed-pythonpath inputs outputs)
->>>>>>> 371aa577
                       (invoke "pytest" "-vv"))))))
     (home-page "http://hamcrest.org/")
     (synopsis "Hamcrest matchers for Python")

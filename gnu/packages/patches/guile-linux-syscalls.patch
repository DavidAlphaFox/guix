This patch adds bindings to Linux syscalls for which glibc has symbols.

Using the FFI would have been nice, but that's not an option when using
a statically-linked Guile in an initrd that doesn't have libc.so around.

diff --git a/libguile/posix.c b/libguile/posix.c
index 324f21b..cbee94d 100644
--- a/libguile/posix.c
+++ b/libguile/posix.c
<<<<<<< HEAD
@@ -2245,6 +2245,263 @@ scm_init_popen (void)
=======
@@ -2245,6 +2245,267 @@ scm_init_popen (void)
>>>>>>> 12b04cbe
 }
 #endif

+
+/* Linux! */
+#ifdef __linux__
+
+#include <sys/mount.h>
+#include "libguile/foreign.h"
+#include "libguile/bytevectors.h"
+
+SCM_DEFINE (scm_mount, "mount", 3, 2, 0,
+	    (SCM source, SCM target, SCM type, SCM flags, SCM data),
+	    "Mount file system of @var{type} specified by @var{source} "
+	    "on @var{target}.")
+#define FUNC_NAME s_scm_mount
+{
+  int err;
+  char *c_source, *c_target, *c_type, *c_data;
+  unsigned long c_flags;
+
+  c_source = scm_to_locale_string (source);
+  c_target = scm_to_locale_string (target);
+  c_type = scm_to_locale_string (type);
+  c_flags = SCM_UNBNDP (flags) ? 0 : scm_to_ulong (flags);
+
+  if (SCM_UNBNDP (data) || scm_is_false (data))
+    c_data = NULL;
+  else
+    c_data = scm_to_locale_string (data);
+
+  err = mount (c_source, c_target, c_type, c_flags, c_data);
+  if (err != 0)
+    err = errno;
+
+  free (c_source);
+  free (c_target);
+  free (c_type);
+
+  if (c_data != NULL)
+    free (c_data);
+
+  if (err != 0)
+    {
+      errno = err;
+      SCM_SYSERROR;
+    }
+
+  return SCM_UNSPECIFIED;
+}
+#undef FUNC_NAME
+
+/* Linux's module installation syscall.  See `kernel/module.c' in Linux;
+   the function itself is part of the GNU libc.
+
+   Load the LEN bytes at MODULE as a kernel module, with arguments from
+   ARGS, a space-separated list of options.  */
+extern long init_module (void *module, unsigned long len, const char *args);
+
+SCM_DEFINE (scm_load_linux_module, "load-linux-module", 1, 1, 0,
+	    (SCM data, SCM options),
+	    "Load the Linux kernel module whose contents are in bytevector "
+	    "DATA (the contents of a @code{.ko} file), with the arguments "
+	    "from the OPTIONS string.")
+#define FUNC_NAME s_scm_load_linux_module
+{
+  long err;
+  void *c_data;
+  unsigned long c_len;
+  char *c_options;
+
+  SCM_VALIDATE_BYTEVECTOR (SCM_ARG1, data);
+
+  c_data = SCM_BYTEVECTOR_CONTENTS (data);
+  c_len = SCM_BYTEVECTOR_LENGTH (data);
+  c_options =
+    scm_to_locale_string (SCM_UNBNDP (options) ? scm_nullstr : options);
+
+  err = init_module (c_data, c_len, c_options);
+
+  free (c_options);
+
+  if (err != 0)
+    SCM_SYSERROR;
+
+  return SCM_UNSPECIFIED;
+}
+#undef FUNC_NAME
+
+/* Rebooting, halting, and all that.  */
+
+#include <sys/reboot.h>
+
+SCM_VARIABLE_INIT (flag_RB_AUTOBOOT, "RB_AUTOBOOT",
+		   scm_from_int (RB_AUTOBOOT));
+SCM_VARIABLE_INIT (flag_RB_HALT_SYSTEM, "RB_HALT_SYSTEM",
+		   scm_from_int (RB_HALT_SYSTEM));
+SCM_VARIABLE_INIT (flag_RB_ENABLE_CAD, "RB_ENABLE_CAD",
+		   scm_from_int (RB_ENABLE_CAD));
+SCM_VARIABLE_INIT (flag_RB_DISABLE_CAD, "RB_DISABLE_CAD",
+		   scm_from_int (RB_DISABLE_CAD));
+SCM_VARIABLE_INIT (flag_RB_POWER_OFF, "RB_POWER_OFF",
+		   scm_from_int (RB_POWER_OFF));
+SCM_VARIABLE_INIT (flag_RB_SW_SUSPEND, "RB_SW_SUSPEND",
+		   scm_from_int (RB_SW_SUSPEND));
+SCM_VARIABLE_INIT (flag_RB_KEXEC, "RB_KEXEC",
+		   scm_from_int (RB_KEXEC));
+
+SCM_DEFINE (scm_reboot, "reboot", 0, 1, 0,
+	    (SCM command),
+	    "Reboot the system.  @var{command} must be one of the @code{RB_} "
+	    "constants; if omitted, @var{RB_AUTOBOOT} is used, thus "
+	    "performing a hard reset.")
+#define FUNC_NAME s_scm_reboot
+{
+  int c_command;
+
+  if (SCM_UNBNDP (command))
+    c_command = RB_AUTOBOOT;
+  else
+    c_command = scm_to_int (command);
+
+  reboot (c_command);
+
+  return SCM_UNSPECIFIED;			  /* likely unreached */
+}
+#undef FUNC_NAME
+
+/* Linux network interfaces.  See <linux/if.h>.  */
+
+#include <linux/if.h>
+#include <linux/sockios.h>
+#include "libguile/socket.h"
+
+SCM_VARIABLE_INIT (flag_IFF_UP, "IFF_UP",
+		   scm_from_int (IFF_UP));
+SCM_VARIABLE_INIT (flag_IFF_BROADCAST, "IFF_BROADCAST",
+		   scm_from_int (IFF_BROADCAST));
+SCM_VARIABLE_INIT (flag_IFF_DEBUG, "IFF_DEBUG",
+		   scm_from_int (IFF_DEBUG));
+SCM_VARIABLE_INIT (flag_IFF_LOOPBACK, "IFF_LOOPBACK",
+		   scm_from_int (IFF_LOOPBACK));
+SCM_VARIABLE_INIT (flag_IFF_POINTOPOINT, "IFF_POINTOPOINT",
+		   scm_from_int (IFF_POINTOPOINT));
+SCM_VARIABLE_INIT (flag_IFF_NOTRAILERS, "IFF_NOTRAILERS",
+		   scm_from_int (IFF_NOTRAILERS));
+SCM_VARIABLE_INIT (flag_IFF_RUNNING, "IFF_RUNNING",
+		   scm_from_int (IFF_RUNNING));
+SCM_VARIABLE_INIT (flag_IFF_NOARP, "IFF_NOARP",
+		   scm_from_int (IFF_NOARP));
+SCM_VARIABLE_INIT (flag_IFF_PROMISC, "IFF_PROMISC",
+		   scm_from_int (IFF_PROMISC));
+SCM_VARIABLE_INIT (flag_IFF_ALLMULTI, "IFF_ALLMULTI",
+		   scm_from_int (IFF_ALLMULTI));
+
+SCM_DEFINE (scm_set_network_interface_address, "set-network-interface-address",
+	    3, 0, 0,
+	    (SCM socket, SCM name, SCM address),
+	    "Configure network interface @var{name}.")
+#define FUNC_NAME s_scm_set_network_interface_address
+{
+  char *c_name;
+  struct ifreq ifr;
+  struct sockaddr *c_address;
+  size_t sa_len;
+  int fd, err;
+
+  socket = SCM_COERCE_OUTPORT (socket);
+  SCM_VALIDATE_OPFPORT (1, socket);
+  fd = SCM_FPORT_FDES (socket);
+
+  memset (&ifr, 0, sizeof ifr);
+  c_name = scm_to_locale_string (name);
+  c_address = scm_to_sockaddr (address, &sa_len);
+
+  strncpy (ifr.ifr_name, c_name, sizeof ifr.ifr_name - 1);
+  memcpy (&ifr.ifr_addr, c_address, sa_len);
+
+  err = ioctl (fd, SIOCSIFADDR, &ifr);
+  if (err != 0)
+    err = errno;
+
+  free (c_name);
+  free (c_address);
+
+  if (err != 0)
+    {
+      errno = err;
+      SCM_SYSERROR;
+    }
+
+  return SCM_UNSPECIFIED;
+}
+#undef FUNC_NAME
+
+SCM_DEFINE (scm_set_network_interface_flags, "set-network-interface-flags",
+	    3, 0, 0,
+	    (SCM socket, SCM name, SCM flags),
+	    "Change the flags of network interface @var{name} to "
+	    "@var{flags}.")
+#define FUNC_NAME s_scm_set_network_interface_flags
+{
+  struct ifreq ifr;
+  char *c_name;
+  int fd, err;
+
+  socket = SCM_COERCE_OUTPORT (socket);
+  SCM_VALIDATE_OPFPORT (1, socket);
+  fd = SCM_FPORT_FDES (socket);
+
+  memset (&ifr, 0, sizeof ifr);
+  c_name = scm_to_locale_string (name);
+  strncpy (ifr.ifr_name, c_name, sizeof ifr.ifr_name - 1);
+  ifr.ifr_flags = scm_to_short (flags);
+
+  err = ioctl (fd, SIOCSIFFLAGS, &ifr);
+  if (err != 0)
+    err = errno;
+
+  free (c_name);
+
+  if (err != 0)
+    {
+      errno = err;
+      SCM_SYSERROR;
+    }
+
+  return SCM_UNSPECIFIED;
+}
+#undef FUNC_NAME
+
+SCM_DEFINE (scm_network_interface_flags, "network-interface-flags",
+	    2, 0, 0,
+	    (SCM socket, SCM name),
+	    "Return the flags of network interface @var{name}.")
+#define FUNC_NAME s_scm_network_interface_flags
+{
+  struct ifreq ifr;
+  char *c_name;
+  int fd, err;
+
+  socket = SCM_COERCE_OUTPORT (socket);
+  SCM_VALIDATE_OPFPORT (1, socket);
+  fd = SCM_FPORT_FDES (socket);
+
+  memset (&ifr, 0, sizeof ifr);
+  c_name = scm_to_locale_string (name);
+  strncpy (ifr.ifr_name, c_name, sizeof ifr.ifr_name - 1);
+
+  err = ioctl (fd, SIOCGIFFLAGS, &ifr);
+  if (err != 0)
+    err = errno;
+
+  free (c_name);
+
+  if (err != 0)
+    {
+      errno = err;
+      SCM_SYSERROR;
+    }
+
+  return scm_from_short (ifr.ifr_flags);
+}
+#undef FUNC_NAME
+#endif
+
 void
 scm_init_posix ()
 {
-- 
2.4.1<|MERGE_RESOLUTION|>--- conflicted
+++ resolved
@@ -3,18 +3,12 @@
 Using the FFI would have been nice, but that's not an option when using
 a statically-linked Guile in an initrd that doesn't have libc.so around.
 
-diff --git a/libguile/posix.c b/libguile/posix.c
-index 324f21b..cbee94d 100644
---- a/libguile/posix.c
-+++ b/libguile/posix.c
-<<<<<<< HEAD
-@@ -2245,6 +2245,263 @@ scm_init_popen (void)
-=======
-@@ -2245,6 +2245,267 @@ scm_init_popen (void)
->>>>>>> 12b04cbe
+--- guile-2.0.11/libguile/posix.c.orig	2014-02-28 15:01:27.000000000 -0500
++++ guile-2.0.11/libguile/posix.c	2015-06-21 14:28:23.624251038 -0400
+@@ -2245,6 +2245,269 @@
  }
  #endif
-
+ 
 + 
 +/* Linux! */
@@ -281,6 +275,4 @@
 +
  void
  scm_init_posix ()
- {
--- 
-2.4.1+ {
;;; GNU Guix --- Functional package management for GNU
;;; Copyright © 2013, 2015, 2016 Andreas Enge <andreas@enge.fr>
;;; Copyright © 2014 Mark H Weaver <mhw@netris.org>
;;; Copyright © 2014, 2015, 2016 Ricardo Wurmus <rekado@elephly.net>
;;; Copyright © 2015 Paul van der Walt <paul@denknerd.org>
;;; Copyright © 2016 Roel Janssen <roel@gnu.org>
;;; Coypright © 2016 ng0 <ng0@we.make.ritual.n0.is>
<<<<<<< HEAD
;;; Coypright © 2016 Efraim Flashner <efraim@flashner.co.il>
=======
;;; Coypright © 2016 Marius Bakke <mbakke@fastmail.com>
>>>>>>> 79f9d5d5
;;;
;;; This file is part of GNU Guix.
;;;
;;; GNU Guix is free software; you can redistribute it and/or modify it
;;; under the terms of the GNU General Public License as published by
;;; the Free Software Foundation; either version 3 of the License, or (at
;;; your option) any later version.
;;;
;;; GNU Guix is distributed in the hope that it will be useful, but
;;; WITHOUT ANY WARRANTY; without even the implied warranty of
;;; MERCHANTABILITY or FITNESS FOR A PARTICULAR PURPOSE.  See the
;;; GNU General Public License for more details.
;;;
;;; You should have received a copy of the GNU General Public License
;;; along with GNU Guix.  If not, see <http://www.gnu.org/licenses/>.

(define-module (gnu packages pdf)
  #:use-module ((guix licenses) #:prefix license:)
  #:use-module (guix packages)
  #:use-module (guix download)
  #:use-module (guix build-system gnu)
  #:use-module (guix build-system cmake)
  #:use-module (guix build-system python)
  #:use-module (gnu packages)
  #:use-module (gnu packages autotools)
  #:use-module (gnu packages compression)
  #:use-module (gnu packages fontutils)
  #:use-module (gnu packages ghostscript)
  #:use-module (gnu packages databases)
  #:use-module (gnu packages djvu)
  #:use-module (gnu packages gettext)
  #:use-module (gnu packages backup)
  #:use-module (gnu packages lesstif)
  #:use-module (gnu packages image)
  #:use-module (gnu packages pkg-config)
  #:use-module (gnu packages qt)
  #:use-module (gnu packages xorg)
  #:use-module (gnu packages gnome)
  #:use-module (gnu packages glib)
  #:use-module (gnu packages gtk)
  #:use-module (gnu packages lua)
  #:use-module (gnu packages curl)
  #:use-module (gnu packages pcre)
  #:use-module (gnu packages perl)
  #:use-module (gnu packages python)
  #:use-module (gnu packages tls)
  #:use-module (srfi srfi-1))

(define-public poppler
  (package
   (name "poppler")
   (version "0.46.0")
   (source (origin
            (method url-fetch)
            (uri (string-append "https://poppler.freedesktop.org/poppler-"
                                version ".tar.xz"))
            (sha256
             (base32
              "11z4d5vrrd0m7w9bfydwabksk273z7z0xf2nwvzf5pk17p8kazcn"))))
   (build-system gnu-build-system)
   ;; FIXME:
   ;;  use libcurl:        no
   (inputs `(("fontconfig" ,fontconfig)
             ("freetype" ,freetype)
             ("libjpeg" ,libjpeg)
             ("libpng" ,libpng)
             ("libtiff" ,libtiff)
             ("lcms" ,lcms)
             ("openjpeg-1" ,openjpeg-1)
             ("zlib" ,zlib)

             ;; To build poppler-glib (as needed by Evince), we need Cairo and
             ;; GLib.  But of course, that Cairo must not depend on Poppler.
             ("cairo" ,(package (inherit cairo)
                         (inputs (alist-delete "poppler"
                                               (package-inputs cairo)))))
             ("glib" ,glib)))
   (native-inputs
      `(("pkg-config" ,pkg-config)
        ("glib" ,glib "bin")                      ; glib-mkenums, etc.
        ("gobject-introspection" ,gobject-introspection)))
   (arguments
    `(#:tests? #f ; no test data provided with the tarball
      #:configure-flags
      '("--enable-xpdf-headers" ; to install header files
        "--enable-zlib"

        ;; Saves 8 MiB of .a files.
        "--disable-static")
      #:phases
      (modify-phases %standard-phases
        (add-before 'configure 'setenv
          (lambda _
            (setenv "CPATH"
                    (string-append (assoc-ref %build-inputs "openjpeg-1")
                                   "/include/openjpeg-1.5"
                                   ":" (or (getenv "CPATH") ""))))))))
   (synopsis "PDF rendering library")
   (description
    "Poppler is a PDF rendering library based on the xpdf-3.0 code base.")
   (license license:gpl2+)
   (home-page "https://poppler.freedesktop.org/")))

(define-public poppler-qt4
  (package (inherit poppler)
   (name "poppler-qt4")
   (inputs `(("qt-4" ,qt-4)
             ,@(package-inputs poppler)))
   (synopsis "Qt4 frontend for the Poppler PDF rendering library")))

(define-public poppler-qt5
  (package (inherit poppler)
   (name "poppler-qt5")
   (inputs `(("qt" ,qt)
             ,@(package-inputs poppler)))
   (synopsis "Qt5 frontend for the Poppler PDF rendering library")))

(define-public python-poppler-qt4
  (package
    (name "python-poppler-qt4")
    (version "0.24.0")
    (source
      (origin
        (method url-fetch)
        (uri (string-append "https://pypi.python.org/packages/source/p"
                            "/python-poppler-qt4/python-poppler-qt4-"
                            version ".tar.gz"))
        (sha256
         (base32
          "0x63niylkk4q3h3ay8zrk3m1xiik0x3hlr4gvj7kswx48qi1vb99"))))
    (build-system python-build-system)
    (arguments
     `(#:phases
       (modify-phases %standard-phases
         (add-after
          'unpack 'patch-poppler-include-paths
          (lambda _
            (substitute* (find-files "." "poppler-.*\\.sip")
              (("qt4/poppler-.*\\.h" header)
               (string-append "poppler/" header)))
            #t)))))
    (native-inputs
     `(("pkg-config" ,pkg-config)))
    (inputs
     `(("python-sip" ,python-sip)
       ("python-pyqt-4" ,python-pyqt-4)
       ("poppler-qt4" ,poppler-qt4)))
    (home-page "https://pypi.python.org/pypi/python-poppler-qt4")
    (synopsis "Python bindings for Poppler-Qt4")
    (description
     "This package provides Python bindings for the Qt4 interface of the
Poppler PDF rendering library.")
    (license license:lgpl2.1+)))

(define-public libharu
  (package
   (name "libharu")
   (version "2.3.0")
   (source (origin
             (method url-fetch)
             (uri (string-append "https://github.com/libharu/libharu/archive/"
                                 "RELEASE_"
                                 (string-join (string-split version #\.) "_")
                                 ".tar.gz"))
             (file-name (string-append name "-" version ".tar.gz"))
             (sha256
              (base32
               "1lm4v539y9cb1lvbq387j57sy7yxda3yv8b1pk8m6zazbp66i7lg"))))
   (build-system gnu-build-system)
   (arguments
    `(#:configure-flags
      (list (string-append "--with-zlib="
                           (assoc-ref %build-inputs "zlib"))
            (string-append "--with-png="
                           (assoc-ref %build-inputs "libpng")))
      #:phases
      (modify-phases %standard-phases
        (add-before 'configure 'autogen
          (lambda _ (zero? (system* "autoreconf" "-vif")))))))
   (inputs
    `(("zlib" ,zlib)
      ("libpng" ,libpng)))
   (native-inputs
    `(("autoconf" ,autoconf)
      ("automake" ,automake)
      ("libtool" ,libtool)))
   (home-page "http://libharu.org/")
   (synopsis "Library for generating PDF files")
   (description
    "libHaru is a library for generating PDF files.  libHaru does not support
reading and editing of existing PDF files.")
   (license license:zlib)))

(define-public xpdf
  (package
   (name "xpdf")
   (version "3.04")
   (source (origin
            (method url-fetch)
            (uri (string-append "ftp://ftp.foolabs.com/pub/xpdf/xpdf-"
                                version ".tar.gz"))
            (sha256 (base32
                     "1rbp54mr3z2x3a3a1qmz8byzygzi223vckfam9ib5g1sfds0qf8i"))))
   (build-system gnu-build-system)
   (inputs `(("freetype" ,freetype)
             ("gs-fonts" ,gs-fonts)
             ("lesstif" ,lesstif)
             ("libpaper" ,libpaper)
             ("libx11" ,libx11)
             ("libxext" ,libxext)
             ("libxp" ,libxp)
             ("libxpm" ,libxpm)
             ("libxt" ,libxt)
             ("libpng" ,libpng)
             ("zlib" ,zlib)))
   (arguments
    `(#:tests? #f ; there is no check target
      #:parallel-build? #f ; build fails randomly on 8-way machines
      #:configure-flags
        (list (string-append "--with-freetype2-includes="
                             (assoc-ref %build-inputs "freetype")
                             "/include/freetype2"))
      #:phases
       (alist-replace
        'install
        (lambda* (#:key outputs inputs #:allow-other-keys #:rest args)
         (let* ((install (assoc-ref %standard-phases 'install))
                (out (assoc-ref outputs "out"))
                (xpdfrc (string-append out "/etc/xpdfrc"))
                (gs-fonts (assoc-ref inputs "gs-fonts")))
               (apply install args)
               (substitute* xpdfrc
                (("/usr/local/share/ghostscript/fonts")
                 (string-append gs-fonts "/share/fonts/type1/ghostscript"))
                (("#fontFile") "fontFile"))))
        %standard-phases)))
   (synopsis "Viewer for PDF files based on the Motif toolkit")
   (description
    "Xpdf is a viewer for Portable Document Format (PDF) files.")
   (license license:gpl3) ; or gpl2, but not gpl2+
   (home-page "http://www.foolabs.com/xpdf/")))

(define-public zathura-cb
  (package
    (name "zathura-cb")
    (version "0.1.5")
    (source (origin
              (method url-fetch)
              (uri
               (string-append "https://pwmt.org/projects/zathura-cb/download/zathura-cb-"
                              version ".tar.gz"))
              (sha256
               (base32
                "1zbazysdjwwnzw01qlnzyixwmsi8rqskc76mp81qcr3rpl96jprp"))))
    (native-inputs `(("pkg-config" ,pkg-config)))
    (propagated-inputs `(("girara" ,girara)))
    (inputs `(("libarchive" ,libarchive)
              ("gtk+" ,gtk+)
              ("zathura" ,zathura)))
    (build-system gnu-build-system)
    (arguments
     `(#:make-flags (list (string-append "PREFIX=" %output)
                          (string-append "PLUGINDIR=" %output "/lib/zathura")
                          "CC=gcc")
       #:tests? #f ; Package does not contain tests.
       #:phases
       (alist-delete 'configure %standard-phases)))
    (home-page "https://pwmt.org/projects/zathura-cb/")
    (synopsis "Comic book support for zathura (libarchive backend)")
    (description "The zathura-cb plugin adds comic book support to zathura
using libarchive.")
    (license license:zlib)))

(define-public zathura-ps
  (package
    (name "zathura-ps")
    (version "0.2.3")
    (source (origin
              (method url-fetch)
              (uri
               (string-append "https://pwmt.org/projects/zathura-ps/download/zathura-ps-"
                              version ".tar.gz"))
              (sha256
               (base32
                "18wsfy8pqficdgj8wy2aws7j4fy8z78157rhqk17mj5f295zgvm9"))))
    (native-inputs `(("pkg-config" ,pkg-config)))
    (propagated-inputs `(("girara" ,girara)))
    (inputs `(("libspectre" ,libspectre)
              ("gtk+" ,gtk+)
              ("zathura" ,zathura)))
    (build-system gnu-build-system)
    (arguments
     `(#:make-flags (list (string-append "PREFIX=" %output)
                          (string-append "PLUGINDIR=" %output "/lib/zathura")
                          "CC=gcc")
       #:tests? #f ; Package does not contain tests.
       #:phases
       (alist-delete 'configure %standard-phases)))
    (home-page "https://pwmt.org/projects/zathura-ps/")
    (synopsis "PS support for zathura (libspectre backend)")
    (description "The zathura-ps plugin adds PS support to zathura
using libspectre.")
    (license license:zlib)))

(define-public zathura-djvu
  (package
    (name "zathura-djvu")
    (version "0.2.5")
    (source (origin
              (method url-fetch)
              (uri
               (string-append "https://pwmt.org/projects/zathura-djvu/download/zathura-djvu-"
                              version ".tar.gz"))
              (sha256
               (base32
                "03cw54d2fipvbrnbqy0xccqkx6s77dyhyymx479aj5ryy4513dq8"))))
    (native-inputs `(("pkg-config" ,pkg-config)))
    (propagated-inputs `(("girara" ,girara)))
    (inputs
     `(("djvulibre" ,djvulibre)
       ("gtk+" ,gtk+)
       ("zathura" ,zathura)))
    (build-system gnu-build-system)
    (arguments
     `(#:make-flags (list (string-append "PREFIX=" %output)
                          (string-append "PLUGINDIR=" %output "/lib/zathura")
                          "CC=gcc")
       #:tests? #f ; Package does not contain tests.
       #:phases
       (alist-delete 'configure %standard-phases)))
    (home-page "https://pwmt.org/projects/zathura-djvu/")
    (synopsis "DjVu support for zathura (DjVuLibre backend)")
    (description "The zathura-djvu plugin adds DjVu support to zathura
using the DjVuLibre library.")
    (license license:zlib)))

(define-public zathura-pdf-poppler
  (package
    (name "zathura-pdf-poppler")
    (version "0.2.6")
    (source (origin
              (method url-fetch)
              (uri
               (string-append "https://pwmt.org/projects/zathura-pdf-poppler/download/zathura-pdf-poppler-"
                              version ".tar.gz"))
              (sha256
               (base32
                "1maqiv7yv8d8hymlffa688c5z71v85kbzmx2j88i8z349xx0rsyi"))))
    (native-inputs `(("pkg-config" ,pkg-config)))
    (propagated-inputs `(("girara" ,girara)))
    (inputs
     `(("poppler" ,poppler)
       ("gtk+" ,gtk+)
       ("zathura" ,zathura)
       ("cairo" ,cairo)))
    (build-system gnu-build-system)
    (arguments
     `(#:make-flags (list (string-append "PREFIX=" %output)
                          (string-append "PLUGINDIR=" %output "/lib/zathura")
                          "CC=gcc")
       #:tests? #f ; Package does not include tests.
       #:phases
       (alist-delete 'configure %standard-phases)))
    (home-page "https://pwmt.org/projects/zathura-pdf-poppler/")
    (synopsis "PDF support for zathura (poppler backend)")
    (description "The zathura-pdf-poppler plugin adds PDF support to zathura
by using the poppler rendering engine.")
    (license license:zlib)))

(define-public zathura
  (package
    (name "zathura")
    (version "0.3.6")
    (source (origin
              (method url-fetch)
              (uri
               (string-append "https://pwmt.org/projects/zathura/download/zathura-"
                              version ".tar.gz"))
              (sha256
               (base32
                "0fyb5hak0knqvg90rmdavwcmilhnrwgg1s5ykx9wd3skbpi8nsh8"))
              (patches (search-patches
                        "zathura-plugindir-environment-variable.patch"))))
    (native-inputs `(("pkg-config" ,pkg-config)
                     ("gettext" ,gnu-gettext)))
    (inputs `(("girara" ,girara)
              ("sqlite" ,sqlite)
              ("gtk+" ,gtk+)))
    (native-search-paths
     (list (search-path-specification
            (variable "ZATHURA_PLUGIN_PATH")
            (files '("lib/zathura")))))
    (build-system gnu-build-system)
    (arguments
     `(#:make-flags
       `(,(string-append "PREFIX=" (assoc-ref %outputs "out"))
         "CC=gcc" "COLOR=0")
       #:tests? #f ; Tests fail: "Gtk cannot open display".
       #:test-target "test"
       #:phases
       (alist-delete 'configure %standard-phases)))
    (home-page "https://pwmt.org/projects/zathura/")
    (synopsis "Lightweight keyboard-driven PDF viewer")
    (description "Zathura is a customizable document viewer.  It provides a
minimalistic interface and an interface that mainly focuses on keyboard
interaction.")
    (license license:zlib)))

(define-public podofo
  (package
    (name "podofo")
    (version "0.9.3")
    (source (origin
              (method url-fetch)
              (uri (string-append "mirror://sourceforge/podofo/podofo/" version
                                  "/podofo-" version ".tar.gz"))
              (sha256
               (base32
                "1n12lbq9x15vqn7dc0hsccp56l5jdff1xrhvlfqlbklxx0qiw9pc"))))
    (build-system cmake-build-system)
    (inputs                                      ; TODO: Add cppunit for tests
     `(("lua" ,lua-5.1)
       ("libpng" ,libpng)
       ("openssl" ,openssl)
       ("fontconfig" ,fontconfig)
       ("libtiff" ,libtiff)
       ("libjpeg" ,libjpeg-8)
       ("freetype" ,freetype)
       ("zlib" ,zlib)))
    (arguments
     `(#:configure-flags '("-DPODOFO_BUILD_SHARED=ON"
                           "-DPODOFO_BUILD_STATIC=ON")
       #:phases
         (alist-cons-before
         'configure 'patch
         (lambda* (#:key inputs #:allow-other-keys)
           (let ((freetype (assoc-ref inputs "freetype")))
             ;; Look for freetype include files in the correct place.
             (substitute* "cmake/modules/FindFREETYPE.cmake"
               (("/usr/local") freetype))))
         %standard-phases)))
    (home-page "http://podofo.sourceforge.net")
    (synopsis "Tools to work with the PDF file format")
    (description
     "PoDoFo is a C++ library and set of command-line tools to work with the
PDF file format.  It can parse PDF files and load them into memory, and makes
it easy to modify them and write the changes to disk.  It is primarily useful
for applications that wish to do lower level manipulation of PDF, such as
extracting content or merging files.")
    (license license:lgpl2.0+)))

(define-public mupdf
  (package
    (name "mupdf")
    (version "1.8")
    (source
      (origin
        (method url-fetch)
        (uri (string-append "http://mupdf.com/downloads/archive/"
                            name "-" version "-source.tar.gz"))
        (sha256
          (base32 "01n26cy41lc2fjri63s4js23ixxb4nd37aafry3hz4i4id6wd8x2"))
        (modules '((guix build utils)))
        (snippet
            ;; Don't build the bundled-in third party libraries.
            '(delete-file-recursively "thirdparty"))))
    (build-system gnu-build-system)
    (inputs
      `(("curl" ,curl)
        ("freetype" ,freetype)
        ("jbig2dec" ,jbig2dec)
        ("libjpeg" ,libjpeg)
        ("libx11" ,libx11)
        ("libxext" ,libxext)
        ("openjpeg" ,openjpeg-2.0)
        ("openssl" ,openssl)
        ("zlib" ,zlib)))
    (native-inputs
      `(("pkg-config" ,pkg-config)))
    (arguments
      '(#:tests? #f ; no check target
        #:make-flags (list "CC=gcc"
                           "XCFLAGS=-fpic"
                           (string-append "prefix=" (assoc-ref %outputs "out")))
        #:phases (modify-phases %standard-phases
                  (delete 'configure))))
    (home-page "http://mupdf.com")
    (synopsis "Lightweight PDF viewer and toolkit")
    (description
      "MuPDF is a C library that implements a PDF and XPS parsing and
rendering engine.  It is used primarily to render pages into bitmaps,
but also provides support for other operations such as searching and
listing the table of contents and hyperlinks.

The library ships with a rudimentary X11 viewer, and a set of command
line tools for batch rendering (pdfdraw), rewriting files (pdfclean),
and examining the file structure (pdfshow).")
    (license license:agpl3+)))

(define-public qpdf
  (package
   (name "qpdf")
   (version "6.0.0")
   (source (origin
            (method url-fetch)
            (uri (string-append "mirror://sourceforge/qpdf/qpdf/" version
                                "/qpdf-" version ".tar.gz"))
            (sha256
             (base32
              "0csj2p2gkxrc0rk8ykymlsdgfas96vzf1dip3y1x7z1q9plwgzd9"))
            (modules '((guix build utils)))
            (snippet
             ;; Replace shebang with the bi-lingual shell/Perl trick to remove
             ;; dependency on Perl.
             '(substitute* "qpdf/fix-qdf"
                (("#!/usr/bin/env perl")
                 "\
eval '(exit $?0)' && eval 'exec perl -wS \"$0\" ${1+\"$@\"}'
  & eval 'exec perl -wS \"$0\" $argv:q'
    if 0;\n")))))
   (build-system gnu-build-system)
   (arguments
    `(#:disallowed-references (,perl)
      #:phases
      (modify-phases %standard-phases
        (add-before 'configure 'patch-paths
          (lambda _
            (substitute* "make/libtool.mk"
              (("SHELL=/bin/bash")
               (string-append "SHELL=" (which "bash"))))
            (substitute* (append
                          '("qtest/bin/qtest-driver")
                          (find-files "." "\\.test"))
              (("/usr/bin/env") (which "env"))))))))
   (native-inputs
    `(("pkg-config" ,pkg-config)
      ("perl" ,perl)))
   (propagated-inputs
    `(("pcre" ,pcre)))
   (inputs
    `(("zlib" ,zlib)))
   (synopsis "Command-line tools and library for transforming PDF files")
   (description
    "QPDF is a command-line program that does structural, content-preserving
transformations on PDF files.  It could have been called something like
pdf-to-pdf.  It includes support for merging and splitting PDFs and to
manipulate the list of pages in a PDF file.  It is not a PDF viewer or a
program capable of converting PDF into other formats.")
   (license license:clarified-artistic)
   (home-page "http://qpdf.sourceforge.net/")))

(define-public xournal
  (package
    (name "xournal")
    (version "0.4.8")
    (source
     (origin
       (method url-fetch)
       (uri (string-append "mirror://sourceforge/xournal/xournal/" version
                           "/xournal-" version ".tar.gz"))
       (sha256
        (base32
         "0c7gjcqhygiyp0ypaipdaxgkbivg6q45vhsj8v5jsi9nh6iqff13"))))
    (build-system gnu-build-system)
    (inputs
     `(("gtk" ,gtk+-2)
       ("pango" ,pango)
       ("poppler" ,poppler)
       ("glib" ,glib)
       ("libgnomecanvas" ,libgnomecanvas)))
    (native-inputs
     `(("pkg-config" ,pkg-config)))
    (home-page "http://xournal.sourceforge.net/")
    (synopsis "Notetaking using a stylus")
    (description
     "Xournal is an application for notetaking, sketching, keeping a journal
using a stylus.")
    (license license:gpl2+)))

(define-public python-reportlab
  (package
    (name "python-reportlab")
    (version "3.3.0")
    (source (origin
              (method url-fetch)
              (uri (pypi-uri "reportlab" version))
              (sha256
               (base32
                "0rz2pg04wnzjjm2f5a8ik9v8s54mv4xrjhv5liqjijqv6awh12gl"))))
    (build-system python-build-system)
    (arguments
     ;; Prevent creation of the egg. Without this flag, various artifacts
     ;; from the build inputs end up in the final python3 output. It also
     ;; works around https://debbugs.gnu.org/cgi/bugreport.cgi?bug=20765 .
     `(#:configure-flags '("--single-version-externally-managed" "--root=/")))
    (propagated-inputs
     `(("python-pillow" ,python-pillow)))
    (home-page "http://www.reportlab.com")
    (synopsis "Python library for generating PDFs and graphics")
    (description "This is the ReportLab PDF Toolkit.  It allows rapid creation
of rich PDF documents, and also creation of charts in a variety of bitmap and
vector formats.")
    (license license:bsd-3)
    (properties `((python2-variant . ,(delay python2-reportlab))))))

(define-public python2-reportlab
  (package
    (inherit (package-with-python2
              (strip-python2-variant python-reportlab)))
    (native-inputs `(("python2-pip" ,python2-pip)))))<|MERGE_RESOLUTION|>--- conflicted
+++ resolved
@@ -5,11 +5,8 @@
 ;;; Copyright © 2015 Paul van der Walt <paul@denknerd.org>
 ;;; Copyright © 2016 Roel Janssen <roel@gnu.org>
 ;;; Coypright © 2016 ng0 <ng0@we.make.ritual.n0.is>
-<<<<<<< HEAD
 ;;; Coypright © 2016 Efraim Flashner <efraim@flashner.co.il>
-=======
 ;;; Coypright © 2016 Marius Bakke <mbakke@fastmail.com>
->>>>>>> 79f9d5d5
 ;;;
 ;;; This file is part of GNU Guix.
 ;;;

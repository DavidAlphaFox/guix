--- conflicted
+++ resolved
@@ -63,12 +63,8 @@
 (define-public curl
   (package
    (name "curl")
-<<<<<<< HEAD
    (version "7.82.0")
-=======
-   (version "7.79.1")
    (replacement curl-7.84.0)
->>>>>>> abea091d
    (source (origin
              (method url-fetch)
              (uri (string-append "https://curl.se/download/curl-"

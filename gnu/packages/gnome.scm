;;; GNU Guix --- Functional package management for GNU
;;; Copyright © 2013, 2015 Andreas Enge <andreas@enge.fr>
;;; Copyright © 2014, 2015, 2016, 2017, 2018, 2019 Ludovic Courtès <ludo@gnu.org>
;;; Copyright © 2014 Ian Denhardt <ian@zenhack.net>
;;; Copyright © 2014, 2016 Eric Bavier <bavier@member.fsf.org>
;;; Copyright © 2014, 2015 Federico Beffa <beffa@fbengineering.ch>
;;; Copyright © 2015, 2016 Sou Bunnbu <iyzsong@gmail.com>
;;; Copyright © 2015 Mathieu Lirzin <mthl@openmailbox.org>
;;; Copyright © 2015, 2017 Andy Wingo <wingo@igalia.com>
;;; Copyright © 2015 David Hashe <david.hashe@dhashe.com>
;;; Copyright © 2015, 2016, 2017, 2018, 2019 Ricardo Wurmus <rekado@elephly.net>
;;; Copyright © 2015, 2016, 2017, 2018 Mark H Weaver <mhw@netris.org>
;;; Copyright © 2015 David Thompson <davet@gnu.org>
;;; Copyright © 2015, 2016, 2017, 2018, 2019 Efraim Flashner <efraim@flashner.co.il>
;;; Copyright © 2016, 2017, 2018 Rene Saavedra <pacoon@protonmail.com>
;;; Copyright © 2016 Jochem Raat <jchmrt@riseup.net>
;;; Copyright © 2016, 2017 Kei Kebreau <kkebreau@posteo.net>
;;; Copyright © 2016 Jan Nieuwenhuizen <janneke@gnu.org>
;;; Copyright © 2016 Roel Janssen <roel@gnu.org>
;;; Copyright © 2016, 2018 Leo Famulari <leo@famulari.name>
;;; Copyright © 2016 Alex Griffin <a@ajgrf.com>
;;; Copyright © 2016, 2017 ng0 <ng0@n0.is>
;;; Copyright © 2016 David Craven <david@craven.ch>
;;; Copyright © 2016, 2017, 2018, 2019 Tobias Geerinckx-Rice <me@tobias.gr>
;;; Copyright © 2017 Thomas Danckaert <post@thomasdanckaert.be>
;;; Copyright © 2017 Hartmut Goebel <h.goebel@crazy-compilers.com>
;;; Copyright © 2017, 2018 nee <nee-git@hidamari.blue>
;;; Copyright © 2017 Chris Marusich <cmmarusich@gmail.com>
;;; Copyright © 2017 Mohammed Sadiq <sadiq@sadiqpk.org>
;;; Copyright © 2017 Brendan Tildesley <brendan.tildesley@openmailbox.org>
;;; Copyright © 2017, 2018 Rutger Helling <rhelling@mykolab.com>
;;; Copyright © 2018 Jovany Leandro G.C <bit4bit@riseup.net>
;;; Copyright © 2018 Vasile Dumitrascu <va511e@yahoo.com>
;;; Copyright © 2018 Björn Höfling <bjoern.hoefling@bjoernhoefling.de>
;;; Copyright © 2018, 2019 Timothy Sample <samplet@ngyro.com>
;;; Copyright © 2019 Marius Bakke <mbakke@fastmail.com>
;;;
;;; This file is part of GNU Guix.
;;;
;;; GNU Guix is free software; you can redistribute it and/or modify it
;;; under the terms of the GNU General Public License as published by
;;; the Free Software Foundation; either version 3 of the License, or (at
;;; your option) any later version.
;;;
;;; GNU Guix is distributed in the hope that it will be useful, but
;;; WITHOUT ANY WARRANTY; without even the implied warranty of
;;; MERCHANTABILITY or FITNESS FOR A PARTICULAR PURPOSE.  See the
;;; GNU General Public License for more details.
;;;
;;; You should have received a copy of the GNU General Public License
;;; along with GNU Guix.  If not, see <http://www.gnu.org/licenses/>.

(define-module (gnu packages gnome)
  #:use-module (gnu packages)
  #:use-module (gnu packages admin)
  #:use-module (gnu packages aspell)
  #:use-module (gnu packages autotools)
  #:use-module (gnu packages avahi)
  #:use-module (gnu packages backup)
  #:use-module (gnu packages base)
  #:use-module (gnu packages bash)
  #:use-module (gnu packages bison)
  #:use-module (gnu packages build-tools)
  #:use-module (gnu packages calendar)
  #:use-module (gnu packages cdrom)
  #:use-module (gnu packages check)
  #:use-module (gnu packages cmake)
  #:use-module (gnu packages compression)
  #:use-module (gnu packages cups)
  #:use-module (gnu packages curl)
  #:use-module (gnu packages cyrus-sasl)
  #:use-module (gnu packages databases)
  #:use-module (gnu packages dbm)
  #:use-module (gnu packages djvu)
  #:use-module (gnu packages dns)
  #:use-module (gnu packages docbook)
  #:use-module (gnu packages documentation)
  #:use-module (gnu packages enchant)
  #:use-module (gnu packages flex)
  #:use-module (gnu packages fonts)
  #:use-module (gnu packages fontutils)
  #:use-module (gnu packages freedesktop)
  #:use-module (gnu packages game-development)
  #:use-module (gnu packages gcc)
  #:use-module (gnu packages gettext)
  #:use-module (gnu packages ghostscript)
  #:use-module (gnu packages gl)
  #:use-module (gnu packages glib)
  #:use-module (gnu packages gnupg)
  #:use-module (gnu packages gnuzilla)
  #:use-module (gnu packages gperf)
  #:use-module (gnu packages graphviz)
  #:use-module (gnu packages gstreamer)
  #:use-module (gnu packages gtk)
  #:use-module (gnu packages guile)
  #:use-module (gnu packages ibus)
  #:use-module (gnu packages image)
  #:use-module (gnu packages imagemagick)
  #:use-module (gnu packages inkscape)
  #:use-module (gnu packages iso-codes)
  #:use-module (gnu packages kerberos)
  #:use-module (gnu packages libcanberra)
  #:use-module (gnu packages libunistring)
  #:use-module (gnu packages libusb)
  #:use-module (gnu packages linux)
  #:use-module (gnu packages lirc)
  #:use-module (gnu packages lua)
  #:use-module (gnu packages mail)
  #:use-module (gnu packages multiprecision)
  #:use-module (gnu packages music)
  #:use-module (gnu packages ncurses)
  #:use-module (gnu packages nettle)
  #:use-module (gnu packages networking)
  #:use-module (gnu packages ninja)
  #:use-module (gnu packages nss)
  #:use-module (gnu packages openldap)
  #:use-module (gnu packages password-utils)
  #:use-module (gnu packages pcre)
  #:use-module (gnu packages pdf)
  #:use-module (gnu packages perl)
  #:use-module (gnu packages photo)
  #:use-module (gnu packages pkg-config)
  #:use-module (gnu packages polkit)
  #:use-module (gnu packages popt)
  #:use-module (gnu packages pretty-print)
  #:use-module (gnu packages pulseaudio)
  #:use-module (gnu packages python)
  #:use-module (gnu packages python-crypto)
  #:use-module (gnu packages python-web)
  #:use-module (gnu packages python-xyz)
  #:use-module (gnu packages rdesktop)
  #:use-module (gnu packages readline)
  #:use-module (gnu packages ruby)
  #:use-module (gnu packages rust)
  #:use-module (gnu packages samba)
  #:use-module (gnu packages scanner)
  #:use-module (gnu packages selinux)
  #:use-module (gnu packages slang)
  #:use-module (gnu packages speech)
  #:use-module (gnu packages spice)
  #:use-module (gnu packages sqlite)
  #:use-module (gnu packages ssh)
  #:use-module (gnu packages tex)
  #:use-module (gnu packages time)
  #:use-module (gnu packages tls)
  #:use-module (gnu packages version-control)
  #:use-module (gnu packages video)
  #:use-module (gnu packages virtualization)
  #:use-module (gnu packages vpn)
  #:use-module (gnu packages web)
  #:use-module (gnu packages web)
  #:use-module (gnu packages webkit)
  #:use-module (gnu packages xdisorg)
  #:use-module (gnu packages xiph)
  #:use-module (gnu packages xml)
  #:use-module (gnu packages xorg)
  #:use-module (gnu packages xorg)
  #:use-module (gnu artwork)
  #:use-module (guix build-system cmake)
  #:use-module (guix build-system glib-or-gtk)
  #:use-module (guix build-system gnu)
  #:use-module (guix build-system meson)
  #:use-module (guix build-system trivial)
  #:use-module (guix download)
  #:use-module (guix git-download)
  #:use-module ((guix licenses) #:prefix license:)
  #:use-module (guix packages)
  #:use-module (guix utils)
  #:use-module (guix gexp)
  #:use-module (ice-9 match)
  #:use-module (srfi srfi-1))

(define-public brasero
  (package
    (name "brasero")
    (version "3.12.2")
    (source (origin
             (method url-fetch)
             (uri (string-append "mirror://gnome/sources/" name "/"
                                 (version-major+minor version) "/"
                                 name "-" version ".tar.xz"))
             (sha256
              (base32
               "0h90y674j26rvjahb8cc0w79zx477rb6zaqcj26wzvq8kmpic8k8"))))
    (build-system glib-or-gtk-build-system)
    (arguments
     `(#:configure-flags (list
                          (string-append "--with-girdir="
                                         (assoc-ref %outputs "out")
                                         "/share/gir-1.0")
                          (string-append "--with-typelibdir="
                                         (assoc-ref %outputs "out")
                                         "/lib/girepository-1.0"))
       #:phases
       (modify-phases %standard-phases
         (add-before 'configure 'embed-growisofs
           (lambda* (#:key inputs #:allow-other-keys)
             (substitute* "plugins/growisofs/burn-growisofs.c"
               (("\"growisofs") (string-append "\"" (which "growisofs"))))
             #t)))))
    (propagated-inputs
     `(("hicolor-icon-theme" ,hicolor-icon-theme)))
    (native-inputs
     `(("intltool" ,intltool)
       ("glib" ,glib "bin")                       ; glib-compile-schemas, etc.
       ("gobject-introspection" ,gobject-introspection)
       ("pkg-config" ,pkg-config)))
    (inputs
     `(("dvd+rw-tools" ,dvd+rw-tools)
       ("glib" ,glib)
       ("gnome-doc-utils" ,gnome-doc-utils)
       ("gstreamer" ,gstreamer)
       ("gst-plugins-base" ,gst-plugins-base)
       ("gtk+" ,gtk+)
       ("itstool" ,itstool)
       ("libcanberra" ,libcanberra)
       ("libice" ,libice)
       ("libnotify" ,libnotify)
       ("libsm" ,libsm)
       ("libxml2" ,libxml2)
       ("nettle" ,nettle)
       ("totem-pl-parser" ,totem-pl-parser)))
    (home-page "https://projects.gnome.org/brasero/")
    (synopsis "CD/DVD burning tool for Gnome")
    (description "Brasero is an application to burn CD/DVD for the Gnome
Desktop.  It is designed to be as simple as possible and has some unique
features to enable users to create their discs easily and quickly.")
    (license license:gpl2+)))

(define-public deja-dup
  (package
    (name "deja-dup")
    (version "34.3")
    (source (origin
             (method url-fetch)
             (uri "https://launchpadlibrarian.net/295170991/deja-dup-34.3.tar.xz")
             (sha256
              (base32
               "1xqcr61hpbahbla7gdjn4ngjfz7w6f57y7f5pkb77yk05f60j2n9"))
             (patches
               (search-patches "deja-dup-use-ref-keyword-for-iter.patch"))))
    (build-system glib-or-gtk-build-system)
    (arguments
     `(#:modules ((guix build gnu-build-system)
                  ((guix build cmake-build-system) #:prefix cmake:)
                  (guix build glib-or-gtk-build-system)
                  (guix build utils))
       #:imported-modules (,@%glib-or-gtk-build-system-modules
                           (guix build cmake-build-system))
       #:test-target "test"
       #:configure-flags (list (string-append
                                "-DCMAKE_INSTALL_FULL_DATADIR=" %output)
                               (string-append
                                "-DCMAKE_INSTALL_LIBEXECDIR=" %output))
       #:phases
       (modify-phases %standard-phases
         (add-after 'unpack 'patch-lockfile-deletion
           (lambda rest
             (substitute* "libdeja/tools/duplicity/DuplicityInstance.vala"
               (("/bin/rm")
                (which "rm")))))
         (replace 'configure
           (assoc-ref cmake:%standard-phases 'configure))
         (delete 'check) ;; Fails due to issues with DBus
         (add-after 'install 'wrap-deja-dup
           (lambda* (#:key inputs outputs #:allow-other-keys)
             (let ((python      (assoc-ref inputs "python"))
                   (python-path (getenv "PYTHONPATH"))
                   (duplicity   (assoc-ref inputs "duplicity"))
                   (out         (assoc-ref outputs "out")))
               (for-each
                (lambda (program)
                  (wrap-program program
                    `("PATH" ":" prefix (,(string-append python "/bin")
                                         ,(string-append duplicity "/bin"))))
                  (wrap-program program
                    `("PYTHONPATH" ":" prefix (,python-path))))

                (find-files (string-append out "/bin")))
               #t))))))
    (inputs
     `(("gsettings-desktop-schemas" ,gsettings-desktop-schemas)
       ("gobject-introspection" ,gobject-introspection)
       ("duplicity" ,duplicity)
       ("python" ,python-2)
       ("python-pygobject" ,python2-pygobject)
       ("gtk+" ,gtk+)
       ("libnotify" ,libnotify)
       ("libpeas" ,libpeas)
       ("libsecret" ,libsecret)
       ("packagekit" ,packagekit)))
    (native-inputs
     `(("pkg-config" ,pkg-config)
       ("vala" ,vala)
       ("gettext" ,gettext-minimal)
       ("itstool" ,itstool)
       ("intltool" ,intltool)
       ("cmake" ,cmake)))
    (home-page "https://launchpad.net/deja-dup")
    (synopsis "Simple backup tool, for regular encrypted backups")
    (description
     "Déjà Dup is a simple backup tool, for regular encrypted backups.  It
uses duplicity as the backend, which supports incremental backups and storage
either on a local, or remote machine via a number of methods.")
    (license license:gpl3+)))

(define-public dia
  ;; This version from GNOME's repository includes fixes for compiling with
  ;; recent versions of the build tools.  The latest activity on the
  ;; pre-GNOME version has been in 2014, while GNOME has continued applying
  ;; fixes in 2016.
  (let ((commit "fbc306168edab63db80b904956117cbbdc514ee4"))
    (package
      (name "dia")
      (version (string-append "0.97.2-" (string-take commit 7)))
      (source (origin
                (method git-fetch)
                (uri (git-reference
                      (url "https://git.gnome.org/browse/dia")
                      (commit commit)))
                (file-name (string-append name "-" version "-checkout"))
                (sha256
                 (base32
                  "1b4bba0k8ph4cwgw8xjglss0p6n111bpd5app67lrq79mp0ad06l"))))
      (build-system gnu-build-system)
      (inputs
       `(("glib" ,glib "bin")
         ("pango" ,pango)
         ("gdk-pixbuf" ,gdk-pixbuf)
         ("gtk+" ,gtk+-2)
         ("libxml2" ,libxml2)
         ("freetype" ,freetype)
         ("libart-lgpl" ,libart-lgpl)))
      (native-inputs
       `(("intltool" ,intltool)
         ("pkg-config" ,pkg-config)
         ("automake" ,automake)
         ("autoconf" ,autoconf)
         ("libtool" ,libtool)
         ("perl" ,perl)
         ("python-wrapper" ,python-wrapper)))
      (arguments
       `(#:phases
         (modify-phases %standard-phases
           (add-after 'unpack 'run-autogen
             (lambda _
               (system* "sh" "autogen.sh"))))))
      (home-page "https://wiki.gnome.org/Apps/Dia")
      (synopsis "Diagram creation for GNOME")
      (description "Dia can be used to draw different types of diagrams, and
includes support for UML static structure diagrams (class diagrams), entity
relationship modeling, and network diagrams.  The program supports various file
formats like PNG, SVG, PDF and EPS.")
      (license license:gpl2+))))

(define-public libgdata
  (package
    (name "libgdata")
    (version "0.16.1")
    (source (origin
              (method url-fetch)
              (uri (string-append "mirror://gnome/sources/" name "/"
                                  (version-major+minor version)  "/"
                                  name "-" version ".tar.xz"))
              (sha256
               (base32
                "09q8h1129xjpw33rvzz7856drygxwlm0s64z9cm0vbmjxiqy0h47"))
              (patches
               (search-patches "libgdata-fix-tests.patch"
                               "libgdata-glib-duplicate-tests.patch"))))
    (build-system gnu-build-system)
    (arguments
     '(#:phases
       (modify-phases %standard-phases
         (add-before 'check 'disable-failing-tests
           (lambda _
             ;; The PicasaWeb API tests fail with gnome-online-accounts@3.24.2.
             ;; They have been removed in libgdata 0.17.6, so just do the same.
             (substitute* "gdata/tests/Makefile"
               (("picasaweb\\$\\(EXEEXT\\) ") ""))
             #t)))))
    (native-inputs
     `(("glib:bin" ,glib "bin")
       ("gsettings-desktop-schemas" ,gsettings-desktop-schemas)
       ("intltool" ,intltool)
       ("pkg-config" ,pkg-config)
       ("uhttpmock" ,uhttpmock)))
    (inputs
     `(("cyrus-sasl" ,cyrus-sasl)
       ("glib" ,glib)
       ("glib-networking" ,glib-networking)
       ("json-glib" ,json-glib)
       ("libsoup" ,libsoup)))
    (propagated-inputs
     `(("gcr" ,gcr)
       ("gnome-online-accounts:lib" ,gnome-online-accounts "lib")
       ("liboauth" ,liboauth)
       ("libxml2" ,libxml2)))
    (home-page "https://wiki.gnome.org/Projects/libgdata")
    (synopsis "Library for accessing online service APIs")
    (description
     "libgdata is a GLib-based library for accessing online service APIs using
the GData protocol — most notably, Google's services.  It provides APIs to
access the common Google services, and has full asynchronous support.")
    (license license:lgpl2.1+)))

(define-public libgxps
  (package
    (name "libgxps")
    (version "0.3.1")
    (source (origin
              (method url-fetch)
              (uri (string-append "mirror://gnome/sources/" name "/"
                                  (version-major+minor version) "/"
                                  name "-" version ".tar.xz"))
              (sha256
               (base32
                "157s4c9gjjss6yd7qp7n4q6s72gz1k4ilsx4xjvp357azk49z4qs"))))
    (build-system meson-build-system)
    (native-inputs
     `(("gobject-introspection" ,gobject-introspection)
       ("pkg-config" ,pkg-config)))
    (inputs
     `(("gtk+" ,gtk+)
       ("libjpeg" ,libjpeg-turbo)
       ("lcms" ,lcms)
       ("libtiff" ,libtiff)
       ("nettle" ,nettle)))
    (propagated-inputs
     ;; In Requires of libgxps.pc.
     `(("cairo" ,cairo)
       ("glib" ,glib)
       ("libarchive" ,libarchive)))
    (home-page "https://wiki.gnome.org/Projects/libgxps")
    (synopsis "GObject-based library for handling and rendering XPS documents")
    (description
     "libgxps is a GObject-based library for handling and rendering XPS
documents.  This package also contains binaries that can convert XPS documents
to other formats.")
    (license license:lgpl2.1+)))

(define-public gnome-common
  (package
    (name "gnome-common")
    (version "3.18.0")
    (source
     (origin
       (method url-fetch)
       (uri (string-append "mirror://gnome/sources/" name "/"
                           (version-major+minor version)  "/"
                           name "-" version ".tar.xz"))
       (sha256
        (base32
         "1kzqi8qvh5p1zncj8msazlmvcwsczjz2hqxp4x2y0mg718vrwmi2"))))
    (build-system gnu-build-system)
    (home-page "https://www.gnome.org/")
    (synopsis "Bootstrap GNOME modules built from Git")
    (description "gnome-common contains various files needed to bootstrap
GNOME modules built from Git.  It contains a common \"autogen.sh\" script that
can be used to configure a source directory checked out from Git and some
commonly used macros.")
    (license license:gpl2+)))

(define-public gnome-desktop
  (package
    (name "gnome-desktop")
    (version "3.28.2")
    (source
     (origin
      (method url-fetch)
      (uri (string-append "mirror://gnome/sources/" name "/"
                          (version-major+minor version)  "/"
                          name "-" version ".tar.xz"))
      (sha256
       (base32
        "0c439hhpfd9axmv4af6fzhibksh69pnn2nnbghbbqqbwy6zqfl30"))))
    (build-system gnu-build-system)
    (arguments
     '(#:phases
       (modify-phases %standard-phases
         (add-before 'configure 'patch-path
           (lambda* (#:key inputs #:allow-other-keys)
             (let ((libc   (assoc-ref inputs "libc")))
               (substitute* "libgnome-desktop/gnome-languages.c"
                 (("\"locale\"")
                  (string-append "\"" libc "/bin/locale\"")))
               #t))))))
    (native-inputs
     `(("gobject-introspection" ,gobject-introspection)
       ("itstool" ,itstool)
       ("intltool" ,intltool)
       ("pkg-config" ,pkg-config)
       ("xmllint" ,libxml2)))
    (propagated-inputs
     ;; Required by gnome-desktop-3.0.pc.
     `(("gsettings-desktop-schemas" ,gsettings-desktop-schemas)
       ("gtk+" ,gtk+)))
    (inputs
     `(("gdk-pixbuf" ,gdk-pixbuf)
       ("glib" ,glib)
       ("iso-codes" ,iso-codes)
       ("libseccomp" ,libseccomp)
       ("libx11" ,libx11)
       ("libxext" ,libxext)
       ("libxkbfile" ,libxkbfile)
       ("libxrandr" ,libxrandr)
       ("xkeyboard-config" ,xkeyboard-config)))
    (home-page "https://www.gnome.org/")
    (synopsis
     "Libgnome-desktop, gnome-about, and desktop-wide documents")
    (description
     "The libgnome-desktop library provides API shared by several applications
on the desktop, but that cannot live in the platform for various reasons.
There is no API or ABI guarantee, although we are doing our best to provide
stability.  Documentation for the API is available with gtk-doc.

The gnome-about program helps find which version of GNOME is installed.")
    ; Some bits under the LGPL.
    (license license:gpl2+)))

(define-public gnome-doc-utils
  (package
    (name "gnome-doc-utils")
    (version "0.20.10")
    (source
     (origin
      (method url-fetch)
      (uri (string-append "mirror://gnome/sources/" name "/"
                          (version-major+minor version)  "/"
                          name "-" version ".tar.xz"))
      (sha256
       (base32
        "19n4x25ndzngaciiyd8dd6s2mf9gv6nv3wv27ggns2smm7zkj1nb"))))
    (build-system gnu-build-system)
    (native-inputs
     `(("intltool" ,intltool)
       ("docbook-xml" ,docbook-xml-4.4)
       ("python2-libxml2" ,python2-libxml2)
       ("libxml2" ,libxml2)
       ("libxslt" ,libxslt)
       ("pkg-config" ,pkg-config)
       ("python-2" ,python-2)))
    (home-page "https://wiki.gnome.org/GnomeDocUtils")
    (synopsis
     "Documentation utilities for the Gnome project")
    (description
     "Gnome-doc-utils is a collection of documentation utilities for the
Gnome project.  It includes xml2po tool which makes it easier to translate
and keep up to date translations of documentation.")
    (license license:gpl2+))) ; xslt under lgpl

(define-public gnome-disk-utility
  (package
    (name "gnome-disk-utility")
    (version "3.28.3")
    (source (origin
              (method url-fetch)
              (uri (string-append "mirror://gnome/sources/" name "/"
                                  (version-major+minor version) "/"
                                  name "-" version ".tar.xz"))
              (sha256
               (base32
                "11ajz4cbsdns81kihd6242b6pwxbw8bkr9qqkf4qnb4kp363a38m"))))
    (build-system meson-build-system)
    (native-inputs
     `(("glib:bin" ,glib "bin")
       ("gtk+" ,gtk+ "bin")             ; gtk-update-icon-cache
       ("intltool" ,intltool)
       ("pkg-config" ,pkg-config)
       ("docbook-xml" ,docbook-xml)
       ("docbook-xsl" ,docbook-xsl)
       ("libxml2" ,libxml2)
       ("libxslt" ,libxslt)))
    (inputs
     `(("glib" ,glib)
       ("appstream-glib" ,appstream-glib)
       ("gnome-settings-daemon" ,gnome-settings-daemon)
       ("gtk+" ,gtk+)
       ("libcanberra" ,libcanberra)
       ("libdvdread" ,libdvdread)
       ("libnotify" ,libnotify)
       ("libpwquality" ,libpwquality)
       ("libsecret" ,libsecret)
       ("udisks" ,udisks)))
    (home-page "https://git.gnome.org/browse/gnome-disk-utility")
    (synopsis "Disk management utility for GNOME")
    (description "Disk management utility for GNOME.")
    (license license:gpl2+)))

(define-public gcr
  (package
    (name "gcr")
    (version "3.28.0")
    (source (origin
              (method url-fetch)
              (uri (string-append "mirror://gnome/sources/" name "/"
                                  (version-major+minor version)  "/"
                                  name "-" version ".tar.xz"))
              (sha256
               (base32
                "02xgky22xgvhgd525khqh64l5i21ca839fj9jzaqdi3yvb8pbq8m"))))
    (build-system gnu-build-system)
    (arguments
     '(#:phases
       (modify-phases %standard-phases
         ;; These fail because /var/lib/dbus/machine-id is not present in the
         ;; build environment.
         (add-after 'unpack 'disable-failing-tests
           (lambda _
             (substitute* "gcr/test-system-prompt.c"
               (("g_test_add") "//")
               (("return.*") "return 0;"))
             #t))
         (add-before 'check 'pre-check
           (lambda _
             ;; Some tests expect to write to $HOME.
             (setenv "HOME" "/tmp")
             #t)))))
    (inputs
     `(("dbus" ,dbus)
       ("gnupg" ,gnupg)                ;called as a child process during tests
       ("libgcrypt" ,libgcrypt)))
    (native-inputs
     `(("python" ,python-2)             ;for tests
       ("pkg-config" ,pkg-config)
       ("glib" ,glib "bin")
       ("gobject-introspection" ,gobject-introspection)
       ("intltool" ,intltool)
       ("libxml2" ,libxml2)
       ("xsltproc" ,libxslt)))
    ;; mentioned in gck.pc, gcr.pc and gcr-ui.pc
    (propagated-inputs
     `(("p11-kit" ,p11-kit)
       ("glib" ,glib)
       ("gtk+" ,gtk+)))
    (home-page "https://www.gnome.org")
    (synopsis "Libraries for displaying certificates and accessing key stores")
    (description
     "The GCR package contains libraries used for displaying certificates and
accessing key stores.  It also provides the viewer for crypto files on the
GNOME Desktop.")
    (license license:lgpl2.1+)))

(define-public libgnome-keyring
  (package
    (name "libgnome-keyring")
    (version "3.12.0")
    (source (origin
             (method url-fetch)
             (uri (string-append "mirror://gnome/sources/" name "/"
                                 (version-major+minor version)  "/"
                                 name "-" version ".tar.xz"))
             (sha256
              (base32
               "10vpjhgbjm7z2djy04qakd02qlzpd02xnbfjhk2aqwjzn3xpihf4"))))
    (build-system gnu-build-system)
    (inputs
     `(("libgcrypt" ,libgcrypt)
       ("dbus" ,dbus)))
    (native-inputs
     `(("pkg-config" ,pkg-config)
       ("glib" ,glib "bin")
       ("intltool" ,intltool)))
    (propagated-inputs
     ;; Referred to in .h files and .pc.
     `(("glib" ,glib)))
    (home-page "https://www.gnome.org")
    (synopsis "Accessing passwords from the GNOME keyring")
    (description
     "Client library to access passwords from the GNOME keyring.")

    ;; Though a couple of files are LGPLv2.1+.
    (license license:lgpl2.0+)))

(define-public gnome-keyring
  (package
    (name "gnome-keyring")
    (version "3.28.2")
    (source (origin
             (method url-fetch)
             (uri (string-append "mirror://gnome/sources/" name "/"
                                 (version-major+minor version)  "/"
                                 name "-" version ".tar.xz"))
             (sha256
              (base32
               "0sk4las4ji8wv9nx8mldzqccmpmkvvr9pdwv9imj26r10xyin5w1"))))
    (build-system gnu-build-system)
    (arguments
     `(#:tests? #f ;48 of 603 tests fail because /var/lib/dbus/machine-id does
                   ;not exist
       #:configure-flags
       (list
        (string-append "--with-pkcs11-config="
                       (assoc-ref %outputs "out") "/share/p11-kit/modules/")
        (string-append "--with-pkcs11-modules="
                       (assoc-ref %outputs "out") "/share/p11-kit/modules/"))
       #:phases
       (modify-phases %standard-phases
         (add-after 'unpack 'fix-/bin/sh-reference
           (lambda _
             (substitute* "po/Makefile.in.in"
               (("/bin/sh") (which "sh")))
             #t))
         (add-before
          'configure 'fix-docbook
          (lambda* (#:key inputs #:allow-other-keys)
            (substitute* "docs/Makefile.am"
              (("http://docbook.sourceforge.net/release/xsl/current/manpages/docbook.xsl")
               (string-append (assoc-ref inputs "docbook-xsl")
                              "/xml/xsl/docbook-xsl-"
                              ,(package-version docbook-xsl)
                              "/manpages/docbook.xsl")))
            (setenv "XML_CATALOG_FILES"
                    (string-append (assoc-ref inputs "docbook-xml")
                                   "/xml/dtd/docbook/catalog.xml"))
            ;; Rerun the whole thing to avoid version mismatch ("This is
            ;; Automake 1.15.1, but the definition used by this
            ;; AM_INIT_AUTOMAKE comes from Automake 1.15.").  Note: we don't
            ;; use 'autoreconf' because it insists on running 'libtoolize'.
            (invoke "autoconf")
            (invoke "aclocal")
            (invoke "automake" "-ac"))))))
    (inputs
     `(("libgcrypt" ,libgcrypt)
       ("linux-pam" ,linux-pam)
       ("openssh" ,openssh)
       ("dbus" ,dbus)
       ("gcr" ,gcr)))
    (native-inputs
     `(("pkg-config" ,pkg-config)
       ("glib" ,glib "bin")
       ("python" ,python-2) ;for tests
       ("intltool" ,intltool)
       ("autoconf" ,autoconf)
       ("automake" ,automake)
       ("libxslt" ,libxslt) ;for documentation
       ("docbook-xml" ,docbook-xml-4.2)
       ("docbook-xsl" ,docbook-xsl)))
    (home-page "https://www.gnome.org")
    (synopsis "Daemon to store passwords and encryption keys")
    (description
     "gnome-keyring is a program that keeps passwords and other secrets for
users.  It is run as a daemon in the session, similar to ssh-agent, and other
applications locate it via an environment variable or D-Bus.

The program can manage several keyrings, each with its own master password,
and there is also a session keyring which is never stored to disk, but
forgotten when the session ends.")
    (license license:lgpl2.1+)))

(define-public evince
  (package
    (name "evince")
    (version "3.28.2")
    (source (origin
             (method url-fetch)
             (uri (string-append "mirror://gnome/sources/" name "/"
                                 (version-major+minor version) "/"
                                 name "-" version ".tar.xz"))
             (sha256
              (base32
               "1qbk1x2c7iacmmfwjzh136v2sdacrkqn9d6bnqid7xn9hlnx4m89"))))
    (build-system glib-or-gtk-build-system)
    (arguments
     `(#:configure-flags '("--disable-nautilus")
       #:phases
       (modify-phases %standard-phases
         (add-before 'install 'skip-gtk-update-icon-cache
           ;; Don't create 'icon-theme.cache'.
           (lambda _
             (substitute* "data/Makefile"
               (("gtk-update-icon-cache") "true"))
             #t)))))
    (inputs
     `(("libarchive" ,libarchive)
       ("libgxps" ,libgxps)
       ("libspectre" ,libspectre)
       ("djvulibre" ,djvulibre)
       ("ghostscript" ,ghostscript)
       ("poppler" ,poppler)
       ("libtiff" ,libtiff)
       ;; TODO:
       ;;   Build libkpathsea as a shared library for DVI support.
       ;; ("libkpathsea" ,texlive-bin)
       ("gnome-desktop" ,gnome-desktop)
       ("gsettings-desktop-schemas" ,gsettings-desktop-schemas)
       ("libgnome-keyring" ,libgnome-keyring)
       ("adwaita-icon-theme" ,adwaita-icon-theme)
       ("gdk-pixbuf" ,gdk-pixbuf)
       ("atk" ,atk)
       ("pango" ,pango)
       ("gtk+" ,gtk+)
       ("glib" ,glib)
       ("libxml2" ,libxml2)
       ("libsm" ,libsm)
       ("libice" ,libice)
       ("shared-mime-info" ,shared-mime-info)
       ("dconf" ,dconf)
       ("libcanberra" ,libcanberra)
       ("libsecret" ,libsecret)

       ;; XXX: 'libarchive.pc' adds '-lnettle' so Nettle should really be
       ;; propagated from there.
       ("nettle" ,nettle)

       ;; For tests.
       ("dogtail" ,python2-dogtail)))
    (native-inputs
     `(("itstool" ,itstool)
       ("intltool" ,intltool)
       ("glib" ,glib "bin")
       ("pkg-config" ,pkg-config)
       ("xmllint" ,libxml2)))
    (home-page
     "https://www.gnome.org/projects/evince/")
    (synopsis "GNOME's document viewer")
    (description
     "Evince is a document viewer for multiple document formats.  It
currently supports PDF, PostScript, DjVu, TIFF and DVI.  The goal
of Evince is to replace the multiple document viewers that exist
on the GNOME Desktop with a single simple application.")
    (license license:gpl2+)))

(define-public gsettings-desktop-schemas
  (package
    (name "gsettings-desktop-schemas")
    (version "3.28.0")
    (source
     (origin
      (method url-fetch)
      (uri (string-append "mirror://gnome/sources/" name "/"
                          (version-major+minor version)  "/"
                          name "-" version ".tar.xz"))
      (sha256
       (base32
        "0rwidacwrxlc54x90h9g3wx2zlisc4vm49vmxi15azmpj1vwvd2c"))))
    (build-system gnu-build-system)
    (inputs
     `(("glib" ,glib)))
    (native-inputs
     `(("intltool" ,intltool)
       ("glib" ,glib "bin")                       ; glib-compile-schemas, etc.
       ("gobject-introspection" ,gobject-introspection)
       ("pkg-config" ,pkg-config)))
    (home-page "https://launchpad.net/gsettings-desktop-schemas")
    (synopsis
     "GNOME settings for various desktop components")
    (description
     "Gsettings-desktop-schemas contains a collection of GSettings schemas
for settings shared by various components of the GNOME desktop.")
    (license license:lgpl2.1+)))

(define-public icon-naming-utils
  (package
    (name "icon-naming-utils")
    (version "0.8.90")
    (source
     (origin
      (method url-fetch)
      (uri (string-append "https://tango.freedesktop.org/releases/icon-naming-utils-"
                          version ".tar.bz2"))
      (sha256
       (base32
        "1mc3v28fdfqanx3lqx233vcr4glb4c2376k0kx2v91a4vxwqcdxi"))))
    (build-system gnu-build-system)
    (inputs
     `(("perl" ,perl)
       ("perl-xml-simple" ,perl-xml-simple)))
    (arguments
     '(#:phases
       (modify-phases %standard-phases
         (add-after 'install 'set-load-paths
           ;; Tell 'icon-name-mapping' where XML::Simple is.
           (lambda* (#:key outputs #:allow-other-keys)
             (let* ((out  (assoc-ref outputs "out"))
                    (prog (string-append out "/libexec/icon-name-mapping")))
               (wrap-program
                   prog
                 `("PERL5LIB" = ,(list (getenv "PERL5LIB")))))
             #t)))))
    (home-page "http://tango.freedesktop.org/Standard_Icon_Naming_Specification")
    (synopsis
     "Utility to implement the Freedesktop Icon Naming Specification")
    (description
     "To help with the transition to the Freedesktop Icon Naming
Specification, the icon naming utility maps the icon names used by the
GNOME and KDE desktops to the icon names proposed in the specification.")
    (license license:lgpl2.1+)))

(define-public gnome-icon-theme
  (package
    (name "gnome-icon-theme")
    (version "3.12.0")
    (source
     (origin
      (method url-fetch)
      (uri (string-append "mirror://gnome/sources/" name "/"
                          (version-major+minor version)  "/"
                          name "-" version ".tar.xz"))
      (sha256
       (base32
        "0fjh9qmmgj34zlgxb09231ld7khys562qxbpsjlaplq2j85p57im"))))
    (build-system gnu-build-system)
    (arguments
     '(#:configure-flags
       ;; Don't create 'icon-theme.cache'.
       (let* ((coreutils (assoc-ref %build-inputs "coreutils"))
              (true      (string-append coreutils "/bin/true")))
         (list (string-append "GTK_UPDATE_ICON_CACHE=" true)))))
    (native-inputs
     `(("icon-naming-utils" ,icon-naming-utils)
       ("intltool" ,intltool)
       ("pkg-config" ,pkg-config)))
    (home-page "https://art.gnome.org/")
    (synopsis
     "GNOME icon theme")
    (description
     "Icons for the GNOME desktop.")
    (license license:lgpl3))) ; or Creative Commons BY-SA 3.0

;; gnome-icon-theme was renamed to adwaita-icon-theme after version 3.12.0.
(define-public adwaita-icon-theme
  (package (inherit gnome-icon-theme)
    (name "adwaita-icon-theme")
    (version "3.28.0")
    (source (origin
              (method url-fetch)
              (uri (string-append "mirror://gnome/sources/" name "/"
                                  (version-major+minor version) "/"
                                  name "-" version ".tar.xz"))
              (sha256
               (base32
                "0l114ildlb3lz3xymfxxi0wpr2x21rd3cg8slb8jyxynzwfqrbks"))))
    (native-inputs
     `(("gtk-encode-symbolic-svg" ,gtk+ "bin")))))

(define-public tango-icon-theme
  (package
    (name "tango-icon-theme")
    (version "0.8.90")
    (source (origin
              (method url-fetch)
              (uri (string-append "http://tango.freedesktop.org/releases/"
                                  "tango-icon-theme-" version ".tar.bz2"))
              (sha256
               (base32
                "034r9s944b4yikyfgn602yv7s54wdzlq0qfvqh52b9x6kbx08h79"))))
    (build-system gnu-build-system)
    (native-inputs
     `(("icon-naming-utils" ,icon-naming-utils)
       ("intltool" ,intltool)
       ("imagemagick" ,imagemagick)
       ("pkg-config" ,pkg-config)))
    (home-page "http://tango-project.org/")
    (synopsis "Tango icon theme")
    (description "This is an icon theme that follows the Tango visual
guidelines.")
    (license license:public-domain)))

(define-public shared-mime-info
  (package
    (name "shared-mime-info")
    (version "1.9")
    (source (origin
             (method url-fetch)
             (uri (string-append "https://freedesktop.org/~hadess/"
                                 "shared-mime-info-" version ".tar.xz"))
             (sha256
              (base32
               "10ywzhzg8v1xmb9sz5xbqaci90id38knswigynyl33i29vn360aw"))))
    (build-system gnu-build-system)
    (arguments
     ;; The build system appears not to be parallel-safe.
     '(#:parallel-build? #f))
    (inputs
     `(("glib" ,glib)
       ("libxml2" ,libxml2)))
    (native-inputs
     `(("intltool" ,intltool)
       ("pkg-config" ,pkg-config)))
    (home-page "https://www.freedesktop.org/wiki/Software/shared-mime-info")
    (synopsis "Database of common MIME types")
    (description
     "The shared-mime-info package contains the core database of common types
and the update-mime-database command used to extend it.  It requires glib2 to
be installed for building the update command.  Additionally, it uses intltool
for translations, though this is only a dependency for the maintainers.  This
database is translated at Transifex.")
    (license license:gpl2+)))

(define-public system-config-printer
  (package
    (name "system-config-printer")
    (version "1.5.11")
    (source (origin
             (method url-fetch)
             (uri (string-append
                   "https://github.com/zdohnal/system-config-printer/releases/"
                   "download/" version
                   "/system-config-printer-" version ".tar.xz"))
             (sha256
              (base32
               "1lq0q51bhanirpjjvvh4xiafi8hgpk8r32h0dj6dn3f32z8pib9q"))))
    (build-system glib-or-gtk-build-system)
    (arguments
     `(#:imported-modules ((guix build python-build-system)
                           ,@%glib-or-gtk-build-system-modules)
       #:phases
       (modify-phases %standard-phases
         (add-after 'unpack 'patch-Makefile.am
           (lambda _
             ;; The Makefile generates some scripts, so set a valid shebang
             (substitute* "Makefile.am"
               (("/bin/bash") (which "bash")))
             (delete-file "configure")
             #t))
         (add-after 'unpack 'patch-docbook-xml
           (lambda* (#:key inputs #:allow-other-keys)
             ;; Modify the man XML otherwise xmlto tries to access the network
             (substitute* "man/system-config-printer.xml"
               (("http://www.oasis-open.org/docbook/xml/4.1.2/")
                (string-append (assoc-ref inputs "docbook-xml")
                               "/xml/dtd/docbook/")))
             #t))
         (add-after 'install 'wrap-for-python
           (@@ (guix build python-build-system) wrap))
         (add-after 'install 'wrap
           (lambda* (#:key outputs #:allow-other-keys)
             (let ((out               (assoc-ref outputs "out"))
                   (gi-typelib-path   (getenv "GI_TYPELIB_PATH")))
               (for-each
                (lambda (program)
                  (wrap-program program
                    `("GI_TYPELIB_PATH" ":" prefix (,gi-typelib-path))))
                (map (lambda (name)
                       (string-append out "/bin/" name))
                     '("system-config-printer"
                       "system-config-printer-applet"
                       "install-printerdriver"
                       "scp-dbus-service"))))
             #t)))))
    (inputs
     `(("gsettings-desktop-schemas" ,gsettings-desktop-schemas)
       ("gobject-introspection" ,gobject-introspection)
       ("python" ,python)
       ("cups" ,cups)
       ("python-dbus" ,python-dbus)
       ("python-pygobject" ,python-pygobject)
       ("python-pycups" ,python-pycups)
       ("python-requests" ,python-requests)
       ("python-pycairo" ,python-pycairo)
       ("libnotify" ,libnotify)
       ("packagekit" ,packagekit)))
    (native-inputs
     `(("pkg-config" ,pkg-config)
       ("desktop-file-utils" ,desktop-file-utils)
       ("glib" ,glib)
       ("autoconf" ,autoconf)
       ("automake" ,automake)
       ("intltool" ,intltool)
       ("xmlto" ,xmlto)
       ("docbook-xml" ,docbook-xml-4.1.2)
       ("docbook-xsl" ,docbook-xsl)
       ("libxml2" ,libxml2)))
    (home-page "https://github.com/zdohnal/system-config-printer")
    (synopsis "CUPS administration tool")
    (description
     "system-config-printer is a CUPS administration tool.  It's written in
Python using GTK+, and uses the @acronym{IPP, Internet Printing Protocol} when
configuring CUPS.")
    (license license:gpl2+)))

(define-public hicolor-icon-theme
  (package
    (name "hicolor-icon-theme")
    (version "0.17")
    (source
     (origin
      (method url-fetch)
      (uri (string-append "https://icon-theme.freedesktop.org/releases/"
                          "hicolor-icon-theme-" version ".tar.xz"))
      (sha256
       (base32
        "1n59i3al3zx6p90ff0l43gzpzmlqnzm6hf5cryxqrlbi48sq8x1i"))))
    (build-system gnu-build-system)
    (arguments
     `(#:tests? #f)) ; no check target
    (home-page "https://icon-theme.freedesktop.org/releases/")
    (synopsis
     "Freedesktop icon theme")
    (description
     "Freedesktop icon theme.")
    (license license:gpl2)))

(define-public libnotify
  (package
    (name "libnotify")
    (version "0.7.7")
    (source
     (origin
      (method url-fetch)
      (uri (string-append "mirror://gnome/sources/" name "/"
                          (version-major+minor version)  "/"
                          name "-" version ".tar.xz"))
      (sha256
       (base32
        "017wgq9n00hx39n0hm784zn18hl721hbaijda868cm96bcqwxd4w"))))
    (build-system gnu-build-system)
    (inputs
     `(("gdk-pixbuf" ,gdk-pixbuf)
       ("glib" ,glib)
       ("gtk+" ,gtk+)
       ("libpng" ,libpng)))
    (native-inputs
      `(("pkg-config" ,pkg-config)
        ("glib" ,glib "bin")
        ("gobject-introspection" ,gobject-introspection)))
    (home-page "https://developer-next.gnome.org/libnotify/")
    (synopsis
     "GNOME desktop notification library")
    (description
     "Libnotify is a library that sends desktop notifications to a
notification daemon, as defined in the Desktop Notifications spec.  These
notifications can be used to inform the user about an event or display
some form of information without getting in the user's way.")
    (license license:lgpl2.1+)))

(define-public libpeas
  (package
    (name "libpeas")
    (version "1.22.0")
    (source
     (origin
      (method url-fetch)
      (uri (string-append "mirror://gnome/sources/" name "/"
                          (version-major+minor version)  "/"
                          name "-" version ".tar.xz"))
      (sha256
       (base32
        "0qm908kisyjzjxvygdl18hjqxvvgkq9w0phs2g55pck277sw0bsv"))))
    (build-system gnu-build-system)
    (inputs
     `(("gtk+" ,gtk+)
       ("glade" ,glade3)
       ("python" ,python)
       ("python-pygobject" ,python-pygobject)))
    (native-inputs
     `(("pkg-config" ,pkg-config)
       ("glib:bin" ,glib "bin")
       ("gobject-introspection" ,gobject-introspection)
       ("intltool" ,intltool)))
    (propagated-inputs
     ;; The .pc file "Requires" gobject-introspection.
     `(("gobject-introspection" ,gobject-introspection)))
    (home-page "https://wiki.gnome.org/Libpeas")
    (synopsis "GObject plugin system")
    (description
     "Libpeas is a gobject-based plugin engine, targeted at giving every
application the chance to assume its own extensibility.  It also has a set of
features including, but not limited to: multiple extension points; on-demand
(lazy) programming language support for C, Python and JS; simplicity of the
API.")
    (license license:lgpl2.0+)))

(define-public gtkglext
  (package
    (name "gtkglext")
    (version "1.2.0")
    (source (origin
              (method url-fetch)
              (uri (string-append "mirror://sourceforge/gtkglext/gtkglext/"
                                  version "/gtkglext-" version ".tar.gz"))
              (sha256
               (base32 "1ya4d2j2aacr9ii5zj4ac95fjpdvlm2rg79mgnk7yvl1dcy3y1z5"))
              (patches (search-patches
                        "gtkglext-disable-disable-deprecated.patch"))))
    (build-system gnu-build-system)
    (arguments
     `(#:phases
       (modify-phases %standard-phases
         ;; Fix a collision between a local variable and a definition from
         ;; glibc's string.h.
         (add-after 'unpack 'fix-collision
           (lambda _
             (substitute* "gdk/gdkglshapes.c"
               ((" index") " triangle_index"))
             #t)))))
    (inputs `(("gtk+" ,gtk+-2)
              ("mesa" ,mesa)
              ("glu" ,glu)
              ("libx11" ,libx11)
              ("libxt" ,libxt)))
    (native-inputs `(("pkg-config" ,pkg-config)
                     ("glib" ,glib "bin")))
    (propagated-inputs `(("pangox-compat" ,pangox-compat)))
    (home-page "https://projects.gnome.org/gtkglext")
    (synopsis "OpenGL extension to GTK+")
    (description "GtkGLExt is an OpenGL extension to GTK+.  It provides
additional GDK objects which support OpenGL rendering in GTK+ and GtkWidget
API add-ons to make GTK+ widgets OpenGL-capable.")
    (license license:lgpl2.1+)))

(define-public glade3
  (package
    (name "glade")
    (version "3.22.1")
    (source (origin
              (method url-fetch)
              (uri (string-append "mirror://gnome/sources/" name "/"
                                  (version-major+minor version)  "/"
                                  name "-" version ".tar.xz"))
              (sha256
               (base32
                "16p38xavpid51qfy0s26n0n21f9ws1w9k5s65bzh1w7ay8p9my6z"))))
    (build-system glib-or-gtk-build-system)
    (arguments
     `(#:tests? #f ; needs X, GL, and software rendering
       #:phases
       (modify-phases %standard-phases
         (add-before 'configure 'fix-docbook
           (lambda* (#:key inputs #:allow-other-keys)
             (substitute* "man/Makefile.in"
               (("http://docbook.sourceforge.net/release/xsl/current/manpages/docbook.xsl")
                (string-append (assoc-ref inputs "docbook-xsl")
                               "/xml/xsl/docbook-xsl-"
                               ,(package-version docbook-xsl)
                               "/manpages/docbook.xsl")))
             #t)))))
    (inputs
     `(("gtk+" ,gtk+)
       ("libxml2" ,libxml2)))
    (native-inputs
     `(("intltool" ,intltool)
       ("itstool" ,itstool)
       ("libxslt" ,libxslt) ;for xsltproc
       ("docbook-xml" ,docbook-xml-4.2)
       ("docbook-xsl" ,docbook-xsl)
       ("python" ,python-2)
       ("pkg-config" ,pkg-config)))
    (home-page "https://glade.gnome.org")
    (synopsis "GTK+ rapid application development tool")
    (description "Glade is a rapid application development (RAD) tool to
enable quick & easy development of user interfaces for the GTK+ toolkit and
the GNOME desktop environment.")
    (license license:lgpl2.0+)))

(define-public libcroco
  (package
    (name "libcroco")
    (version "0.6.12")
    (source (origin
              (method url-fetch)
              (uri (string-append "mirror://gnome/sources/" name "/"
                                  (version-major+minor version)  "/"
                                  name "-" version ".tar.xz"))
              (patches
                (search-patches "libcroco-CVE-2017-7960.patch"
                                "libcroco-CVE-2017-7961.patch"))
              (sha256
               (base32
                "0q7qhi7z64i26zabg9dbs5706fa8pmzp1qhpa052id4zdiabbi6x"))))
    (build-system gnu-build-system)
    (native-inputs
     `(("pkg-config" ,pkg-config)))
    (inputs
     `(("glib" ,glib)
       ("libxml2" ,libxml2)
       ("zlib" ,zlib)))
    (home-page "https://github.com/GNOME/libcroco")
    (synopsis "CSS2 parsing and manipulation library")
    (description
     "Libcroco is a standalone CSS2 parsing and manipulation library.
The parser provides a low level event driven SAC-like API and a CSS object
model like API.  Libcroco provides a CSS2 selection engine and an experimental
XML/CSS rendering engine.")

    ;; LGPLv2.1-only.
    (license license:lgpl2.1)))

(define-public libgsf
  (package
    (name "libgsf")
    (version "1.14.45")
    (source (origin
              (method url-fetch)
              (uri (string-append "mirror://gnome/sources/" name "/"
                                  (version-major+minor version)  "/"
                                  name "-" version ".tar.xz"))
              (sha256
               (base32
                "1yk91ccf7z9b8d8ac6vip3gc5c0pkwgabqy6l0pj0kf43l7jrg2w"))))
    (build-system gnu-build-system)
    (native-inputs
     `(("intltool" ,intltool)
       ("pkg-config" ,pkg-config)))
    (inputs
     `(("python" ,python)
       ("zlib" ,zlib)
       ("bzip2" ,bzip2)))
    (propagated-inputs
     `(("gdk-pixbuf" ,gdk-pixbuf)
       ("glib" ,glib)
       ("libxml2" ,libxml2)))
    (home-page "https://www.gnome.org/projects/libgsf")
    (synopsis "GNOME's Structured File Library")
    (description
     "Libgsf aims to provide an efficient extensible I/O abstraction for
dealing with different structured file formats.")

    ;; LGPLv2.1-only.
    (license license:lgpl2.1)))

(define-public librsvg
  (package
    (name "librsvg")
    (version "2.40.20")
    (source (origin
              (method url-fetch)
              (uri (string-append "mirror://gnome/sources/" name "/"
                                  (version-major+minor version)  "/"
                                  name "-" version ".tar.xz"))
              (sha256
               (base32
                "0ay9himvw1l1swcf3h1312d2iqzfl65kpbfgiyfykgvq7cydvx6g"))))
    (build-system gnu-build-system)
    (arguments
     `(#:configure-flags
       (list "--disable-static"
             "--enable-vala") ; needed for e.g. gnome-mines
       #:phases
       (modify-phases %standard-phases
         (add-before 'configure 'pre-configure
           (lambda* (#:key inputs #:allow-other-keys)
             (substitute* "gdk-pixbuf-loader/Makefile.in"
               ;; By default the gdk-pixbuf loader is installed under
               ;; gdk-pixbuf's prefix.  Work around that.
               (("gdk_pixbuf_moduledir = .*$")
                (string-append "gdk_pixbuf_moduledir = "
                               "$(prefix)/lib/gdk-pixbuf-2.0/2.10.0/"
                                "loaders\n"))
               ;; Drop the 'loaders.cache' file, it's in gdk-pixbuf+svg.
               (("gdk_pixbuf_cache_file = .*$")
                "gdk_pixbuf_cache_file = $(TMPDIR)/loaders.cache\n"))
             #t))
         (add-before 'check 'remove-failing-tests
           (lambda _
             (with-directory-excursion "tests/fixtures/reftests"
               (for-each delete-file
                         '(;; This test fails on i686:
                           "svg1.1/masking-path-04-b.svg"
                           ;; This test fails on armhf:
                           "svg1.1/masking-mask-01-b.svg"
                           ;; This test fails on aarch64:
                           "bugs/777834-empty-text-children.svg")))
             #t)))))
    (native-inputs
     `(("pkg-config" ,pkg-config)
       ("vala" ,vala)
       ("glib" ,glib "bin")                               ; glib-mkenums, etc.
       ("gobject-introspection" ,gobject-introspection))) ; g-ir-compiler, etc.
    (inputs
     `(("pango" ,pango)
       ("libcroco" ,libcroco)
       ("bzip2" ,bzip2)
       ("libgsf" ,libgsf)
       ("libxml2" ,libxml2)))
    (propagated-inputs
     ;; librsvg-2.0.pc refers to all of that.
     `(("cairo" ,cairo)
       ("gdk-pixbuf" ,gdk-pixbuf)
       ("glib" ,glib)))
    (home-page "https://wiki.gnome.org/LibRsvg")
    (synopsis "Render SVG files using Cairo")
    (description
     "Librsvg is a C library to render SVG files using the Cairo 2D graphics
library.")
    (license license:lgpl2.0+)))

(define-public librsvg-next
  (package
    (name "librsvg")
    (version "2.44.12")
    (source (origin
              (method url-fetch)
              (uri (string-append "mirror://gnome/sources/" name "/"
                                  (version-major+minor version)  "/"
                                  name "-" version ".tar.xz"))
              (sha256
               (base32
                "1h3qnqhr0l7pd2bxg69ki6ckl4srdwgr471dpp4jq9i4784hp0v6"))))
    (build-system gnu-build-system)
    (arguments
     `(#:configure-flags
       (list "--disable-static"
             "--enable-vala") ; needed for e.g. gnome-mines
       #:make-flags '("CC=gcc")
       #:phases
       (modify-phases %standard-phases
         ;; Don't patch anything in vendor/ to avoid having to recompute
         ;; checksums for the bundled Cargo "crates".  TODO: Unbundle those.
         (delete 'patch-source-shebangs)
         (delete 'patch-generated-file-shebangs)
         (delete 'patch-usr-bin-file)
         (add-before 'configure 'patch-all-the-things
           (lambda _
             (for-each patch-shebang '("tap-driver.sh" "tap-test"))
             (patch-/usr/bin/file "configure")
             #t))
         (add-before 'configure 'pre-configure
           (lambda* (#:key inputs #:allow-other-keys)
             (substitute* "gdk-pixbuf-loader/Makefile.in"
               ;; By default the gdk-pixbuf loader is installed under
               ;; gdk-pixbuf's prefix.  Work around that.
               (("gdk_pixbuf_moduledir = .*$")
                (string-append "gdk_pixbuf_moduledir = "
                               "$(prefix)/lib/gdk-pixbuf-2.0/2.10.0/"
                                "loaders\n"))
               ;; Drop the 'loaders.cache' file, it's in gdk-pixbuf+svg.
               (("gdk_pixbuf_cache_file = .*$")
                "gdk_pixbuf_cache_file = $(TMPDIR)/loaders.cache\n"))
             #t))
         (add-before 'check 'remove-failing-tests
           (lambda _
             (with-directory-excursion "tests/fixtures/reftests"
               (for-each delete-file
                         '(;; The images produced by these tests differ slightly
                           ;; from their reference counterparts due to differences
                           ;; in the build environment (missing fonts, etc).  See
                           ;; <tests/README.md> for details.
                           ;; These fail on x86_64.
                           "svg1.1/coords-viewattr-02-b.svg"
                           "svg1.1/filters-composite-04-f.svg"
                           "svg1.1/filters-image-01-b.svg"
                           "svg1.1/filters-conv-02-f.svg"
                           "svg1.1/filters-conv-04-f.svg"
                           ;; This test fails on i686:
                           "svg1.1/masking-path-04-b.svg"
                           ;; This test fails on armhf:
                           "svg1.1/masking-mask-01-b.svg"
                           ;; This test fails on aarch64:
                           "bugs/777834-empty-text-children.svg")))
             #t)))))
    (native-inputs
     `(("pkg-config" ,pkg-config)
       ;; This is the minimum supported Rust version in Librsvg 2.44.
       ("rust" ,rust-1.27)
       ("cargo" ,rust-1.27 "cargo")
       ("vala" ,vala)
       ("glib" ,glib "bin")                               ; glib-mkenums, etc.
       ("gobject-introspection" ,gobject-introspection))) ; g-ir-compiler, etc.
    (inputs
     `(("pango" ,pango)
       ("libcroco" ,libcroco)
       ("bzip2" ,bzip2)
       ("libgsf" ,libgsf)
       ("libxml2" ,libxml2)))
    (propagated-inputs
     ;; librsvg-2.0.pc refers to all of that.
     `(("cairo" ,cairo)
       ("gdk-pixbuf" ,gdk-pixbuf)
       ("glib" ,glib)))
    (home-page "https://wiki.gnome.org/LibRsvg")
    (synopsis "Render SVG files using Cairo")
    (description
     "Librsvg is a C library to render SVG files using the Cairo 2D graphics
library.")
    (license license:lgpl2.0+)))

(define-public libidl
  (package
    (name "libidl")
    (version "0.8.14")
    (source (origin
              (method url-fetch)
              (uri (let ((upstream-name "libIDL"))
		     (string-append "mirror://gnome/sources/" upstream-name "/"
                                    (version-major+minor version) "/"
                                    upstream-name "-" version ".tar.bz2")))
              (sha256
               (base32
                "08129my8s9fbrk0vqvnmx6ph4nid744g5vbwphzkaik51664vln5"))))
    (build-system gnu-build-system)
    (inputs `(("glib" ,glib)))
    (native-inputs
     `(("pkg-config" ,pkg-config)
       ("flex" ,flex)
       ("bison" ,bison)))
    (home-page "http://freecode.com/projects/libidl")
    (synopsis "Create trees of CORBA Interface Definition Language files")
    (description  "Libidl is a library for creating trees of CORBA Interface
Definition Language (idl) files, which is a specification for defining
portable interfaces. libidl was initially written for orbit (the orb from the
GNOME project, and the primary means of libidl distribution).  However, the
functionality was designed to be as reusable and portable as possible.")
    (license license:lgpl2.0+)))


(define-public orbit2
  (package
    (name "orbit2")
    (version "2.14.19")
    (source (origin
              (method url-fetch)
              (uri (let ((upstream-name "ORBit2"))
                     (string-append "mirror://gnome/sources/" upstream-name "/"
                                    (version-major+minor version) "/"
                                    upstream-name "-" version ".tar.bz2")))
              (sha256
               (base32
                "0l3mhpyym9m5iz09fz0rgiqxl2ym6kpkwpsp1xrr4aa80nlh1jam"))))
    (build-system gnu-build-system)
    (arguments
     `(#:configure-flags
       '(;; We don't need static libraries, plus they don't build reproducibly
         ;; (non-deterministic ordering of .o files in the archive.)
         "--disable-static"

         ;; The programmer kindly gives us a hook to turn off deprecation
         ;; warnings ...
         "DISABLE_DEPRECATED_CFLAGS=-DGLIB_DISABLE_DEPRECATION_WARNINGS")
       ;; ... which they then completly ignore !!
       #:phases
       (modify-phases %standard-phases
         (add-before 'configure 'ignore-deprecations
           (lambda _
             (substitute* "linc2/src/Makefile.in"
               (("-DG_DISABLE_DEPRECATED") "-DGLIB_DISABLE_DEPRECATION_WARNINGS"))
             #t)))))
    (inputs `(("glib" ,glib)
              ("libidl" ,libidl)))
    (native-inputs
     `(("pkg-config" ,pkg-config)))
    (home-page "https://projects.gnome.org/orbit2/")
    (synopsis "CORBA 2.4-compliant Object Request Broker")
    (description  "ORBit2 is a CORBA 2.4-compliant Object Request Broker (orb)
featuring mature C, C++ and Python bindings.")
    ;; Licence notice is unclear.  The Web page simply say "GPL" without giving
    ;; a version.  SOME of the code files have licence notices for GPLv2+.
    ;; The tarball contains files of the text of GPLv2 and LGPLv2.
    (license license:gpl2+)
    (properties `((upstream-name . "ORBit2")))))


(define-public libbonobo
  (package
    (name "libbonobo")
    (version "2.32.1")
    (source (origin
              (method url-fetch)
              (uri (string-append "mirror://gnome/sources/" name "/"
                                  (version-major+minor version)
                                  "/" name "-" version ".tar.bz2"))
              (sha256
               (base32 "0swp4kk6x7hy1rvd1f9jba31lvfc6qvafkvbpg9h0r34fzrd8q4i"))
              (patches (search-patches
                        "libbonobo-activation-test-race.patch"))))
    (build-system gnu-build-system)
    (arguments
     ;; The programmer kindly gives us a hook to turn off deprecation warnings ...
     `(#:configure-flags
       '("DISABLE_DEPRECATED_CFLAGS=-DGLIB_DISABLE_DEPRECATION_WARNINGS")
       ;; ... which they then completly ignore !!
       #:phases
       (modify-phases %standard-phases
         (add-before 'configure 'ignore-deprecations
           (lambda _
             (substitute* "activation-server/Makefile.in"
               (("-DG_DISABLE_DEPRECATED") "-DGLIB_DISABLE_DEPRECATION_WARNINGS"))
             #t)))

       ;; There's apparently a race condition between the server stub
       ;; generation and linking of the example under 'samples/echo' that can
       ;; lead do undefined references when building in parallel, as reported
       ;; at <https://forums.gentoo.org/viewtopic-t-223376-start-550.html>.
       ;; Thus, disable parallel builds.
       #:parallel-build? #f))
    (inputs `(("popt" ,popt)
              ("libxml2" ,libxml2)))
    ;; The following are Required by the .pc file
    (propagated-inputs
     `(("glib" ,glib)
       ("orbit2" ,orbit2)))
    (native-inputs
     `(("intltool" ,intltool)
       ("pkg-config" ,pkg-config)
       ("glib" ,glib "bin")             ; for glib-genmarshal, etc.
       ("flex" ,flex)
       ("bison" ,bison)))
    (home-page "https://developer.gnome.org/libbonobo/")
    (synopsis "Framework for creating reusable components for use in GNOME applications")
    (description "Bonobo is a framework for creating reusable components for
use in GNOME applications, built on top of CORBA.")
    ;; Licence not explicitly stated.  Source files contain no licence notices.
    ;; Tarball contains text of both GPLv2 and LGPLv2
    ;; GPLv2 covers both conditions
    (license license:gpl2+)))


(define-public gconf
  (package
    (name "gconf")
    (version "3.2.6")
    (source (origin
              (method url-fetch)
              (uri
               (let ((upstream-name "GConf"))
                 (string-append "mirror://gnome/sources/" upstream-name "/"
                                (version-major+minor version) "/"
                                upstream-name "-" version ".tar.xz")))
              (sha256
               (base32 "0k3q9nh53yhc9qxf1zaicz4sk8p3kzq4ndjdsgpaa2db0ccbj4hr"))))
    (build-system gnu-build-system)
    (inputs `(("dbus-glib" ,dbus-glib)
              ("libxml2" ,libxml2)))
    (propagated-inputs `(("glib" ,glib) ; referred to in the .pc file
                         ("orbit2" ,orbit2)))
    (native-inputs
     `(("intltool" ,intltool)
       ("glib" ,glib "bin")             ; for glib-genmarshal, etc.
       ("pkg-config" ,pkg-config)))
    (home-page "https://projects.gnome.org/gconf/")
    (synopsis "Store application preferences")
    (description "Gconf is a system for storing application preferences.  It
is intended for user preferences; not arbitrary data storage.")
    (license license:lgpl2.0+)
    (properties '((upstream-name . "GConf")))))


(define-public gnome-mime-data
  (package
    (name "gnome-mime-data")
    (version "2.18.0")
    (source (origin
              (method url-fetch)
              (uri (string-append "mirror://gnome/sources/" name "/"
                                  (version-major+minor version)  "/"
                                  name "-" version ".tar.bz2"))
              (sha256
               (base32
                "1mvg8glb2a40yilmyabmb7fkbzlqd3i3d31kbkabqnq86xdnn69p"))))
    (build-system gnu-build-system)
    (native-inputs
     `(("perl" ,perl)
       ("intltool" ,intltool)))
    (arguments
     '(#:phases (modify-phases %standard-phases
                  (add-after 'configure 'use-our-intltool
                    (lambda _
                      ;; Do not use the bundled intltool commands, which lack
                      ;; the "dotless @INC" fixes of our 'intltool' package.
                      (substitute* (find-files "." "^Makefile$")
                        (("^INTLTOOL_(EXTRACT|UPDATE|MERGE) = .*$" _ tool)
                         (string-append "INTLTOOL_" tool " = intltool-"
                                        (string-downcase tool) "\n")))
                      #t)))))
    (home-page "https://www.gnome.org")
    (synopsis "Base MIME and Application database for GNOME")
    (description  "GNOME Mime Data is a module which contains the base MIME
and Application database for GNOME.  The data stored by this module is
designed to be accessed through the MIME functions in GnomeVFS.")
    (license license:gpl2+)))


(define-public gnome-vfs
  (package
    (name "gnome-vfs")
    (version "2.24.4")
    (source (origin
              (method url-fetch)
              (uri (string-append "mirror://gnome/sources/" name "/"
                                  (version-major+minor version)  "/"
                                  name "-" version ".tar.bz2"))
              (sha256
               (base32
                "1ajg8jb8k3snxc7rrgczlh8daxkjidmcv3zr9w809sq4p2sn9pk2"))))
    (build-system gnu-build-system)
    (arguments
     `(#:phases
       (modify-phases %standard-phases
         (add-before 'configure 'ignore-deprecations
           (lambda _
             (substitute* '("libgnomevfs/Makefile.in"
                            "daemon/Makefile.in")
               (("-DG_DISABLE_DEPRECATED") "-DGLIB_DISABLE_DEPRECATION_WARNINGS"))
             #t))
         (add-before 'configure 'patch-test-async-cancel-to-never-fail
           (lambda _
             (substitute* "test/test-async-cancel.c"
               (("EXIT_FAILURE") "77"))
             #t)))))
    (inputs `(("libxml2" ,libxml2)
              ("dbus-glib" ,dbus-glib)
              ("gconf" ,gconf)
              ("gnome-mime-data" ,gnome-mime-data)
              ("zlib" ,zlib)))
    (native-inputs
     `(("glib" ,glib "bin")             ; for glib-mkenums, etc.
       ("intltool" ,intltool)
       ("pkg-config" ,pkg-config)))
    (home-page "https://developer.gnome.org/gnome-vfs/")
    (synopsis "Access files and folders in GNOME applications")
    (description
     "GnomeVFS is the core library used to access files and folders in GNOME
applications.  It provides a file system abstraction which allows applications
to access local and remote files with a single consistent API.")
    (license license:lgpl2.0+)))



(define-public libgnome
  (package
    (name "libgnome")
    (version "2.32.1")
    (source (origin
              (method url-fetch)
              (uri (string-append "mirror://gnome/sources/" name "/"
                                  (version-major+minor version)  "/"
                                  name "-" version ".tar.bz2"))
              (sha256
               (base32
                "197pnq8y0knqjhm2fg4j6hbqqm3qfzfnd0irhwxpk1b4hqb3kimj"))
              (patches (search-patches "libgnome-encoding.patch"))))
    (build-system gnu-build-system)
    (arguments
     `(#:phases
       (modify-phases %standard-phases
         (add-before 'configure 'enable-deprecated
           (lambda _
             (substitute* "libgnome/Makefile.in"
               (("-DG_DISABLE_DEPRECATED") "-DGLIB_DISABLE_DEPRECATION_WARNINGS"))
             #t)))))
    (inputs `(("libxml2" ,libxml2)))
    (native-inputs
     `(("glib" ,glib "bin")             ; for glib-mkenums, etc.
       ("intltool" ,intltool)
       ("pkg-config" ,pkg-config)))
    ;; The following are listed as Required in the .pc file
    ;; (except for libcanberra -- which seems to be oversight on the part
    ;; of the upstream developers -- anything that links against libgnome,
    ;; must also link against libcanberra
    (propagated-inputs
     `(("libcanberra" ,libcanberra)
       ("libbonobo" ,libbonobo)
       ("gconf" ,gconf)
       ("gnome-vfs" ,gnome-vfs)
       ("popt" ,popt)))                       ;gnome-program.h includes popt.h
    (home-page "https://developer.gnome.org/libgnome/")
    (synopsis "Useful routines for building applications")
    (description  "The libgnome library provides a number of useful routines
for building modern applications, including session management, activation of
files and URIs, and displaying help.")
    (license license:lgpl2.0+)))


(define-public libart-lgpl
  (package
    (name "libart-lgpl")
    (version "2.3.21")
    (source (origin
              (method url-fetch)
              (uri (let ((upstream-name "libart_lgpl"))
                     (string-append "mirror://gnome/sources/" upstream-name "/"
                                    (version-major+minor version) "/"
                                    upstream-name "-" version ".tar.bz2")))
              (sha256
               (base32
                "1yknfkyzgz9s616is0l9gp5aray0f2ry4dw533jgzj8gq5s1xhgx"))))
    (build-system gnu-build-system)
    (native-inputs
     `(("pkg-config" ,pkg-config)))
    (home-page "https://people.gnome.org/~mathieu/libart")
    (synopsis "2D drawing library")
    (description  "Libart is a 2D drawing library intended as a
high-quality vector-based 2D library with antialiasing and alpha composition.")
    (license license:lgpl2.0+)))



(define-public libgnomecanvas
  (package
    (name "libgnomecanvas")
    (version "2.30.3")
    (source (origin
              (method url-fetch)
              (uri (string-append "mirror://gnome/sources/" name "/"
                                  (version-major+minor version)  "/"
                                  name "-" version ".tar.gz"))
              (sha256
               (base32
                "1nhnq4lfkk8ljkdafscwaggx0h95mq0rxnd7zgqyq0xb6kkqbjm8"))))
    (build-system gnu-build-system)
    ;; Mentioned as Required in the .pc file
    (propagated-inputs `(("libart-lgpl" ,libart-lgpl)
                         ("gtk+" ,gtk+-2)))
    (native-inputs
     `(("intltool" ,intltool)
       ("glib" ,glib "bin")             ; for glib-genmarshal, etc.
       ("pkg-config" ,pkg-config)))
    (home-page "https://developer.gnome.org/libgnomecanvas/")
    (synopsis "Flexible widget for creating interactive structured graphics")
    (description  "The GnomeCanvas widget provides a flexible widget for
creating interactive structured graphics.")
    (license license:lgpl2.0+)))

(define-public libgnomecanvasmm
  (package
    (name "libgnomecanvasmm")
    (version "2.26.0")
    (source (origin
              (method url-fetch)
              (uri (string-append "mirror://gnome/sources/" name "/"
                                  (version-major+minor version)  "/"
                                  name "-" version ".tar.bz2"))
              (sha256
               (base32
                "0679hcnpam2gkag2i63sm0wdm35gwvzafnz1354mg6j5gzwpfrcr"))))
    (build-system gnu-build-system)
    (arguments
     '(#:configure-flags '("CXXFLAGS=-std=c++11"))) ; required by gtkmm
    (propagated-inputs `(("libgnomecanvas" ,libgnomecanvas)))
    (native-inputs
     `(("gtkmm-2" ,gtkmm-2)
       ("pkg-config" ,pkg-config)))
    (home-page "https://gtkmm.org")
    (synopsis "C++ bindings to the GNOME Canvas library")
    (description "C++ bindings to the GNOME Canvas library.")
    (license license:lgpl2.0+)))

(define-public libgnomeui
  (package
    (name "libgnomeui")
    (version "2.24.5")
    (source (origin
              (method url-fetch)
              (uri (string-append "mirror://gnome/sources/" name "/"
                                  (version-major+minor version)  "/"
                                  name "-" version ".tar.bz2"))
              (patches (search-patches "libgnomeui-utf8.patch"))
              (sha256
               (base32
                "03rwbli76crkjl6gp422wrc9lqpl174k56cp9i96b7l8jlj2yddf"))))
    (build-system gnu-build-system)
    ;; Mentioned as Required in the .pc file
    (propagated-inputs `(("libbonoboui" ,libbonoboui)
                         ("libgnome" ,libgnome)
                         ("libgnomecanvas" ,libgnomecanvas)
                         ("libgnome-keyring" ,libgnome-keyring)))
    (inputs `(("libjpeg" ,libjpeg)
              ("popt" ,popt)
              ("libbonobo" ,libbonobo)
              ("libxml2" ,libxml2)
              ("libglade" ,libglade)))
    (native-inputs
     `(("glib" ,glib "bin")             ; for glib-mkenums, etc.
       ("intltool" ,intltool)
       ("pkg-config" ,pkg-config)))
    (home-page "https://developer.gnome.org/libgnomeui/")
    (synopsis "Additional widgets for applications")
    (description "The libgnomeui library provides additional widgets for
applications.  Many of the widgets from libgnomeui have already been
ported to GTK+.")
    (license license:lgpl2.0+)))

(define-public libglade
  (package
    (name "libglade")
    (version "2.6.4")
    (source (origin
              (method url-fetch)
              (uri (string-append "mirror://gnome/sources/" name "/"
                                  (version-major+minor version)  "/"
                                  name "-" version ".tar.bz2"))
              (sha256
               (base32
                "1v2x2s04jry4gpabws92i0wq2ghd47yr5n9nhgnkd7c38xv1wdk4"))))
    (build-system gnu-build-system)
    (inputs
     `(("python" ,python))) ;; needed for the optional libglade-convert program
    (propagated-inputs
     `(("gtk+-2" ,gtk+-2)
       ("libxml2" ,libxml2))) ; required by libglade-2.0.pc
    (native-inputs
     `(("pkg-config" ,pkg-config)))
    (home-page "https://developer.gnome.org/libglade")
    (synopsis "Load glade interfaces and access the glade built widgets")
    (description "Libglade is a library that provides interfaces for loading
graphical interfaces described in glade files and for accessing the
widgets built in the loading process.")
    (license license:gpl2+))) ; This is correct.  GPL not LGPL

(define-public libgnomeprint
  ;; This library has been deprecated since 2006; see
  ;; <https://mail.gnome.org/archives/devel-announce-list/2006-August/msg00005.html>.
  (package
    (name "libgnomeprint")
    (version "2.8.2")
    (source (origin
              (method url-fetch)
              (uri (string-append "mirror://gnome/sources/" name "/"
                                  (version-major+minor version)  "/"
                                  name "-" version ".tar.bz2"))
              (sha256
               (base32
                "129ka3nn8gx9dlfry17ib79azxk45wzfv5rgqzw6dwx2b5ns8phm"))))
    (build-system gnu-build-system)
    (inputs
     `(("popt" ,popt)
       ("libart-lgpl" ,libart-lgpl)
       ("gtk+" ,gtk+-2)
       ("libxml2" ,libxml2)))
    (native-inputs
     `(("intltool" ,intltool)
       ("glib" ,glib "bin")             ; for glib-genmarshal, etc.
       ("pkg-config" ,pkg-config)))
    (home-page "https://projects.gnome.org/gnome-print/home/faq.html")
    (synopsis "Printing framework for GNOME")
    (description
     "GNOME-print was a printing framework for GNOME.  It has been deprecated
since ca. 2006, when GTK+ itself incorporated printing support.")
    (license license:lgpl2.0+)))


(define-public libgnomeprintui
  ;; Deprecated; see libgnomeprint.
  (package
    (name "libgnomeprintui")
    (version "2.8.2")
    (source (origin
              (method url-fetch)
              (uri (string-append "mirror://gnome/sources/" name "/"
                                  (version-major+minor version)  "/"
                                  name "-" version ".tar.bz2"))
              (sha256
               (base32
                "1ivipk7r61rg90p9kp889j28xlyyj6466ypvwa4jvnrcllnaajsw"))))
    (build-system gnu-build-system)
    ;; Mentioned as Required in the .pc file
    (propagated-inputs `(("libgnomeprint" ,libgnomeprint)))
    (inputs `(("gtk+" ,gtk+-2)
              ("glib" ,glib)
              ("gnome-icon-theme" ,gnome-icon-theme)
              ("libgnomecanvas" ,libgnomecanvas)
              ("libxml2" ,libxml2)))
    (native-inputs
     `(("intltool" ,intltool)
       ("pkg-config" ,pkg-config)))
    (home-page "https://projects.gnome.org/gnome-print/home/faq.html")
    (synopsis "Printing framework for GNOME")
    (description (package-description libgnomeprint))
    (license license:lgpl2.0+)))

(define-public libbonoboui
  (package
    (name "libbonoboui")
    (version "2.24.5")
    (source (origin
              (method url-fetch)
              (uri (string-append "mirror://gnome/sources/" name "/"
                                  (version-major+minor version)  "/"
                                  name "-" version ".tar.bz2"))
              (sha256
               (base32
                "1kbgqh7bw0fdx4f1a1aqwpff7gp5mwhbaz60c6c98bc4djng5dgs"))))
    (build-system gnu-build-system)
    (arguments
     `(#:phases
       (modify-phases %standard-phases
         (add-before 'check 'start-xserver
           (lambda* (#:key inputs #:allow-other-keys)
             (let ((xorg-server (assoc-ref inputs "xorg-server"))
                   (disp ":1"))

               (setenv "HOME" (getcwd))
               (setenv "DISPLAY" disp)
               ;; There must be a running X server and make check doesn't start one.
               ;; Therefore we must do it.
               (zero? (system (format #f "~a/bin/Xvfb ~a &" xorg-server disp)))))))))
    ;; Mentioned as Required by the .pc file
    (propagated-inputs `(("libxml2" ,libxml2)))
    (inputs
     `(("popt" ,popt)
       ("pangox-compat" ,pangox-compat)
       ("libgnome" ,libgnome)
       ("libgnomecanvas" ,libgnomecanvas)
       ("libglade" ,libglade)))
    (native-inputs
     `(("glib" ,glib "bin")             ; for glib-genmarshal, etc.
       ("intltool" ,intltool)
       ("xorg-server" ,xorg-server) ; For running the tests
       ("pkg-config" ,pkg-config)))
    (home-page "https://developer.gnome.org/libbonoboui/")
    (synopsis "Some user interface controls using Bonobo")
    (description  "The Bonobo UI library provides a number of user interface
controls using the Bonobo component framework.")
    (license license:lgpl2.0+)))

(define-public libwnck
  (package
    (name "libwnck")
    (version "3.24.1")
    (source (origin
              (method url-fetch)
              (uri (string-append "mirror://gnome/sources/" name "/"
                                  (version-major+minor version) "/"
                                  name "-" version ".tar.xz"))
              (sha256
               (base32
                "010zk9zvydggxqnxfml3scml5yxmpjy90irpqcayrzw26lldr9mg"))))
    (build-system gnu-build-system)
    (native-inputs
     `(("pkg-config" ,pkg-config)
       ("intltool" ,intltool)))
    (propagated-inputs
     `(("gtk+" ,gtk+)
       ("libxres" ,libxres)
       ("startup-notification" ,startup-notification)))
    (home-page "https://developer.gnome.org/libwnck/")
    (synopsis "Window Navigator Construction Kit")
    (description
     "Libwnck is the Window Navigator Construction Kit, a library for use in
writing pagers, tasklists, and more generally applications that are dealing
with window management.  It tries hard to respect the Extended Window Manager
Hints specification (EWMH).")
    (license license:lgpl2.0+)))

;; stable version for gtk2, required by xfwm4.
(define-public libwnck-2
  (package (inherit libwnck)
    (name "libwnck")
    (version "2.30.7")
    (source (origin
              (method url-fetch)
              (uri (string-append "mirror://gnome/sources/" name "/"
                                  (version-major+minor version) "/"
                                  name "-" version ".tar.xz"))
              (sha256
               (base32
                "15713yl0f8f3p99jzqqfmbicrdswd3vwpx7r3bkf1bgh6d9lvs4b"))))
    (propagated-inputs
     `(("gtk+" ,gtk+-2)
       ("libxres" ,libxres)
       ("startup-notification" ,startup-notification)))))

(define-public goffice
  (package
    (name "goffice")
    (version "0.10.44")
    (source (origin
              (method url-fetch)
              (uri (string-append "mirror://gnome/sources/" name "/"
                                  (version-major+minor version)  "/"
                                  name "-" version ".tar.xz"))
              (sha256
               (base32 "1fd7cm6j0g0mqgpqs4y22b4gd2ll4mcyvg4d0q22d5ndjapl4q3d"))))
    (build-system gnu-build-system)
    (outputs '("out"
               "doc"))                            ;4.0 MiB of gtk-doc
    (arguments
     '(#:configure-flags (list (string-append "--with-html-dir="
                                              (assoc-ref %outputs "doc")
                                              "/share/gtk-doc/html"))))
    (inputs
     `(("gtk+" ,gtk+)
       ("libgsf" ,libgsf)
       ("librsvg" ,librsvg)
       ("libxslt" ,libxslt)
       ("libxml2" ,libxml2)))
    (native-inputs
     `(("intltool" ,intltool)
       ("glib" ,glib "bin")
       ("pkg-config" ,pkg-config)))
    (home-page "https://developer.gnome.org/goffice/")
    (synopsis "Document-centric objects and utilities")
    (description "A GLib/GTK+ set of document-centric objects and utilities.")
    (license
     ;; Dual licensed under GPLv2 or GPLv3 (both without "or later")
     ;; Note: NOT LGPL
     (list license:gpl2 license:gpl3))))

(define-public goffice-0.8
  (package (inherit goffice)
    (version "0.8.17")
    (source (origin
              (method url-fetch)
              (uri (string-append "mirror://gnome/sources/" (package-name goffice) "/"
                                  (version-major+minor version)  "/"
                                  (package-name goffice) "-" version ".tar.xz"))
              (sha256
               (base32 "05fvzbs5bin05bbsr4dp79aiva3lnq0a3a40zq55i13vnsz70l0n"))))
    (arguments
     `(#:phases
       (modify-phases %standard-phases
         (add-after 'unpack 'fix-pcre-check
           (lambda _
             ;; Only glib.h can be included directly.  See
             ;; https://bugzilla.gnome.org/show_bug.cgi?id=670316
             (substitute* "configure"
               (("glib/gregex\\.h") "glib.h")) #t)))

       ,@(package-arguments goffice)))
    (propagated-inputs
     ;; libgoffice-0.8.pc mentions libgsf-1
     `(("libgsf" ,libgsf)))
    (inputs
     `(("gtk" ,gtk+-2)
       ,@(alist-delete "gtk" (package-inputs goffice))))))

(define-public gnumeric
  (package
    (name "gnumeric")
    (version "1.12.44")
    (source (origin
              (method url-fetch)
              (uri (string-append "mirror://gnome/sources/gnumeric/"
                                  (version-major+minor version)  "/"
                                  "gnumeric-" version ".tar.xz"))
              (sha256
               (base32
                "0147962c6ybdsj57rz95nla0rls7g545wc2n7pz59zmzyd5pksk0"))))
    (build-system glib-or-gtk-build-system)
    (arguments
     `(;; The gnumeric developers don't worry much about failing tests.
       ;; See https://bugzilla.gnome.org/show_bug.cgi?id=732387
       #:tests? #f
       #:phases
       (modify-phases %standard-phases
         (add-before
          'configure 'pre-conf
           (lambda* (#:key outputs #:allow-other-keys)
             ;; Make install tries to write into the directory of goffice
             ;; I am informed that this only affects the possibility to embed a
             ;; spreadsheet inside an Abiword document.   So presumably when we
             ;; package Abiword we'll have to refer it to this directory.
             (substitute* "configure"
               (("^GOFFICE_PLUGINS_DIR=.*")
                (string-append "GOFFICE_PLUGINS_DIR="
                               (assoc-ref outputs "out")
                               "/goffice/plugins"))))))))
    (inputs
     `(("glib" ,glib)
       ("gtk+" ,gtk+)
       ("goffice" ,goffice)
       ("libgsf" ,libgsf)
       ("librsvg" ,librsvg)
       ("libxml2" ,libxml2)
       ("libxslt" ,libxslt)
       ("python" ,python-2)
       ("python2-pygobject" ,python2-pygobject)
       ("zlib" ,zlib)))
    (native-inputs
     `(("bison" ,bison)
       ("docbook-xml" ,docbook-xml)
       ("intltool" ,intltool)
       ("itstool" ,itstool)
       ("glib:bin" ,glib "bin")
       ("pkg-config" ,pkg-config)))
    (home-page "http://www.gnumeric.org")
    (synopsis "Spreadsheet application")
    (description
     "GNUmeric is a GNU spreadsheet application, running under GNOME.  It is
interoperable with other spreadsheet applications.  It has a vast array of
features beyond typical spreadsheet functionality, such as support for linear
and non-linear solvers, statistical analysis, and telecommunication
engineering.")
    (license
    ;; Dual licensed under GPLv2 or GPLv3 (both without "or later")
     (list license:gpl2 license:gpl3))))

(define-public gnome-themes-standard
  (package
    (name "gnome-themes-standard")
    (version "3.22.3")
    (source
     (origin
       (method url-fetch)
       (uri (string-append "mirror://gnome/sources/" name "/"
                           (version-major+minor version) "/" name "-"
                           version ".tar.xz"))
       (sha256
        (base32
         "0smmiamrgcgf5sa88bsn8hwmvsyx4gczzs359nwxbkv14b2qgp31"))))
    (build-system gnu-build-system)
    (arguments
     '(#:configure-flags
       ;; Don't create 'icon-theme.cache'.
       (let* ((coreutils (assoc-ref %build-inputs "coreutils"))
              (true      (string-append coreutils "/bin/true")))
         (list (string-append "GTK_UPDATE_ICON_CACHE=" true)))))
    (inputs
     `(("gtk+" ,gtk+)
       ("gtk+-2" ,gtk+-2)
       ("librsvg" ,librsvg)
       ("libxml2" ,libxml2)
       ("glib" ,glib)))
    (native-inputs
     `(("intltool" ,intltool)
       ("glib:bin" ,glib "bin")
       ("pkg-config" ,pkg-config)))
    (home-page "https://launchpad.net/gnome-themes-standard")
    (synopsis "Default GNOME 3 themes")
    (description
     "The default GNOME 3 themes (Adwaita and some accessibility themes).")
    (license license:lgpl2.1+)))

(define-public seahorse
  (package
    (name "seahorse")
    (version "3.20.0")
    (source
     (origin
       (method url-fetch)
       (uri (string-append "mirror://gnome/sources/" name "/"
                           (version-major+minor version) "/" name "-"
                           version ".tar.xz"))
       (sha256
        (base32
         "1py6fj19kb8aaxvg6yrpd0876azc2zjvis98aqz37a2lxmhp9c72"))))
    (build-system glib-or-gtk-build-system)
    (inputs
     `(("gtk+" ,gtk+)
       ("gcr" ,gcr)
       ("gnupg" ,gnupg)
       ("gpgme" ,gpgme)
       ("openldap" ,openldap)
       ("openssh" ,openssh)
       ("libsecret" ,libsecret)
       ("libsoup" ,libsoup)))
    (native-inputs
     `(("intltool" ,intltool)
       ("glib:bin" ,glib "bin")
       ("itstool" ,itstool)
       ("pkg-config" ,pkg-config)
       ("xmllint" ,libxml2)))
    (home-page "https://launchpad.net/gnome-themes-standard")
    (synopsis "Manage encryption keys and passwords in the GNOME keyring")
    (description
     "Seahorse is a GNOME application for managing encryption keys and
passwords in the GNOME keyring.")
    (license license:gpl2+)))

(define-public vala
  (package
    (name "vala")
    (version "0.40.9")
    (source (origin
              (method url-fetch)
              (uri (string-append "mirror://gnome/sources/" name "/"
                                  (version-major+minor version) "/"
                                  name "-" version ".tar.xz"))
              (sha256
               (base32
                "0yvaijkpahzz26sa37cyzbj75a9vbcbgvxbqzzb7hbcvfy009zy7"))))
    (build-system gnu-build-system)
    (arguments
     '(#:phases
       (modify-phases %standard-phases
         (add-before 'check 'pre-check
                     (lambda _
                       (setenv "CC" "gcc")
                       (substitute* "valadoc/tests/testrunner.sh"
                         (("export PKG_CONFIG_PATH=" m)
                          (string-append m "$PKG_CONFIG_PATH:")))
                       ;; For missing '/etc/machine-id'.
                       (setenv "DBUS_FATAL_WARNINGS" "0")
                       #t)))))
    (native-inputs
     `(("pkg-config" ,pkg-config)
       ("flex" ,flex)
       ("bison" ,bison)
       ("xsltproc" ,libxslt)
       ("grep" ,grep)
       ("sed" ,sed)
       ("dbus" ,dbus)                                     ; for dbus tests
       ("gobject-introspection" ,gobject-introspection))) ; for gir tests
    (inputs
     `(("graphviz" ,graphviz)))
    (propagated-inputs
     `(("glib" ,glib))) ; required by libvala-0.40.pc
    (home-page "https://live.gnome.org/Vala/")
    (synopsis "Compiler for the GObject type system")
    (description
     "Vala is a programming language that aims to bring modern programming
language features to GNOME developers without imposing any additional runtime
requirements and without using a different ABI compared to applications and
libraries written in C.")
    (license license:lgpl2.1+)))

(define-public vte
  (package
    (name "vte")
    (version "0.52.2")
    (source (origin
              (method url-fetch)
              (uri (string-append "mirror://gnome/sources/" name "/"
                                  (version-major+minor version) "/"
                                  name "-" version ".tar.xz"))
              (sha256
               (base32
                "1br6kg0wzf1wmww1hadihhcpqbamalqmbppfdzjvzk1ayp75f9hg"))))
    (build-system gnu-build-system)
    (native-inputs
     `(("pkg-config" ,pkg-config)
       ("intltool" ,intltool)
       ("vala" ,vala)
       ("gobject-introspection" ,gobject-introspection)
       ("glib" ,glib "bin") ; for glib-genmarshal, etc.
       ("gperf" ,gperf)
       ("xmllint" ,libxml2)))
    (propagated-inputs
     `(("gtk+" ,gtk+)                             ;required by vte-2.91.pc
       ("gnutls" ,gnutls)                         ;ditto
       ("pcre2" ,pcre2)))                         ;ditto
    (home-page "https://www.gnome.org/")
    (synopsis "Virtual Terminal Emulator")
    (description
     "VTE is a library (libvte) implementing a terminal emulator widget for
GTK+, and a minimal sample application (vte) using that.  Vte is mainly used in
gnome-terminal, but can also be used to embed a console/terminal in games,
editors, IDEs, etc.")
    (license license:lgpl2.1+)))

(define-public vte-ng
  (package
    (inherit vte)
    (name "vte-ng")
    (version "0.54.2.a")
    (home-page "https://github.com/thestinger/vte-ng")
    (source (origin
              (method git-fetch)
              (uri (git-reference (url home-page) (commit version)))
              (file-name (git-file-name name version))
              (sha256
               (base32
                "1r7d9m07cpdr4f7rw3yx33hmp4jmsk0dn5byq5wgksb2qjbc4ags"))))
    (native-inputs
     `(("gtk-doc" ,gtk-doc)
       ("gperf" ,gperf)
       ("autoconf" ,autoconf)
       ("automake" ,automake)
       ("libtool" ,libtool)
       ,@(package-native-inputs vte)))
    (arguments
     `(#:phases (modify-phases %standard-phases
                  (replace 'bootstrap
                    (lambda _
                      (setenv "NOCONFIGURE" "true")
                      (invoke "sh" "autogen.sh"))))))
  (synopsis "Enhanced VTE terminal widget")
  (description
   "VTE is a library (libvte) implementing a terminal emulator widget for
GTK+, this fork provides additional functions exposed for keyboard text
selection and URL hints.")))

;; provides vte 2.90, required for some terminal emulators
;; tilda bug: https://github.com/lanoxx/tilda/issues/94
;; pantheon-terminal bug: https://bugs.debian.org/cgi-bin/bugreport.cgi?bug=788021
;; roxterm bug: http://sourceforge.net/p/roxterm/bugs/107/
;; pantheon-terminal, roxterm are not currently packaged
(define-public vte-0.36
  (package (inherit vte)
    (name "vte")
    (version "0.36.5")
    (source (origin
              (method url-fetch)
              (uri (string-append "mirror://gnome/sources/" name "/"
                                  (version-major+minor version) "/"
                                  name "-" version ".tar.xz"))
              (sha256
               (base32
                "1psfnqsmxx4qzc55qwvb8jai824ix4pqcdqhgxk0g2zh82bcxhn2"))))
    (propagated-inputs
     `(("gtk" ,gtk+)
       ("ncurses" ,ncurses)))))

;; stable version for gtk2, required by xfce4-terminal.
(define-public vte/gtk+-2
  (package (inherit vte)
    (name "vte")
    (version "0.28.2")
    (source (origin
              (method url-fetch)
              (uri (string-append "mirror://gnome/sources/" name "/"
                                  (version-major+minor version) "/"
                                  name "-" version ".tar.xz"))
              (sha256
               (base32
                "1bmhahkf8wdsra9whd3k5l5z4rv7r58ksr8mshzajgq2ma0hpkw6"))
              (patches (search-patches
                         "vte-CVE-2012-2738-pt1.patch"
                         "vte-CVE-2012-2738-pt2.patch"))))
    (arguments
     '(#:configure-flags '("--disable-python")))
    (native-inputs
     `(("pkg-config" ,pkg-config)
       ("intltool" ,intltool)
       ("glib" ,glib "bin")))   ; for glib-genmarshal, etc.
    (propagated-inputs
     `(("gtk+" ,gtk+-2)         ; required by libvte.pc
       ("ncurses" ,ncurses))))) ; required by libvte.la

(define-public vinagre
  (package
    (name "vinagre")
    (version "3.22.0")
    (source (origin
              (method url-fetch)
              (uri (string-append "mirror://gnome/sources/" name "/"
                                  (version-major+minor version) "/"
                                  name "-" version ".tar.xz"))
              (patches (search-patches "vinagre-newer-freerdp.patch"
                                       "vinagre-newer-rdp-parameters.patch"))
              (sha256
               (base32
                "10jya3jyrm18nbw3v410gbkc7677bqamax44pzgd3j15randn76d"))))
    (build-system glib-or-gtk-build-system)
    (arguments
     '(#:phases
       (modify-phases %standard-phases
         (add-before 'install 'skip-gtk-update-icon-cache
           (lambda _
             ;; Don't create 'icon-theme.cache'
             (substitute* (find-files "." "^Makefile$")
               (("gtk-update-icon-cache") (which "true")))
             #t))
         (add-after 'unpack 'patch-configure
           (lambda _
             (substitute* "configure"
               (("freerdp") "freerdp2"))
             #t)))))
    (native-inputs
     `(("pkg-config" ,pkg-config)
       ("intltool" ,intltool)
       ("itstool" ,itstool)
       ("glib-bin" ,glib "bin")))                 ;for glib-compile-schemas
    (inputs
     `(("libxml2" ,libxml2)
       ("gtk-vnc" ,gtk-vnc)
       ("gnome-keyring" ,gnome-keyring)
       ("libsecret" ,libsecret)
       ("freerdp" ,freerdp)
       ("spice" ,spice)
       ("spice-gtk" ,spice-gtk)
       ("telepathy-glib" ,telepathy-glib)
       ("vte" ,vte)))
    (home-page "https://wiki.gnome.org/Apps/Vinagre")
    (synopsis "Remote desktop viewer for GNOME")
    (description "Vinagre is a remote display client supporting the VNC, SPICE
and RDP protocols.")
    (license license:gpl3+)))

(define-public dconf
  (package
    (name "dconf")
    (version "0.32.0")
    (source (origin
              (method url-fetch)
              (uri (string-append
                    "mirror://gnome/sources/" name "/"
                    (version-major+minor version) "/"
                    name "-" version ".tar.xz"))
              (sha256
               (base32
                "1azz4hb9z76yxn34yrrsiib3iqz5z4vpwn5q7cncp55w365ygg38"))))
    (build-system meson-build-system)
    (propagated-inputs
     ;; In Requires of dconf.pc.
     `(("glib" ,glib)))
    (inputs
     `(("gtk+" ,gtk+)
       ("dbus" ,dbus)))
    (native-inputs
     `(("bash-completion" ,bash-completion)
       ("libxslt" ,libxslt)                     ;for xsltproc
       ("libxml2" ,libxml2)                     ;for XML_CATALOG_FILES
       ("docbook-xml" ,docbook-xml-4.2)
       ("docbook-xsl" ,docbook-xsl)
       ("glib:bin" ,glib "bin")
       ("gtk-doc" ,gtk-doc)
       ("pkg-config" ,pkg-config)
       ("vala" ,vala)))
    (arguments
     `(#:tests? #f ; To contact dbus it needs to load /var/lib/dbus/machine-id
                   ; or /etc/machine-id.
       #:glib-or-gtk? #t
       #:configure-flags '("-Denable-gtk-doc=true")))
    (home-page "https://developer.gnome.org/dconf")
    (synopsis "Low-level GNOME configuration system")
    (description "Dconf is a low-level configuration system.  Its main purpose
is to provide a backend to GSettings on platforms that don't already have
configuration storage systems.")
    (license license:lgpl2.1+)))

(define-public json-glib
  (package
    (name "json-glib")
    (version "1.4.4")
    (source (origin
              (method url-fetch)
              (uri (string-append "mirror://gnome/sources/" name "/"
                                  (version-major+minor version) "/"
                                  name "-" version ".tar.xz"))
              (sha256
               (base32
                "0ixwyis47v5bkx6h8a1iqlw3638cxcv57ivxv4gw2gaig51my33j"))))
    (build-system meson-build-system)
    (native-inputs
     `(("gettext" ,gettext-minimal)
       ("glib" ,glib "bin")              ;for glib-mkenums and glib-genmarshal
       ("gobject-introspection" ,gobject-introspection)
       ("pkg-config" ,pkg-config)))
    (propagated-inputs
     `(("glib" ,glib)))                         ;according to json-glib-1.0.pc
    (home-page "https://wiki.gnome.org/Projects/JsonGlib")
    (synopsis "Compiler for the GObject type system")
    (description
     "JSON-GLib is a C library based on GLib providing serialization and
deserialization support for the JavaScript Object Notation (JSON) format
described by RFC 4627.  It provides parser and generator GObject classes and
various wrappers for the complex data types employed by JSON, such as arrays
and objects.")
    (license license:lgpl2.1+)))

(define-public libxklavier
  (package
    (name "libxklavier")
    (version "5.3")
    (source (origin
              (method url-fetch)
              (uri (string-append "mirror://gnome/sources/" name "/"
                                  version "/" name "-" version ".tar.xz"))
              (sha256
               (base32
                "016lpdv35z0qsw1cprdc2k5qzkdi5waj6qmr0a2q6ljn9g2kpv7b"))))
    (build-system gnu-build-system)
    (arguments
     '(#:configure-flags
       (list (string-append "--with-xkb-base="
                            (assoc-ref %build-inputs "xkeyboard-config")
                            "/share/X11/xkb"))))
    (native-inputs
     `(("glib:bin"              ,glib "bin") ; for glib-mkenums, etc.
       ("gobject-introspection" ,gobject-introspection)
       ("pkg-config"            ,pkg-config)))
    (propagated-inputs
     ;; Required by libxklavier.pc.
     `(("glib"    ,glib)
       ("libxml2" ,libxml2)))
    (inputs
     `(("iso-codes"        ,iso-codes)
       ("libxi"            ,libxi)
       ("libxkbfile"       ,libxkbfile)
       ("xkbcomp"          ,xkbcomp)
       ("xkeyboard-config" ,xkeyboard-config)))
    (home-page "https://www.freedesktop.org/wiki/Software/LibXklavier/")
    (synopsis "High-level API for X Keyboard Extension")
    (description
     "LibXklavier is a library providing high-level API for X Keyboard
Extension known as XKB.  This library is intended to support XFree86 and other
commercial X servers.  It is useful for creating XKB-related software (layout
indicators etc).")
    (license license:lgpl2.0+)))

(define-public python2-rsvg
  ;; XXX: This is actually a subset of gnome-python-desktop.
  (package
    (name "python2-rsvg")
    (version "2.32.0")
    (source
     (origin
       (method url-fetch)
       (uri (string-append
             "mirror://gnome/sources/gnome-python-desktop/2.32/gnome-python-desktop-"
             version ".tar.bz2"))
       (sha256
        (base32
         "1s8f9rns9v7qlwjv9qh9lr8crp88dpzfm45hj47zc3ivpy0dbnq9"))))
    (build-system gnu-build-system)
    (native-inputs
     `(("pkg-config" ,pkg-config)))
    (inputs
     `(("python" ,python-2)
       ("python2-pygtk" ,python2-pygtk)
       ("librsvg" ,librsvg)))
    (home-page "https://www.gnome.org")
    (synopsis "Python bindings to librsvg")
    (description
     "This packages provides Python bindings to librsvg, the SVG rendering
library.")

    ;; This is the license of the rsvg bindings.  The license of each module
    ;; of gnome-python-desktop is given in 'COPYING'.
    (license license:lgpl2.1+)))

(define-public glib-networking
  (package
    (name "glib-networking")
    (version "2.58.0")
    (source (origin
              (method url-fetch)
              (uri (string-append "mirror://gnome/sources/glib-networking/"
                                  (version-major+minor version) "/"
                                  name "-" version ".tar.xz"))
              (sha256
               (base32
                "0s006gs9nsq6mg31spqha1jffzmp6qjh10y27h0fxf1iw1ah5ymx"))
              (patches (search-patches "glib-networking-connection.patch"))))
    (build-system meson-build-system)
    (arguments
     `(#:configure-flags '("-Dlibproxy_support=false")
       #:phases (modify-phases %standard-phases
                  (add-before 'check 'disable-TLSv1.3
                    (lambda _
                      ;; XXX: One test fails when TLS 1.3 is enabled, fixed in 2.60.0:
                      ;; <https://gitlab.com/gnutls/gnutls/issues/615>.
                      (setenv "G_TLS_GNUTLS_PRIORITY" "NORMAL:-VERS-TLS1.3")
                      #t)))))
    (native-inputs
     `(("pkg-config" ,pkg-config)
       ("intltool" ,intltool)))
    (inputs
     `(("glib" ,glib)
       ("gnutls" ,gnutls)
       ("gsettings-desktop-schemas" ,gsettings-desktop-schemas)
       ("p11-kit" ,p11-kit)))
    (home-page "https://www.gnome.org")
    (synopsis "Network-related GIO modules")
    (description
     "This package contains various network related extensions for the GIO
library.")
    (license license:lgpl2.0+)))

(define-public rest
  (package
    (name "rest")
    (version "0.8.1")
    (source (origin
              (method url-fetch)
              (uri (string-append "mirror://gnome/sources/rest/"
                                  (version-major+minor version) "/"
                                  name "-" version ".tar.xz"))
              (sha256
               (base32
                "1j81bgqmd55s5lxyaxcplym9n6xywcs1cm9wmvafsg2xiv9sl4q5"))))
    (build-system gnu-build-system)
    (arguments
     '(#:tests? #f ; tests require internet connection
       #:configure-flags
       '("--with-ca-certificates=/etc/ssl/certs/ca-certificates.crt")))
    (native-inputs
     `(("glib-mkenums" ,glib "bin")
       ("gobject-introspection" ,gobject-introspection)
       ("pkg-config" ,pkg-config)))
    (propagated-inputs
     ;; rest-0.7.pc refers to all these.
     `(("glib"    ,glib)
       ("libsoup" ,libsoup)
       ("libxml2" ,libxml2)))
    (home-page "https://www.gtk.org/")
    (synopsis "RESTful web api query library")
    (description
     "This library was designed to make it easier to access web services that
claim to be \"RESTful\".  It includes convenience wrappers for libsoup and
libxml to ease remote use of the RESTful API.")
    (license license:lgpl2.1+)))

(define-public libsoup
  (package
    (name "libsoup")
    (version "2.66.0")
    (source (origin
              (method url-fetch)
              (uri (string-append "mirror://gnome/sources/libsoup/"
                                  (version-major+minor version) "/"
                                  name "-" version ".tar.xz"))
              (sha256
               (base32
                "08c9kkdhzy504gv23pfdm4sq3dd3j20sikwz6gv0qrwcdjnw5bai"))))
    (build-system meson-build-system)
    (outputs '("out" "doc"))
    (arguments
     `(#:modules ((guix build utils)
                  (guix build meson-build-system)
                  (ice-9 popen))

       #:configure-flags '("-Ddoc=true")
       #:phases
       (modify-phases %standard-phases
         (add-after 'unpack 'adjust-tests
           (lambda _
             ;; This test fails due to missing /etc/nsswitch.conf
             ;; in the build environment.
             (substitute* "tests/socket-test.c"
               ((".*/sockets/unconnected.*") ""))

             ;; Generate a self-signed certificate that has "localhost" as its
             ;; 'dnsName'.  Failing to do that, and starting with GnuTLS
             ;; 3.5.12, tests such as "ssl-tests" fail:
             ;;
             ;; ERROR:ssl-test.c:406:do_tls_interaction_test: Unexpected status 6 Unacceptable TLS certificate (expected 200 OK)
             ;;
             ;; 'certtool' is interactive so we have to pipe it the answers.
             ;; Reported at <https://bugzilla.gnome.org/show_bug.cgi?id=784696>.
             (let ((pipe (open-output-pipe "certtool --generate-self-signed \
 --load-privkey tests/test-key.pem --outfile tests/test-cert.pem")))
               (for-each (lambda (line)
                           (display line pipe)
                           (newline pipe))
                         '(""               ;Common name
                           ""               ;UID
                           "Guix"           ;Organizational unit name
                           "GNU"            ;Organization name
                           ""               ;Locality name
                           ""               ;State or province
                           ""               ;Country
                           ""               ;subject's domain component (DC)
                           ""               ;E-mail
                           ""               ;serial number
                           "-1"             ;expiration time
                           "N"              ;belong to authority?
                           "N"              ;web client certificate?
                           "N"              ;IPsec IKE?
                           "Y"              ;web server certificate?
                           "localhost"      ;dnsName of subject
                           ""               ;dnsName of subject (end)
                           ""               ;URI of subject
                           "127.0.0.1"      ;IP address of subject
                           ""               ;signing?
                           ""               ;encryption (RSA)?
                           ""               ;data encryption?
                           ""               ;sign OCSP requests?
                           ""               ;sign code?
                           ""               ;time stamping?
                           ""               ;email protection?
                           ""               ;URI of the CRL distribution point
                           "y"              ;above info OK?
                           ))
               (close-pipe pipe))
             #t))
         (add-after 'install 'move-doc
           (lambda* (#:key outputs #:allow-other-keys)
             (let ((out (assoc-ref outputs "out"))
                   (doc (assoc-ref outputs "doc")))
               (mkdir-p (string-append doc "/share"))
               (copy-recursively (string-append out "/share/gtk-doc")
                                 (string-append doc "/share/gtk-doc"))
               (delete-file-recursively (string-append out "/share/gtk-doc"))
               #t))))))
    (native-inputs
     `(("glib:bin" ,glib "bin")                   ; for glib-mkenums
       ("gobject-introspection" ,gobject-introspection)
       ("gtk-doc" ,gtk-doc)
       ("intltool" ,intltool)
       ("pkg-config" ,pkg-config)
       ("python" ,python-wrapper)
       ("vala" ,vala)
       ;; These are needed for the tests.
       ;; FIXME: Add PHP once available.
       ("curl" ,curl)
       ("gnutls" ,gnutls)                         ;for 'certtool'
       ("httpd" ,httpd)))
    (propagated-inputs
     ;; libsoup-2.4.pc refers to all these.
     `(("glib" ,glib)
       ("libpsl" ,libpsl)
       ("libxml2" ,libxml2)
       ("sqlite" ,sqlite)))
    (inputs
     `(("glib-networking" ,glib-networking)
       ("mit-krb5" ,mit-krb5)))
    (home-page "https://live.gnome.org/LibSoup/")
    (synopsis "GLib-based HTTP Library")
    (description
     "LibSoup is an HTTP client/server library for GNOME.  It uses GObjects
and the GLib main loop, to integrate well with GNOME applications.")
    (license license:lgpl2.0+)))

(define-public libsecret
  (package
    (name "libsecret")
    (version "0.18.8")
    (source (origin
              (method url-fetch)
              (uri (string-append
                    "mirror://gnome/sources/libsecret/"
                    (version-major+minor version) "/"
                    name "-" version ".tar.xz"))
              (sha256
               (base32
                "058x64689k55wxfkdp4svhnwvv8jmqm7z5mrynybl38f4sfqiyiv"))))
    (build-system gnu-build-system)
    (outputs '("out" "doc"))
    (arguments
     `(#:tests? #f ; FIXME: Testing hangs.
       #:configure-flags
       (list (string-append "--with-html-dir="
                            (assoc-ref %outputs "doc")
                            "/share/gtk-doc/html"))))
    (native-inputs
     `(("gettext" ,gettext-minimal)
       ("glib:bin" ,glib "bin") ; for gdbus-codegen, etc.
       ("gobject-introspection" ,gobject-introspection)
       ("pkg-config" ,pkg-config)
       ("vala" ,vala)
       ("xsltproc" ,libxslt)))
       ;; These are needed for the tests.
       ;; FIXME: Add gjs once available.
       ;("dbus" ,dbus)
       ;("python2" ,python-2)
       ;("python2-dbus" ,python2-dbus)
       ;("python2-pygobject" ,python2-pygobject)
       ;("python2-pygobject-2" ,python2-pygobject-2)))
    (propagated-inputs
     `(("glib" ,glib))) ; required by libsecret-1.pc
    (inputs
     `(("docbook-xsl" ,docbook-xsl)
       ("libgcrypt" ,libgcrypt)
       ("libxml2" ,libxml2))) ; for XML_CATALOG_FILES
    (home-page "https://wiki.gnome.org/Projects/Libsecret/")
    (synopsis "GObject bindings for \"Secret Service\" API")
    (description
     "Libsecret is a GObject based library for storing and retrieving passwords
and other secrets.  It communicates with the \"Secret Service\" using DBus.")
    (license license:lgpl2.1+)))

(define-public five-or-more
  (package
    (name "five-or-more")
    (version "3.28.0")
    (source
     (origin
       (method url-fetch)
       (uri (string-append "mirror://gnome/sources/" name "/"
                           (version-major+minor version) "/"
                           name "-" version ".tar.xz"))
       (sha256
        (base32
         "1fy4a7qdjqvabm0cl45d6xlx6hy4paxvm0b2paifff73bl250d5c"))))
    (build-system glib-or-gtk-build-system)
    (native-inputs
     `(("pkg-config" ,pkg-config)
       ("desktop-file-utils" ,desktop-file-utils)
       ("intltool" ,intltool)
       ("itstool" ,itstool)
       ("xmllint" ,libxml2)))
    (inputs
     `(("gtk+" ,gtk+)
       ("librsvg" ,librsvg)))
    (home-page "https://wiki.gnome.org/Apps/Five%20or%20more")
    (synopsis "Logic puzzle game")
    (description "Five or More is a game where you try to align
 five or more objects of the same color and shape causing them to disappear.
 On every turn more objects will appear, until the board is full.
 Try to last as long as possible.")
    (license license:gpl2+)))

(define-public gnome-mines
  (package
    (name "gnome-mines")
    (version "3.28.0")
    (source
     (origin
       (method url-fetch)
       (uri (string-append "mirror://gnome/sources/" name "/"
                           (version-major+minor version) "/"
                           name "-" version ".tar.xz"))
       (sha256
        (base32
         "16w55hqaxipcv870n9gpn6qiywbqbyg7bjshaa02r75ias8dfxvf"))))
    (build-system meson-build-system)
    (arguments
     `(#:phases
       (modify-phases %standard-phases
         (delete 'bootstrap))))
    (native-inputs
     `(("glib:bin" ,glib "bin")       ; for glib-compile-resources
       ("pkg-config" ,pkg-config)
       ("desktop-file-utils" ,desktop-file-utils)
       ("intltool" ,intltool)
       ("itstool" ,itstool)
       ("vala" ,vala)
       ("yelp" ,yelp)
       ("appstream-glib" ,appstream-glib)))
    (inputs
     `(("gtk+" ,gtk+)
       ("libgnome-games-support" ,libgnome-games-support)
       ("librsvg" ,librsvg)))
    (home-page "https://wiki.gnome.org/Apps/Mines")
    (synopsis "Minesweeper game")
    (description
     "Mines (previously gnomine) is a puzzle game where you locate mines
floating in an ocean using only your brain and a little bit of luck.")
    (license license:gpl2+)))

(define-public gnome-sudoku
  (package
    (name "gnome-sudoku")
    (version "3.28.0")
    (source
     (origin
       (method url-fetch)
       (uri (string-append "mirror://gnome/sources/" name "/"
                           (version-major+minor version) "/"
                           name "-" version ".tar.xz"))
       (sha256
        (base32
         "07b4lzniaf3gjsss6zl1lslv18smwc4nrijykvn2z90f423q2xav"))))
    (build-system glib-or-gtk-build-system)
    (native-inputs
     `(("pkg-config" ,pkg-config)
       ("desktop-file-utils" ,desktop-file-utils)
       ("intltool" ,intltool)
       ("itstool" ,itstool)
       ("xmllint" ,libxml2)))
    (inputs
     `(("gtk+" ,gtk+)
       ("json-glib" ,json-glib)
       ("libgee" ,libgee)
       ("librsvg" ,librsvg)
       ("qqwing" ,qqwing)))
    (home-page "https://wiki.gnome.org/Apps/Sudoku")
    (synopsis "Japanese logic game")
    (description
     "Sudoku is a Japanese logic game that exploded in popularity in 2005.
GNOME Sudoku is meant to have an interface as simple and unobstrusive as
possible while still providing features that make playing difficult Sudoku
more fun.")
    (license license:gpl2+)))

(define-public gnome-terminal
  (package
    (name "gnome-terminal")
    (version "3.28.2")
    (source
     (origin
       (method url-fetch)
       (uri (string-append "mirror://gnome/sources/" name "/"
                           (version-major+minor version) "/"
                           name "-" version ".tar.xz"))
       (sha256
        (base32
         "0ybjansg6lr279191w8z8r45gy4rxwzw1ajm98cgkv0fk2jdr0x2"))))
    (build-system glib-or-gtk-build-system)
    (arguments
     '(#:configure-flags
       (list "--disable-migration" "--disable-search-provider"
             "--without-nautilus-extension")
       #:phases
       (modify-phases %standard-phases
         (add-before 'configure 'patch-/bin/true
                     (lambda _
                       (substitute* "configure"
                         (("/bin/true") (which "true"))))))))
    (native-inputs
     `(("pkg-config" ,pkg-config)
       ("desktop-file-utils" ,desktop-file-utils)
       ("intltool" ,intltool)
       ("itstool" ,itstool)
       ("xmllint" ,libxml2)))
    (propagated-inputs
     `(("dconf" ,dconf)))
    (inputs
     `(("gtk+" ,gtk+)
       ("vte" ,vte)
       ("gnutls" ,gnutls)
       ("gsettings-desktop-schemas" ,gsettings-desktop-schemas)
       ("util-linux" ,util-linux)
       ("vala" ,vala)))
    (home-page "https://wiki.gnome.org/Apps/Terminal")
    (synopsis "Terminal emulator")
    (description
     "GNOME Terminal is a terminal emulator application for accessing a
UNIX shell environment which can be used to run programs available on
your system.

It supports several profiles, multiple tabs and implements several
keyboard shortcuts.")
    (license license:gpl3+)))

(define-public colord
  (package
    (name "colord")
    (version "1.1.8")
    (source
     (origin
       (method url-fetch)
       (uri (string-append "https://www.freedesktop.org/software/colord/releases/"
                           name "-" version ".tar.xz"))
       (sha256
        (base32
         "01w97rgzk4qi6fp03scq5jyw0ayx11b479p7dkm2r77k84b9agph"))))
    (build-system glib-or-gtk-build-system)
    (arguments
     '(;; The tests want to run valgrind.  Punt for now.
       #:tests? #f
       #:configure-flags (list "--localstatedir=/var"
                               ;; GUSB not packaged yet.
                               "--disable-gusb"
                               ;; No dep on systemd.
                               "--disable-systemd-login"
                               ;; Wants to install to global completion dir;
                               ;; punt.
                               "--disable-bash-completion"
                               ;; colord-gtk not packaged yet.
                               "--disable-session-example"
                               "--with-daemon-user=colord"
                               "--enable-sane"
                               (string-append "--with-udevrulesdir="
                                              (assoc-ref %outputs "out")
                                              "/lib/udev/rules.d"))
       #:phases
       (modify-phases %standard-phases
         (add-before 'configure 'patch-/bin/true
                     (lambda _
                       (substitute* "configure"
                         (("/bin/true") (which "true")))
                       (substitute* "src/Makefile.in"
                         (("if test -w \\$\\(DESTDIR\\)\\$\\(prefix\\)/;")
                          "if test -w $(DESTDIR)$(localstatedir);")))))))
    (native-inputs
     `(("pkg-config" ,pkg-config)
       ("gobject-introspection" ,gobject-introspection)
       ("libtool" ,libtool)
       ("intltool" ,intltool)))
    (propagated-inputs
     ;; colord.pc refers to all these.
     `(("glib" ,glib)
       ("udev" ,eudev)
       ("lcms" ,lcms)))
    (inputs
     `(("dbus-glib" ,dbus-glib)
       ("libgudev" ,libgudev)
       ("libusb" ,libusb)
       ("sqlite" ,sqlite)
       ("polkit" ,polkit)
       ("sane-backends" ,sane-backends)))
    (home-page "https://www.freedesktop.org/software/colord/")
    (synopsis "Color management service")
    (description "Colord is a system service that makes it easy to manage,
install and generate color profiles to accurately color manage input and
output devices.")
    (license license:gpl2+)))

(define-public geoclue
  (package
    (name "geoclue")
    (version "2.4.8")
    (source
     (origin
       (method url-fetch)
       (uri (string-append "https://www.freedesktop.org/software/" name
                           "/releases/" (version-major+minor version) "/"
                           name "-" version ".tar.xz"))
       (sha256
        (base32
         "08yg1r7m0n9hwyvcy769qkmkf8lslqwv69cjfffwnc3zm5km25qj"))
       (patches (search-patches "geoclue-config.patch"))))
    (build-system glib-or-gtk-build-system)
    (arguments
     '(;; The tests want to run the system bus.
       #:tests? #f
       #:configure-flags (list ;; Disable bits requiring ModemManager.
                               "--disable-3g-source"
                               "--disable-cdma-source"
                               "--disable-modem-gps-source"
                               "--with-dbus-service-user=geoclue")
       #:phases
       (modify-phases %standard-phases
         (add-before 'configure 'patch-/bin/true
                     (lambda _
                       (substitute* "configure"
                         (("/bin/true") (which "true")))
                       #t)))))
    (native-inputs
     `(("pkg-config" ,pkg-config)
       ("gobject-introspection" ,gobject-introspection)
       ("intltool" ,intltool)))
    (inputs
     `(("avahi" ,avahi)
       ("glib" ,glib)
       ("json-glib" ,json-glib)
       ("libsoup" ,libsoup)))
    (home-page "https://www.freedesktop.org/wiki/Software/GeoClue/")
    (synopsis "Geolocation service")
    (description "Geoclue is a D-Bus service that provides location
information.  The primary goal of the Geoclue project is to make creating
location-aware applications as simple as possible, while the secondary goal is
to ensure that no application can access location information without explicit
permission from user.")
    (license license:gpl2+)))

(define-public geocode-glib
  (package
    (name "geocode-glib")
    (version "3.26.0")
    (source (origin
              (method url-fetch)
              (uri (string-append "mirror://gnome/sources/geocode-glib/"
                                  (version-major+minor version) "/"
                                  name "-" version ".tar.xz"))
              (sha256
               (base32
                "1vmydxs5xizcmaxpkfrq75xpj6pqrpdjizxyb30m00h54yqqch7a"))))
    (build-system meson-build-system)
    (arguments
     `(#:phases
       (modify-phases %standard-phases
         ;; The tests require a bunch of locales.
         (add-before 'check 'set-locales
           (lambda* (#:key inputs #:allow-other-keys)
             (setenv "GUIX_LOCPATH"
                     (string-append (assoc-ref inputs "glibc-locales")
                                    "/lib/locale"))
             #t)))))
    (native-inputs
     `(("glib:bin" ,glib "bin") ; for glib-mkenums
       ("glibc-locales" ,glibc-locales) ; for tests
       ("gettext" ,gettext-minimal)
       ("gobject-introspection" ,gobject-introspection)
       ("gtk-doc" ,gtk-doc)
       ("pkg-config" ,pkg-config)
       ("json-glib" ,json-glib)))
    (propagated-inputs
     ;; geocode-glib-1.0.pc refers to GIO.
     `(("glib" ,glib)))
    (inputs
     `(("libsoup" ,libsoup)))
    (home-page "https://github.com/GNOME/geocode-glib/")
    (synopsis "Geocoding and reverse-geocoding library")
    (description
     "geocode-glib is a convenience library for geocoding (finding longitude,
and latitude from an address) and reverse geocoding (finding an address from
coordinates) using the Nominatim service.  geocode-glib caches requests for
faster results and to avoid unnecessary server load.")
    (license license:lgpl2.0+)))

(define-public upower
  (package
    (name "upower")
    (version "0.99.8")
    (source (origin
              (method url-fetch)
              (uri (string-append "https://gitlab.freedesktop.org/upower/upower/"
                                  "uploads/9125ab7ee96fdc4ecc68cfefb50c1cab/"
                                  "upower-" version ".tar.xz"))
              (sha256
               (base32
                "00lzr0vyxz5lvmgya48gdb2cdgmfdim4b34jlfdyqakk1i9sl8xv"))
              (patches (search-patches "upower-builddir.patch"))))
    (build-system glib-or-gtk-build-system)
    (arguments
     '( ;; The tests want to contact the system bus, which can't be done in the
       ;; build environment.  The integration test can run, but the last of
       ;; the up-self-tests doesn't.  Disable tests for now.
       #:tests? #f
       #:configure-flags (list "--localstatedir=/var"
                               (string-append "--with-udevrulesdir="
                                              (assoc-ref %outputs "out")
                                              "/lib/udev/rules.d"))))
    (native-inputs
     `(("gobject-introspection" ,gobject-introspection)
       ("pkg-config" ,pkg-config)
       ("intltool" ,intltool)
       ("python" ,python)

       ;; For man pages.
       ("libxslt" ,libxslt)                       ;for 'xsltproc'
       ("libxml2" ,libxml2)                       ;for 'XML_CATALOG_FILES'
       ("docbook-xsl" ,docbook-xsl)))
    (inputs
     `(("dbus-glib" ,dbus-glib)
       ("libgudev" ,libgudev)
       ("libusb" ,libusb)))
    (propagated-inputs
     ;; In Requires of upower-glib.pc.
     `(("glib" ,glib)))
    (home-page "https://upower.freedesktop.org/")
    (synopsis "System daemon for managing power devices")
    (description
     "UPower is an abstraction for enumerating power devices,
listening to device events and querying history and statistics.  Any
application or service on the system can access the org.freedesktop.UPower
service via the system message bus.")
    (license license:gpl2+)))

(define-public libgweather
  (package
    (name "libgweather")
    (version "3.28.2")
    (source (origin
              (method url-fetch)
              (uri (string-append "mirror://gnome/sources/" name "/"
                                  (version-major+minor version) "/"
                                  name "-" version ".tar.xz"))
              (sha256
               (base32
                "0xfy5ghwvnz2g9074dy6512m4z2pv66pmja14vhi9imgacbfh708"))))
    (build-system meson-build-system)
    (arguments
     `(#:tests? #f ; one of two tests requires network access
       #:configure-flags
       `(,(string-append "-Dzoneinfo_dir="
                         (assoc-ref %build-inputs "tzdata")
                         "/share/zoneinfo"))))
    (native-inputs
     `(("glib:bin" ,glib "bin") ; for glib-mkenums
       ("gobject-introspection" ,gobject-introspection)
       ("pkg-config" ,pkg-config)
       ("vala" ,vala)
       ("intltool" ,intltool)))
    (propagated-inputs
     ;; gweather-3.0.pc refers to GTK+, GDK-Pixbuf, GLib/GObject, libxml, and
     ;; libsoup.
     `(("gtk+" ,gtk+)
       ("gdk-pixbuf" ,gdk-pixbuf)
       ("libxml2" ,libxml2)
       ("libsoup" ,libsoup)
       ("geocode-glib" ,geocode-glib)))
    (inputs
     `(("tzdata" ,tzdata)))
    (home-page "https://wiki.gnome.org/action/show/Projects/LibGWeather")
    (synopsis "Location, time zone, and weather library for GNOME")
    (description
     "libgweather is a library to access weather information from online
services for numerous locations.")
    (license license:gpl2+)))

(define-public gnome-settings-daemon
  (package
    (name "gnome-settings-daemon")
    (version "3.28.1")
    (source
     (origin
       (method url-fetch)
       (uri (string-append "mirror://gnome/sources/" name "/"
                           (version-major+minor version) "/"
                           name "-" version ".tar.xz"))
       (sha256
        (base32
         "0z9dip9p0iav646cmxisii5sbkdr9hmaklc5fzvschpbjkhphksr"))))
    (build-system meson-build-system)
    (arguments
     `(#:glib-or-gtk? #t
       #:configure-flags
       (list (string-append "-Dudev_dir="
                            (assoc-ref %outputs "out")
                            "/lib/udev/rules.d/")
             ;; Otherwise, the RUNPATH will lack the final path component.
             (string-append "-Dc_link_args=-Wl,-rpath="
                            (assoc-ref %outputs "out")
                            "/lib/gnome-settings-daemon-3.0"))
       ;; Color management test can't reach the colord system service.
       #:tests? #f))
    (native-inputs
     `(("glib:bin" ,glib "bin")     ; for glib-mkenums
       ("pkg-config" ,pkg-config)
       ("intltool" ,intltool)
       ("xsltproc" ,libxslt)
       ("libxml2" ,libxml2)                       ;for XML_CATALOG_FILES
       ("docbook-xml" ,docbook-xml-4.2)
       ("docbook-xsl" ,docbook-xsl)))
    (inputs
     `(("alsa-lib" ,alsa-lib)
       ("colord" ,colord)
       ("libgudev" ,libgudev)
       ("upower" ,upower)
       ("polkit" ,polkit)
       ("pulseaudio" ,pulseaudio)
       ("libcanberra" ,libcanberra)
       ("libx11" ,libx11)
       ("libxtst" ,libxtst)
       ("lcms" ,lcms)
       ("libnotify" ,libnotify)
       ("geoclue" ,geoclue)
       ("geocode-glib" ,geocode-glib)
       ("libgweather" ,libgweather)
       ("gnome-desktop" ,gnome-desktop)
       ("nss" ,nss)
       ("cups" ,cups)
       ("gsettings-desktop-schemas" ,gsettings-desktop-schemas)
       ("libwacom" ,libwacom)
       ("librsvg" ,librsvg)
       ("xf86-input-wacom" ,xf86-input-wacom)
       ("wayland" ,wayland)
       ("network-manager" ,network-manager)))
    (home-page "https://www.gnome.org")
    (synopsis "GNOME settings daemon")
    (description
     "This package contains the daemon responsible for setting the various
parameters of a GNOME session and the applications that run under it.  It
handles settings such keyboard layout, shortcuts, and accessibility, clipboard
settings, themes, mouse settings, and startup of other daemons.")
    (license license:gpl2+)))

(define-public totem-pl-parser
 (package
   (name "totem-pl-parser")
   (version "3.26.1")
   (source (origin
            (method url-fetch)
            (uri (string-append "mirror://gnome/sources/totem-pl-parser/"
                                (version-major+minor version) "/"
                                "totem-pl-parser-" version ".tar.xz"))
            (sha256
             (base32
              "0k5pnka907invgds48d73c1xx1a366v5dcld3gr2l1dgmjwc9qka"))))
   (build-system meson-build-system)
   (arguments
    ;; FIXME: Tests require gvfs.
    `(#:tests? #f))
   (native-inputs
    `(("intltool" ,intltool)
      ("glib" ,glib "bin")
      ("gobject-introspection" ,gobject-introspection)
      ("pkg-config" ,pkg-config)))
   (propagated-inputs
    `(("glib" ,glib)
      ("gmime" ,gmime)
      ("libarchive" ,libarchive)
      ("libgcrypt" ,libgcrypt)
      ("libxml2" ,libxml2)))
   (inputs
    `(("nettle" ,nettle)
      ("libsoup" ,libsoup)))
   (home-page "https://projects.gnome.org/totem")
   (synopsis "Library to parse and save media playlists for GNOME")
   (description "Totem-pl-parser is a GObjects-based library to parse and save
playlists in a variety of formats.")
   (license license:lgpl2.0+)))

(define-public aisleriot
  (package
    (name "aisleriot")
    (version "3.22.8")
    (source (origin
              (method url-fetch)
              (uri (string-append "mirror://gnome/sources/aisleriot/"
                                  (version-major+minor version) "/"
                                  "aisleriot-" version ".tar.xz"))
              (sha256
               (base32
                "15pm39679ymxki07sb5nvhycz4z53zwbvascyp5wm4864bn98815"))))
    (build-system glib-or-gtk-build-system)
    (arguments
     '(#:configure-flags
       '("--with-platform=gtk-only"
         "--with-card-theme-formats=svg")))
    (native-inputs
     `(("desktop-file-utils" ,desktop-file-utils)
       ("glib:bin" ,glib "bin") ; for glib-compile-schemas, etc.
       ("intltool" ,intltool)
       ("itstool" ,itstool)
       ("pkg-config" ,pkg-config)
       ("xmllint" ,libxml2)))
    (inputs
     `(("gtk+" ,gtk+)
       ("guile" ,guile-2.2)
       ("libcanberra" ,libcanberra)
       ("librsvg" ,librsvg)))
    (home-page "https://wiki.gnome.org/Apps/Aisleriot")
    (synopsis "Solitaire card games")
    (description
     "Aisleriot (also known as Solitaire or sol) is a collection of card games
which are easy to play with the aid of a mouse.")
    (license license:gpl3+)))

(define-public devhelp
  (package
    (name "devhelp")
    (version "3.28.1")
    (source (origin
              (method url-fetch)
              (uri (string-append "mirror://gnome/sources/" name "/"
                                  (version-major+minor version) "/"
                                  name "-" version ".tar.xz"))
              (sha256
               (base32
                "08a8xizjqz68k30zd37r7g516azhan9bbrjsvv10hjd5dg3f476s"))))
    (build-system glib-or-gtk-build-system)
    (native-inputs
     `(("intltool" ,intltool)
       ("itstool" ,itstool)
       ("pkg-config" ,pkg-config)))
    (inputs
     `(("gsettings-desktop-schemas" ,gsettings-desktop-schemas)
       ("webkitgtk" ,webkitgtk)))
    (home-page "https://wiki.gnome.org/Apps/Devhelp")
    (synopsis "API documentation browser for GNOME")
    (description
     "Devhelp is an API documentation browser for GTK+ and GNOME.  It works
natively with GTK-Doc (the API reference system developed for GTK+ and used
throughout GNOME for API documentation).")
    (license license:gpl2+)))

(define-public cogl
  (package
    (name "cogl")
    (version "1.22.2")
    (source
     (origin
       (method url-fetch)
       (uri (string-append "mirror://gnome/sources/" name "/"
                           (version-major+minor version) "/"
                           name "-" version ".tar.xz"))
       (sha256
        (base32
         "03f0ha3qk7ca0nnkkcr1garrm1n1vvfqhkz9lwjm592fnv6ii9rr"))))
    ;; NOTE: mutter exports a bundled fork of cogl, so when making changes to
    ;; cogl, corresponding changes may be appropriate in mutter as well.
    (build-system gnu-build-system)
    (native-inputs
     `(("glib:bin" ,glib "bin")     ; for glib-mkenums
       ("gobject-introspection" ,gobject-introspection)
       ;;("xorg-server" ,xorg-server) ; for the test suite
       ("pkg-config" ,pkg-config)))
    (propagated-inputs
     `(("glib" ,glib)
       ("gdk-pixbuf" ,gdk-pixbuf)
       ("libx11" ,libx11)
       ("libxext" ,libxext)
       ("libxfixes" ,libxfixes)
       ("libxdamage" ,libxdamage)
       ("libxcomposite" ,libxcomposite)
       ("libxrandr" ,libxrandr)))
    (inputs
     `(("mesa" ,mesa)
       ("cairo" ,cairo)
       ("pango" ,pango)
       ("gstreamer" ,gstreamer)
       ("gst-plugins-base" ,gst-plugins-base)
       ("wayland" ,wayland)))
    (arguments
     `(#:configure-flags (list "--enable-cogl-gst"
                               "--enable-wayland-egl-platform"
                               "--enable-wayland-egl-server"

                               ;; Arrange to pass an absolute file name to
                               ;; dlopen for libGL.so.
                               (string-append "--with-gl-libname="
                                              (assoc-ref %build-inputs "mesa")
                                              "/lib/libGL.so"))
       ;; XXX FIXME: All tests fail, with many warnings printed like this:
       ;;   _FontTransOpen: Unable to Parse address
       ;;   ${prefix}/share/fonts/X11/misc/
       #:tests? #f
       #; #:phases
       #;
       (modify-phases %standard-phases
         (add-before 'check 'start-xorg-server
                     (lambda* (#:key inputs #:allow-other-keys)
                       ;; The test suite requires a running X server.
                       (system (format #f "~a/bin/Xvfb :1 &"
                                       (assoc-ref inputs "xorg-server")))
                       (setenv "DISPLAY" ":1")
                       #t)))))
    (home-page "http://www.cogl3d.org")
    (synopsis "Object oriented GL/GLES Abstraction/Utility Layer")
    (description
     "Cogl is a small library for using 3D graphics hardware to draw pretty
pictures.  The API departs from the flat state machine style of OpenGL and is
designed to make it easy to write orthogonal components that can render
without stepping on each others toes.")
    (license (list license:expat       ; most of the code
                   license:bsd-3       ; cogl/cogl-point-in-poly.c
                   license:sgifreeb2.0 ; cogl-path/tesselator/
                   license:asl2.0))))  ; examples/android/

(define-public clutter
  (package
    (name "clutter")
    (version "1.26.2")
    (source
     (origin
       (method url-fetch)
       (uri (string-append "mirror://gnome/sources/" name "/"
                           (version-major+minor version) "/"
                           name "-" version ".tar.xz"))
       (sha256
        (base32
         "0mif1qnrpkgxi43h7pimim6w6zwywa16ixcliw0yjm9hk0a368z7"))))
    ;; NOTE: mutter exports a bundled fork of clutter, so when making changes
    ;; to clutter, corresponding changes may be appropriate in mutter as well.
    (build-system gnu-build-system)
    (outputs '("out"
               "doc"))                            ;9 MiB of gtk-doc HTML pages
    (native-inputs
     `(("glib:bin" ,glib "bin")     ; for glib-genmarshal
       ("gobject-introspection" ,gobject-introspection)
       ("pkg-config" ,pkg-config)
       ("xsltproc" ,libxslt)))
    (propagated-inputs
     `(("cogl" ,cogl)
       ("cairo" ,cairo)
       ("atk" ,atk)
       ("gtk+" ,gtk+)
       ("json-glib" ,json-glib)
       ("glib" ,glib)
       ("libxcomposite" ,libxcomposite)
       ("libxdamage" ,libxdamage)
       ("libxext" ,libxext)
       ("xinput" ,xinput)))
    (inputs
     `(("libxkbcommon" ,libxkbcommon)
       ("udev" ,eudev)))
    (arguments
     `(#:configure-flags (list "--enable-x11-backend=yes"

                               ;; This produces share/doc/{clutter,cally}.
                               (string-append "--with-html-dir="
                                              (assoc-ref %outputs "doc")
                                              "/share/doc"))
       ;; XXX FIXME: Get test suite working.  It would probably fail in the
       ;; same way the cogl tests fail, since clutter is based on cogl.
       #:tests? #f))
    (home-page "http://www.clutter-project.org")
    (synopsis "OpenGL-based interactive canvas library")
    (description
     "Clutter is an OpenGL-based interactive canvas library, designed for
creating fast, mainly 2D single window applications such as media box UIs,
presentations, kiosk style applications and so on.")
    (license license:lgpl2.0+)))

(define-public clutter-gtk
  (package
    (name "clutter-gtk")
    (version "1.8.4")
    (source
     (origin
       (method url-fetch)
       (uri (string-append "mirror://gnome/sources/" name "/"
                           (version-major+minor version) "/"
                           name "-" version ".tar.xz"))
       (sha256
        (base32
         "01ibniy4ich0fgpam53q252idm7f4fn5xg5qvizcfww90gn9652j"))))
    (build-system gnu-build-system)
    (native-inputs
     `(("pkg-config" ,pkg-config)
       ("gobject-introspection" ,gobject-introspection)))
    (propagated-inputs
     ;; clutter-gtk.pc refers to all these.
     `(("clutter" ,clutter)
       ("gtk+" ,gtk+)))
    (home-page "http://www.clutter-project.org")
    (synopsis "OpenGL-based interactive canvas library GTK+ widget")
    (description
     "Clutter is an OpenGL-based interactive canvas library, designed for
creating fast, mainly 2D single window applications such as media box UIs,
presentations, kiosk style applications and so on.")
    (license license:lgpl2.0+)))

(define-public clutter-gst
  (package
    (name "clutter-gst")
    (version "3.0.27")
    (source
     (origin
       (method url-fetch)
       (uri (string-append "mirror://gnome/sources/clutter-gst/"
                           (version-major+minor version) "/"
                           "clutter-gst-" version ".tar.xz"))
       (sha256
        (base32 "17czmpl92dzi4h3rn5rishk015yi3jwiw29zv8qan94xcmnbssgy"))))
    (build-system gnu-build-system)
    (native-inputs
     `(("glib:bin" ,glib "bin")         ; for glib-mkenums
       ("pkg-config" ,pkg-config)
       ("gobject-introspection" ,gobject-introspection)))
    (inputs
     `(("clutter" ,clutter)
       ("gstreamer" ,gstreamer)
       ("gst-plugins-base" ,gst-plugins-base)))
    (home-page "http://www.clutter-project.org")
    (synopsis "Integration library for using GStreamer with Clutter")
    (description
     "Clutter-Gst is an integration library for using GStreamer with Clutter.
It provides a GStreamer sink to upload frames to GL and an actor that
implements the ClutterGstPlayer interface using playbin.  Clutter is an
OpenGL-based interactive canvas library.")
    (license license:lgpl2.0+)))

(define-public libchamplain
  (package
    (name "libchamplain")
    (version "0.12.16")
    (source (origin
              (method url-fetch)
              (uri (string-append
                    "mirror://gnome/sources/libchamplain/0.12/libchamplain-"
                    version ".tar.xz"))
              (sha256
               (base32
                "13chvc2n074i0jw5jlb8i7cysda4yqx58ca6y3mrlrl9g37k2zja"))))
    (build-system gnu-build-system)
    (arguments '(#:configure-flags '("--enable-vala")))
    (native-inputs
     `(("gobject-introspection" ,gobject-introspection)
       ("pkg-config" ,pkg-config)
       ("vala" ,vala)))
    (propagated-inputs
     `(("libsoup" ,libsoup)
       ("sqlite" ,sqlite)
       ("clutter" ,clutter)
       ("clutter-gtk" ,clutter-gtk)
       ("glib:bin" ,glib "bin")                   ;glib-mkenums, etc.
       ("cairo" ,cairo)
       ("gtk+3" ,gtk+)
       ("glib" ,glib)))
    (home-page "https://projects.gnome.org/libchamplain/")
    (synopsis "C library providing a ClutterActor to display maps")
    (description
     "libchamplain is a C library providing a ClutterActor to display maps.
It also provides a Gtk+ widget to display maps in Gtk+ applications.  Python
and Perl bindings are also available.  It supports numerous free map sources
such as OpenStreetMap, OpenCycleMap, OpenAerialMap, and Maps for free.")
    (license license:lgpl2.1+)))

(define-public gom
  (package
    (name "gom")
    (version "0.3.2")
    (source
     (origin
       (method url-fetch)
       (uri (string-append "mirror://gnome/sources/gom/"
                           (version-major+minor version) "/"
                           "gom-" version ".tar.xz"))
       (sha256
        (base32
         "1zaqqwwkyiswib3v1v8wafpbifpbpak0nn2kp13pizzn9bwz1s5w"))))
    (build-system gnu-build-system)
    (native-inputs
     `(("intltool" ,intltool)
       ("pkg-config" ,pkg-config)
       ("gobject-introspection" ,gobject-introspection)))
    (inputs
     `(("glib" ,glib)
       ("gdk-pixbuf" ,gdk-pixbuf)
       ("sqlite" ,sqlite)))
    ;; XXX TODO: Figure out how to run the test suite.
    (arguments `(#:tests? #f))
    (home-page "https://wiki.gnome.org/Projects/Gom")
    (synopsis "Object mapper from GObjects to SQLite")
    (description
     "Gom provides an object mapper from GObjects to SQLite.  It helps you
write applications that need to store structured data as well as make complex
queries upon that data.")
    (license license:lgpl2.1+)))

(define-public libgnome-games-support
  (package
    (name "libgnome-games-support")
    (version "1.4.1")
    (source (origin
              (method url-fetch)
              (uri (string-append "mirror://gnome/sources/" name "/"
                                  (version-major+minor version) "/"
                                  name "-" version ".tar.xz"))
              (sha256
               (base32
                "1j7lfcnc29lgn8ppn13wkn9w2y1n3lsapagwp91zh3bf0h2h4hv1"))))
    (build-system gnu-build-system)
    (arguments
     '(#:phases
       (modify-phases %standard-phases
         (add-before 'check 'pre-check
           (lambda _
             ;; Tests require a writable HOME.
             (setenv "HOME" (getcwd))
             #t)))))
    (native-inputs
     `(("intltool" ,intltool)
       ("pkg-config" ,pkg-config)
       ("vala" ,vala)))
    (propagated-inputs
     ;; Required by libgnome-games-support-1.0.pc
     `(("gtk+" ,gtk+)
       ("libgee" ,libgee)))
    (home-page "https://www.gnome.org/")
    (synopsis "Useful functionality shared among GNOME games")
    (description
     "libgnome-games-support is a small library intended for internal use by
GNOME Games, but it may be used by others.")
    (license license:lgpl3+)))

(define-public gnome-klotski
  (package
    (name "gnome-klotski")
    (version "3.22.3")
    (source (origin
              (method url-fetch)
              (uri (string-append "mirror://gnome/sources/" name "/"
                                  (version-major+minor version) "/"
                                  name "-" version ".tar.xz"))
              (sha256
               (base32
                "0prc0s28pdflgzyvk1g0yfx982q2grivmz3858nwpqmbkha81r7f"))))
    (build-system glib-or-gtk-build-system)
    (native-inputs
     `(("desktop-file-utils" ,desktop-file-utils)
       ("intltool" ,intltool)
       ("itstool" ,itstool)
       ("pkg-config" ,pkg-config)
       ("xmllint" ,libxml2)))
    (inputs
     `(("gtk+" ,gtk+)
       ("libgnome-games-support" ,libgnome-games-support)
       ("librsvg" ,librsvg)))
    (home-page "https://wiki.gnome.org/Apps/Klotski")
    (synopsis "Sliding block puzzles")
    (description
     "GNOME Klotski is a set of block sliding puzzles.  The objective is to move
the patterned block to the area bordered by green markers.  To do so, you will
need to slide other blocks out of the way.  Complete each puzzle in as few moves
as possible!")
    (license license:gpl2+)))

(define-public grilo
  (package
    (name "grilo")
    (version "0.3.3")
    (source
     (origin
       (method url-fetch)
       (uri (string-append "mirror://gnome/sources/" name "/"
                           (version-major+minor version) "/"
                           name "-" version ".tar.xz"))
       (sha256
        (base32
         "1qx072m0gl6m3d5g5cbbf13p4h217icmlxjnrn829x5xqwi451sw"))))
    (build-system gnu-build-system)
    (native-inputs
     `(("glib:bin" ,glib "bin")         ; for glib-mkenums and glib-genmarshal
       ("intltool" ,intltool)
       ("pkg-config" ,pkg-config)
       ("gobject-introspection" ,gobject-introspection)))
    (inputs
     `(("cyrus-sasl" ,cyrus-sasl)
       ("glib" ,glib)
       ("gtk+" ,gtk+)
       ("libxml2" ,libxml2)
       ("liboauth" ,liboauth)
       ("libsoup" ,libsoup)
       ("nettle" ,nettle)
       ("totem-pl-parser" ,totem-pl-parser)))
    (arguments
     `(#:phases
       (modify-phases %standard-phases
         (add-after 'unpack 'fix-introspection-install-dir
                    (lambda* (#:key outputs #:allow-other-keys)
                      (let ((out (assoc-ref outputs "out")))
                        (substitute* '("src/Makefile.in"
                                       "libs/pls/Makefile.in"
                                       "libs/net/Makefile.in")
                          (("@INTROSPECTION_GIRDIR@")
                           (string-append out "/share/gir-1.0/"))
                          (("@INTROSPECTION_TYPELIBDIR@")
                           (string-append out "/lib/girepository-1.0/")))
                        #t))))))
    (native-search-paths
     (list (search-path-specification
            (variable "GRL_PLUGIN_PATH")
            (files (list (string-append "lib/grilo-"
                                        (version-major+minor version)))))))
    (home-page "https://live.gnome.org/Grilo")
    (synopsis "Framework for discovering and browsing media")
    (description
     "Grilo is a framework focused on making media discovery and browsing easy
for application developers.")
    (license license:lgpl2.1+)))

(define-public grilo-plugins
  (package
    (name "grilo-plugins")
    (version "0.3.3")
    (source
     (origin
       (method url-fetch)
       (uri (string-append "mirror://gnome/sources/" name "/"
                           (version-major+minor version) "/"
                           name "-" version ".tar.xz"))
       (sha256
        (base32
         "172vr1y98d2mzlmg5akjn4ibrcj3gh22cwnb3cv9rvvzhj3yhrpy"))))
    (build-system gnu-build-system)
    (native-inputs
     `(("glib:bin" ,glib "bin")     ; for glib-mkenums and glib-genmarshal
       ("intltool" ,intltool)
       ("itstool" ,itstool)
       ("pkg-config" ,pkg-config)))
    (inputs
     `(("grilo" ,grilo)
       ("nettle" ,nettle) ; XXX: required by libgrlpls-0.3.la
       ("glib" ,glib)
       ("libxml2" ,libxml2)
       ("sqlite" ,sqlite)
       ("gom" ,gom)
       ;; XXX TODO: Add oauth
       ;; XXX TODO: Add goa
       ;; XXX TODO: Add gdata (e.g. needed for youtube plugin)
       ;; XXX TODO: Add lua (needs help finding it)
       ("json-glib" ,json-glib)
       ("avahi" ,avahi)
       ("gmime" ,gmime)
       ("libsoup" ,libsoup)
       ("libarchive" ,libarchive)
       ("totem-pl-parser" ,totem-pl-parser)))
    (arguments
     `(#:make-flags (list (string-append "GRL_PLUGINS_DIR="
                                         %output
                                         "/lib/grilo-"
                                         ,(version-major+minor version)))
       ;; XXX FIXME: Try to get the test suite working.  It appears to require
       ;; a working system dbus.  Inside the build container, all tests fail
       ;; with: "assertion failed: (source)".  Outside of the build container,
       ;; most tests succeed.
       #:tests? #f))
    (home-page "https://live.gnome.org/Grilo")
    (synopsis "Plugins for the Grilo media discovery library")
    (description
     "Grilo is a framework focused on making media discovery and browsing easy
for application developers.")
    (license license:lgpl2.1+)))

(define-public totem
  (package
    (name "totem")
    (version "3.26.2")
    (source
     (origin
       (method url-fetch)
       (uri (string-append "mirror://gnome/sources/" name "/"
                           (version-major+minor version) "/"
                           name "-" version ".tar.xz"))
       (sha256
        (base32
         "1llyisls3pzf5bwkpxyfyxc2d3gpa09n5pjy7qsjdqrp3ya4k36g"))
       (patches (search-patches "totem-meson-easy-codec.patch"
                                "totem-meson-compat.patch"))))
    (build-system meson-build-system)
    (native-inputs
     `(("pkg-config" ,pkg-config)
       ("desktop-file-utils" ,desktop-file-utils)
       ("gobject-introspection" ,gobject-introspection)
       ("glib:bin" ,glib "bin")                   ;for 'glib-mkenums'
       ("gtk:bin" ,gtk+ "bin")                    ;for 'gtk-update-icon-cache'
       ("intltool" ,intltool)
       ("itstool" ,itstool)
       ("xmllint" ,libxml2)))
    (propagated-inputs
     `(("dconf" ,dconf)))
    (inputs
     `(("gtk+" ,gtk+)
       ("gdk-pixbuf" ,gdk-pixbuf)
       ("atk" ,atk)
       ("cairo" ,cairo)
       ("dbus-glib" ,dbus-glib)
       ("clutter" ,clutter)
       ("clutter-gtk" ,clutter-gtk)
       ("clutter-gst" ,clutter-gst)
       ("xorgproto" ,xorgproto)
       ("libxxf86vm" ,libxxf86vm)
       ("libxtst" ,libxtst)
       ("libxrandr" ,libxrandr)
       ("libxml2" ,libxml2)
       ("libsoup" ,libsoup)
       ("libpeas" ,libpeas)
       ("librsvg" ,librsvg)
       ("lirc" ,lirc)
       ("gnome-desktop" ,gnome-desktop)
       ("gstreamer" ,gstreamer)
       ("gst-plugins-base" ,gst-plugins-base)
       ("gst-plugins-good" ,gst-plugins-good)
       ("gsettings-desktop-schemas" ,gsettings-desktop-schemas)
       ("adwaita-icon-theme" ,adwaita-icon-theme)
       ;; XXX We use python-2 because libxml2 because itstool (which needs
       ;; libxml) currently uses python-2.
       ("python" ,python-2)
       ("python-pygobject" ,python2-pygobject)
       ;; XXX TODO pylint needed for python support
       ("totem-pl-parser" ,totem-pl-parser)
       ("grilo" ,grilo)
       ("grilo-plugins" ,grilo-plugins)
       ("nettle" ,nettle)
       ("vala" ,vala)))
    (arguments
     `(#:glib-or-gtk? #t

       ;; Disable parallel builds until
       ;; https://debbugs.gnu.org/cgi/bugreport.cgi?bug=28813 is
       ;; fixed.  Try enabling it when updating this package in case
       ;; upstream has fixed it.
       #:parallel-build? #f

       ;; Disable automatic GStreamer plugin installation via PackageKit and
       ;; all that.
       #:configure-flags '("-D" "enable-easy-codec-installation=no"

                           ;; Do not build .a files for the plugins, it's
                           ;; completely useless.  This saves 2 MiB.
                           "--default-library" "shared")

       #:phases
       (modify-phases %standard-phases
         (add-before
          'install 'disable-cache-generation
          (lambda _
            (setenv "DESTDIR" "/")
            #t))
         (add-after
          'install 'wrap-totem
          (lambda* (#:key inputs outputs #:allow-other-keys)
            (let ((out             (assoc-ref outputs "out"))
                  (gst-plugin-path (getenv "GST_PLUGIN_SYSTEM_PATH"))
                  (grl-plugin-path (getenv "GRL_PLUGIN_PATH")))
              (wrap-program (string-append out "/bin/totem")
                `("GST_PLUGIN_SYSTEM_PATH" ":" prefix (,gst-plugin-path))
                `("GRL_PLUGIN_PATH"        ":" prefix (,grl-plugin-path)))
              (wrap-program (string-append out "/bin/totem-video-thumbnailer")
                `("GST_PLUGIN_SYSTEM_PATH" ":" prefix (,gst-plugin-path))))
            #t)))))
    (home-page "https://wiki.gnome.org/Apps/Videos")
    (synopsis "Simple media player for GNOME based on GStreamer")
    (description "Totem is a simple yet featureful media player for GNOME
which can read a large number of file formats.")
    ;; GPL2+ with an exception clause for non-GPL compatible GStreamer plugins
    ;; to be used and distributed together with GStreamer and Totem.  See
    ;; file://COPYING in the source distribution for details.
    (license license:gpl2+)))

(define-public rhythmbox
 (package
   (name "rhythmbox")
   (version "3.4.2")
   (source (origin
            (method url-fetch)
            (uri (string-append "mirror://gnome/sources/" name "/"
                                (version-major+minor version) "/"
                                name "-" version ".tar.xz"))
            (patches
             (list
              ;; fmradio: Fix build with GStreamer master
              (origin
                (method url-fetch)
                (uri (string-append
                      "https://gitlab.gnome.org/GNOME/rhythmbox/commit/"
                      "b182c6b9e1d09e601bac0b703cc5f8b159ebbc3a.patch"))
                (sha256
                 (base32
                  "06n87xgf927djmv1vshal84nqx7g8nwgljza3g2vydhy7g2n1csq")))))
            (sha256
             (base32
              "0hzcns8gf5yb0rm4ss8jd8qzarcaplp5cylk6plwilsqfvxj4xn2"))))
   (build-system glib-or-gtk-build-system)
   (arguments
    `(#:configure-flags
      (list "--enable-lirc"
            "--enable-python"
            "--enable-vala"
            "--with-brasero"
            "--with-gudev"
            "--with-libsecret")
      #:phases
      (modify-phases %standard-phases
        (add-after
         'install 'wrap-rhythmbox
         (lambda* (#:key inputs outputs #:allow-other-keys)
           (let ((out               (assoc-ref outputs "out"))
                 (gi-typelib-path   (getenv "GI_TYPELIB_PATH"))
                 (gst-plugin-path   (getenv "GST_PLUGIN_SYSTEM_PATH"))
                 (grl-plugin-path   (getenv "GRL_PLUGIN_PATH"))
                 (python-path       (getenv "PYTHONPATH")))
             (wrap-program (string-append out "/bin/rhythmbox")
               `("GI_TYPELIB_PATH"        ":" prefix (,gi-typelib-path))
               `("GST_PLUGIN_SYSTEM_PATH" ":" prefix (,gst-plugin-path))
               `("GRL_PLUGIN_PATH"        ":" prefix (,grl-plugin-path))
               `("PYTHONPATH"             ":" prefix (,python-path))))
           #t)))))
   (propagated-inputs
    `(("dconf" ,dconf)))
   (native-inputs
    `(("itstool" ,itstool)
      ("intltool" ,intltool)
      ("glib" ,glib "bin")
      ("gobject-introspection" ,gobject-introspection)
      ("desktop-file-utils" ,desktop-file-utils)
      ("pkg-config" ,pkg-config)
      ("xmllint" ,libxml2)))
   (inputs
    `(("json-glib" ,json-glib)
      ("tdb" ,tdb)
      ("gnome-desktop" ,gnome-desktop)
      ("python" ,python)
      ("python-pygobject" ,python2-pygobject)
      ("vala" ,vala)
      ("gmime" ,gmime)
      ("nettle" ,nettle)
      ("adwaita-icon-theme" ,adwaita-icon-theme)
      ("grilo" ,grilo)
      ("grilo-plugins" ,grilo-plugins)
      ("gstreamer" ,gstreamer)
      ("gst-plugins-base" ,gst-plugins-base)
      ("gst-plugins-good" ,gst-plugins-good)
      ("totem-pl-parser" ,totem-pl-parser)
      ("libgudev" ,libgudev)
      ;;("libmtp" ,libmtp) FIXME: Not detected
      ("libsecret" ,libsecret)
      ("libsoup" ,libsoup)
      ("libnotify" ,libnotify)
      ("libpeas" ,libpeas)
      ("lirc" ,lirc)
      ;; TODO: clutter* only used by visualizer plugin, which also requires mx
      ;;("clutter" ,clutter)
      ;;("clutter-gtk" ,clutter-gtk)
      ;;("clutter-gst" ,clutter-gst)
      ("gsettings-desktop-schemas" ,gsettings-desktop-schemas)
      ("atk" ,atk)
      ("pango" ,pango)
      ("gtk+" ,gtk+)
      ;; TODO:
      ;;  * libgpod
      ;;  * mx
      ("brasero" ,brasero)))
   (home-page "https://wiki.gnome.org/Apps/Rhythmbox")
   (synopsis "Music player for GNOME")
   (description "Rhythmbox is a music playing application for GNOME.  It
supports playlists, song ratings, and any codecs installed through gstreamer.")
   (license license:gpl2+)))

(define-public eog
 (package
   (name "eog")
   (version "3.28.2")
   (source (origin
            (method url-fetch)
            (uri (string-append "mirror://gnome/sources/" name "/"
                                (version-major+minor version) "/"
                                name "-" version ".tar.xz"))
            (sha256
             (base32
              "1gasrfqi7qrzdq1idh29r0n6ikkqjb6pbp7a8k5krfz5hkhyfin0"))))
   (build-system meson-build-system)
   (arguments
    `(#:configure-flags
      ;; Otherwise, the RUNPATH will lack the final 'eog' path component.
      (list (string-append "-Dc_link_args=-Wl,-rpath="
                           (assoc-ref %outputs "out") "/lib/eog"))
      #:phases
      (modify-phases %standard-phases
        (add-after 'install 'wrap-eog
          (lambda* (#:key outputs #:allow-other-keys)
            (let ((out               (assoc-ref outputs "out"))
                  (gi-typelib-path   (getenv "GI_TYPELIB_PATH")))
              (wrap-program (string-append out "/bin/eog")
                `("GI_TYPELIB_PATH" ":" prefix (,gi-typelib-path))))
            #t)))))
   (propagated-inputs
    `(("dconf" ,dconf)))
   (native-inputs
    `(("intltool" ,intltool)
      ("itstool" ,itstool)
      ("glib" ,glib "bin")
      ("gtk+:bin" ,gtk+ "bin") ; for gtk-update-icon-cache
      ("gobject-introspection" ,gobject-introspection)
      ("pkg-config" ,pkg-config)
      ("xmllint" ,libxml2)))
   (inputs
    `(("gnome-desktop" ,gnome-desktop)
      ("shared-mime-info" ,shared-mime-info)
      ("adwaita-icon-theme" ,adwaita-icon-theme)
      ("exempi" ,exempi)
      ("lcms" ,lcms)
      ("libexif" ,libexif)
      ("libpeas" ,libpeas)
      ("libjpeg" ,libjpeg)
      ("librsvg" ,librsvg)
      ("gsettings-desktop-schemas" ,gsettings-desktop-schemas)
      ("gtk+" ,gtk+)))
   (home-page "https://wiki.gnome.org/Apps/EyeOfGnome")
   (synopsis "GNOME image viewer")
   (description "Eye of GNOME is the GNOME image viewer.  It
supports image conversion, rotation, and slideshows.")
   (license license:gpl2+)))

(define-public eog-plugins
  ;; Note: EOG looks for its plugins (via libpeas) in ~/.local as well as
  ;; $DATA/lib/eog/plugins, where DATA is one of the entries in
  ;; $XDG_DATA_DIRS.  Thus, for EOG to find these, you have to have
  ;; 'XDG_DATA_DIRS' appropriately set.
  (package
    (name "eog-plugins")
    (version "3.26.3")
    (source (origin
              (method url-fetch)
              (uri (string-append "mirror://gnome/sources/eog-plugins/"
                                  (version-major+minor version) "/"
                                  "eog-plugins-" version ".tar.xz"))
              (sha256
               (base32
                "06fnjs2p18ad5vk07z685cx26sc7d3azywss00w9xvz794b2i1g3"))))
    (build-system gnu-build-system)
    (home-page "https://wiki.gnome.org/Apps/EyeOfGnome/Plugins")
    (synopsis "Extensions for the Eye of GNOME image viewer")
    (native-inputs
     `(("pkg-config" ,pkg-config)
       ("gettext" ,gnu-gettext)))
    (inputs
     `(("eog" ,eog)
       ("glib" ,glib)
       ("gtk+" ,gtk+)
       ("libpeas" ,libpeas)
       ("libexif" ,libexif)
       ("libchamplain" ,libchamplain)))
    (description
     "This package provides plugins for the Eye of GNOME (EOG) image viewer,
notably:

@itemize
@item @dfn{EXIF Display}, which displays camera (EXIF) information;
@item @dfn{Map}, which displays a map of where the picture was taken on the
side panel;
@item @dfn{Slideshow Shuffle}, to shuffle images in slideshow mode.
@end itemize\n")

    ;; XXX: eog-postasa-plugin-resources.c (which we don't build) contains a
    ;; long suspicious byte stream that goes to a
    ;; ".gresource.eog_postasa_plugin" ELF section.
    (license license:gpl2+)))

(define-public libgudev
  (package
    (name "libgudev")
    (version "232")
    (source (origin
              (method url-fetch)
              (uri (string-append "mirror://gnome/sources/" name "/"
                                  version "/" name "-" version ".tar.xz"))
              (sha256
               (base32
                "0q3qki451zzgdjazlgshsfzbbm0in40lyx7dyrag7kbkqnwv4k7f"))))
    (build-system gnu-build-system)
    (arguments
     '(#:configure-flags
       ;; umockdev depends on libgudev.
       (list "--disable-umockdev")))
    (native-inputs
     `(("glib:bin" ,glib "bin") ; for glib-genmarshal, etc.
       ("gobject-introspection" ,gobject-introspection)
       ("pkg-config" ,pkg-config)))
    (propagated-inputs
     `(("glib" ,glib))) ; required by gudev-1.0.pc
    (inputs
     `(("udev" ,eudev)))
    (home-page "https://wiki.gnome.org/Projects/libgudev")
    (synopsis "GObject bindings for libudev")
    (description
     "This library provides GObject bindings for libudev.  It was originally
part of udev-extras, then udev, then systemd.  It's now a project on its own.")
    (license license:lgpl2.1+)))

(define-public gvfs
  (package
    (name "gvfs")
    (version "1.36.2")
    (source (origin
              (method url-fetch)
              (uri (string-append "mirror://gnome/sources/" name "/"
                                  (version-major+minor version) "/"
                                  name "-" version ".tar.xz"))
              (sha256
               (base32
                "1xq105596sk9yram5a143b369wpaiiwc9gz86n0j1kfr7nipkqn4"))))
    (build-system gnu-build-system)
    (arguments
     '(#:tests? #f ; XXX: requiring `pidof'
       #:phases
       (modify-phases %standard-phases
         (add-after 'unpack 'remove-broken-autogen-script
           (lambda _ (delete-file "autogen.sh") #t)))))
    (native-inputs
     `(("glib:bin" ,glib "bin") ; for glib-genmarshal, etc.
       ("autoconf" ,autoconf)
       ("automake" ,automake)
       ("gettext" ,gettext-minimal)
       ("gtk-doc" ,gtk-doc)
       ("libtool" ,libtool)
       ("pkg-config" ,pkg-config)
       ("xsltproc" ,libxslt)))
    (inputs
     `(("avahi" ,avahi)
       ("docbook-xml" ,docbook-xml-4.2)
       ("docbook-xsl" ,docbook-xsl)
       ("dbus" ,dbus)
       ("fuse" ,fuse)
       ("gcr" ,gcr)
       ("glib" ,glib)
       ("libarchive" ,libarchive)
       ("libbluray" ,libbluray)
       ("libcap" ,libcap)
       ("libcdio-paranoia" ,libcdio-paranoia)
       ("libgcrypt" ,libgcrypt)
       ("libgphoto2" ,libgphoto2)
       ("libgudev" ,libgudev)
       ("libimobiledevice" ,libimobiledevice)
       ("libmtp" ,libmtp)
       ("libsecret" ,libsecret)
       ("libsmbclient" ,samba)
       ("libsoup" ,libsoup)
       ("libxml2" ,libxml2)
       ("nettle" ,nettle) ; XXX: required by libarchive.pc
       ("polkit" ,polkit)
       ("udisks" ,udisks)))
    (home-page "https://wiki.gnome.org/gvfs/")
    (synopsis "Userspace virtual file system for GIO")
    (description
     "GVFS is a userspace virtual file system designed to work with the I/O
abstraction of GIO.  It contains a GIO module that seamlessly adds GVFS support
to all applications using the GIO API.  It also supports exposing the GVFS
mounts to non-GIO applications using FUSE.

GVFS comes with a set of backends, including trash support, SFTP, SMB, HTTP,
DAV, and others.")
    (license license:lgpl2.0+)))

(define-public gusb
  (package
    (name "gusb")
    (version "0.3.0")
    (source (origin
              (method url-fetch)
              (uri (string-append "https://github.com/hughsie/libgusb/archive/"
                                  version ".tar.gz"))
              (sha256
               (base32
                "1wa9787ww7s1kl9jml6kiyrjgimlgagq4jmgdj7xcpsx83w10qxk"))))
    (build-system meson-build-system)
    (native-inputs
     `(("gobject-introspection" ,gobject-introspection)
       ("pkg-config" ,pkg-config)
       ("vala" ,vala)
       ("gtk-doc" ,gtk-doc)))
    (propagated-inputs
     ;; Both of these are required by gusb.pc.
     `(("glib" ,glib)
       ("libusb" ,libusb)))
    (arguments
     `(#:tests? #f)) ;libusb fails to initialize.  Wonder what that is.
    (home-page "https://github.com/hughsie/libgusb")
    (synopsis "GLib binding for libusb1")
    (description
     "GUsb is a GObject wrapper for libusb1 that makes it easy to do
asynchronous control, bulk and interrupt transfers with proper cancellation
and integration into a mainloop.  This makes it easy to integrate low level
USB transfers with your high-level application or system daemon.")
    (license license:lgpl2.1+)))

(define-public simple-scan
  (package
    (name "simple-scan")
    (version "3.24.1")
    (source (origin
              (method url-fetch)
              (uri (string-append "https://launchpad.net/simple-scan/"
                                  (version-major+minor version) "/"
                                  version "/+download/simple-scan-"
                                  version ".tar.xz"))
              (sha256
               (base32
                "1czg21cdbd2fgqylxfnzfhhzy69gycf816d5bbaq6hb62hmq7bjy"))))
    (build-system glib-or-gtk-build-system)
    (inputs
     `(("gtk" ,gtk+)
       ("zlib" ,zlib)
       ("cairo" ,cairo)
       ("gdk-pixbuf" ,gdk-pixbuf)
       ("gusb" ,gusb)
       ("libsane" ,sane-backends)))
    (native-inputs
     `(("gettext" ,gettext-minimal)
       ("itstool" ,itstool)
       ("colord" ,colord)
       ("glib" ,glib "bin")                       ; glib-compile-schemas, etc.
       ("pkg-config" ,pkg-config)
       ("vala" ,vala)
       ("xmllint" ,libxml2)))
    (arguments
     '(#:configure-flags '("--disable-packagekit")
       #:phases
       (modify-phases %standard-phases
         (add-after 'unpack 'clean
                    (lambda _
                      ;; Remove a left-over reference to PackageKit.

                      ;; https://bugs.launchpad.net/simple-scan/+bug/1462769

                      ;; There are some generated C files erroneously
                      ;; included in the source distribution, and this
                      ;; one breaks the build by referring to a
                      ;; non-existent header (packagekit.h)
                      (delete-file "src/ui.c"))))))
    (home-page "https://launchpad.net/simple-scan")
    (synopsis "Document and image scanner")
    (description "Simple Scan is an easy-to-use application, designed to let
users connect their scanner and quickly have the image/document in an
appropriate format.  Simple Scan is basically a frontend for SANE - which is
the same backend as XSANE uses. This means that all existing scanners will
work and the interface is well tested.")
    (license license:gpl3+)))

(define-public eolie
  (package
    (name "eolie")
    (version "0.9.52")
    (source (origin
              (method url-fetch)
              (uri (string-append "https://gitlab.gnome.org/World/eolie/"
                                  "uploads/d95bf72958276c80dfaca8cce0e4e92c/"
                                  "eolie-" version ".tar.xz"))
              (sha256
               (base32
                "1s3b0rkm8sxmhzzi624snzqvz61i1rja5wxyzw6jg2kcdjcylwln"))))
    (build-system meson-build-system)
    (arguments
     `(#:glib-or-gtk? #t
       #:phases
       (modify-phases %standard-phases
         (add-after 'wrap 'wrap-more
           (lambda* (#:key inputs outputs #:allow-other-keys)
             (let* ((out  (assoc-ref outputs "out"))
                    ;; These libraries must be on LD_LIBRARY_PATH.
                    (libs '("gtkspell3" "webkitgtk" "libsoup" "libsecret"
                            "atk" "gtk+" "gsettings-desktop-schemas"
                            "gcc:lib" ; needed b/c webkitgtk is built with gcc-7
                            "gobject-introspection"))
                    (path (string-join
                           (map (lambda (lib)
                                  (string-append (assoc-ref inputs lib) "/lib"))
                                libs)
                           ":")))
               (wrap-program (string-append out "/bin/eolie")
                 `("LD_LIBRARY_PATH" ":" prefix (,path))
                 `("PYTHONPATH" ":" prefix (,(getenv "PYTHONPATH")))
                 `("GI_TYPELIB_PATH" = (,(getenv "GI_TYPELIB_PATH")))))
             #t)))))
    (native-inputs
     `(("gcc:lib" ,gcc-7 "lib") ; needed because webkitgtk is built with gcc-7
       ("intltool" ,intltool)
       ("itstool" ,itstool)
       ("pkg-config" ,pkg-config)
       ("python" ,python)
       ("glib:bin" ,glib "bin")
       ("gtk+" ,gtk+ "bin")))
    (inputs
     `(("gobject-introspection" ,gobject-introspection)
       ("glib-networking" ,glib-networking)
       ("cairo" ,cairo)
       ("gtk+" ,gtk+)
       ("atk" ,atk)    ; propagated by gtk+, but we need it in LD_LIBRARY_PATH
       ("python" ,python-wrapper)
       ("python-dateutil" ,python-dateutil)
       ("python-pyfxa" ,python-pyfxa)
       ("python-pygobject" ,python-pygobject)
       ("python-pycairo" ,python-pycairo)
       ("python-pycrypto" ,python-pycrypto)
       ("libsecret" ,libsecret)
       ("gtkspell3" ,gtkspell3)
       ("gsettings-desktop-schemas" ,gsettings-desktop-schemas)
       ("webkitgtk" ,webkitgtk-2.24)))
    (home-page "https://wiki.gnome.org/Apps/Eolie")
    (synopsis "Web browser for GNOME")
    (description
     "Eolie is a new web browser for GNOME.  It features Firefox sync support,
a secret password store, an adblocker, and a modern UI.")
    (license license:gpl3+)))

(define-public epiphany
  (package
    (name "epiphany")
    (version "3.28.3.1")
    (source (origin
              (method url-fetch)
              (uri (string-append "mirror://gnome/sources/" name "/"
                                  (version-major+minor version) "/"
                                  name "-" version ".tar.xz"))
              (sha256
               (base32
                "1xz6xl6b0iihvczyr0cs1z5ifvpai6anb4m0ng1caiph06klc1b9"))))

    (build-system meson-build-system)
    (arguments
     ;; FIXME: tests run under Xvfb, but fail with:
     ;;   /src/bookmarks/ephy-bookmarks/create:
     ;;   ** (test-ephy-bookmarks:19591): WARNING **: Unable to start Zeroconf
     ;;      subsystem
     ;;   FAIL
     '(#:tests? #f
       #:glib-or-gtk? #t
       #:configure-flags
       ;; Otherwise, the RUNPATH will lack the final 'epiphany' path component.
       (list (string-append "-Dc_link_args=-Wl,-rpath="
                            (assoc-ref %outputs "out") "/lib/epiphany"))))
    (propagated-inputs
     `(("dconf" ,dconf)))
    (native-inputs
     `(("desktop-file-utils" ,desktop-file-utils) ; for update-desktop-database
       ("gcc" ,gcc-7)  ; needed because webkitgtk-2.22 is compiled with gcc-7
       ("glib:bin" ,glib "bin") ; for glib-mkenums
       ("gtk+:bin" ,gtk+ "bin") ; for gtk-update-icon-cache
       ("intltool" ,intltool)
       ("itstool" ,itstool)
       ("pkg-config" ,pkg-config)
       ("xmllint" ,libxml2)))
    (inputs
     `(("avahi" ,avahi)
       ("gcr" ,gcr)
       ("gdk-pixbuf+svg" ,gdk-pixbuf+svg) ; for loading SVG files
       ("glib-networking" ,glib-networking)
       ("gnome-desktop" ,gnome-desktop)
       ("gsettings-desktop-schemas" ,gsettings-desktop-schemas)
       ("json-glib" ,json-glib)
       ("iso-codes" ,iso-codes)
       ("libnotify" ,libnotify)
       ("libsecret" ,libsecret)
       ("libxslt" ,libxslt)
       ("nettle" ,nettle) ; for hogweed
       ("sqlite" ,sqlite)
       ("webkitgtk" ,webkitgtk-2.24)))
    (home-page "https://wiki.gnome.org/Apps/Web")
    (synopsis "GNOME web browser")
    (description
     "Epiphany is a GNOME web browser targeted at non-technical users.  Its
principles are simplicity and standards compliance.")
    (license license:gpl2+)))

(define-public d-feet
  (package
    (name "d-feet")
    (version "0.3.11")
    (source (origin
              (method url-fetch)
              (uri (string-append "mirror://gnome/sources/" name "/"
                                  (version-major+minor version) "/"
                                  name "-" version ".tar.xz"))
              (sha256
               (base32
                "1hmrijm4d9vwzx2r8qzzsy8ccpj79l1y6cc569n9jjzqcq699p53"))))
    (build-system glib-or-gtk-build-system)
    (arguments
     '(#:out-of-source? #f ; tests need to run in the source directory.
       #:phases
       (modify-phases %standard-phases
         (add-before
          'check 'pre-check
          (lambda _
            ;; The test suite requires a running X server.
            (system "Xvfb :1 &")
            (setenv "DISPLAY" ":1")
            ;; Don't fail on missing '/etc/machine-id'.
            (setenv "DBUS_FATAL_WARNINGS" "0")
            ;; tests.py and window.py don't meet E402:
            ;;   E402 module level import not at top of file
            (substitute* "src/tests/Makefile"
              (("--ignore=E123") "--ignore=E123,E402"))
            #t))
         (add-after
          'install 'wrap-program
          (lambda* (#:key outputs #:allow-other-keys)
            (let ((prog (string-append (assoc-ref outputs "out")
                                       "/bin/d-feet")))
              (wrap-program prog
                `("PYTHONPATH" = (,(getenv "PYTHONPATH")))
                `("GI_TYPELIB_PATH" = (,(getenv "GI_TYPELIB_PATH"))))
              #t))))))
    (native-inputs
     `(("intltool" ,intltool)
       ("itstool" ,itstool)
       ("pkg-config" ,pkg-config)
       ("python-pep8" ,python-pep8)
       ("xmllint" ,libxml2)
       ("xorg-server" ,xorg-server)))
    (inputs
     `(("gobject-introspection" ,gobject-introspection)
       ("gtk+" ,gtk+)
       ("python" ,python-wrapper)
       ("python-pygobject" ,python-pygobject)))
    (home-page "https://wiki.gnome.org/Apps/DFeet")
    (synopsis "D-Bus debugger")
    (description
     "D-Feet is a D-Bus debugger, which can be used to inspect D-Bus interfaces
of running programs and invoke methods on those interfaces.")
    (license license:gpl2+)))

(define-public yelp-xsl
  (package
    (name "yelp-xsl")
    (version "3.28.0")
    (source (origin
              (method url-fetch)
              (uri (string-append "mirror://gnome/sources/" name "/"
                                  (version-major+minor version) "/"
                                  name "-" version ".tar.xz"))
              (sha256
               (base32
                "14rznm1qpsnmkwksnkd5j7zplakl01kvrcw0fdmd5gdc65xz9kcc"))))
    (build-system gnu-build-system)
    (native-inputs
     `(("intltool" ,intltool)
       ("itstool" ,itstool)
       ("xmllint" ,libxml2)))
    (home-page "https://wiki.gnome.org/Apps/Yelp")
    (synopsis "XSL stylesheets for Yelp")
    (description
     "Yelp-xsl contains XSL stylesheets that are used by the yelp help browser
to format Docbook and Mallard documents.")
    (license license:gpl2+)))

(define-public yelp
  (package
    (name "yelp")
    (version "3.28.1")
    (source (origin
              (method url-fetch)
              (uri (string-append "mirror://gnome/sources/" name "/"
                                  (version-major+minor version) "/"
                                  name "-" version ".tar.xz"))
              (sha256
               (base32
                "033w5qnhm495pnvscnb3k2dagzgq4fsnzcrh0k2rgr10mw2mv2p8"))))
    (build-system glib-or-gtk-build-system)
    (native-inputs
     `(("glib:bin" ,glib "bin") ; for glib-genmarshal, etc.
       ("intltool" ,intltool)
       ("itstool" ,itstool)
       ("pkg-config" ,pkg-config)))
    (propagated-inputs
     `(("dconf" ,dconf)))
    (inputs
     `(("gsettings-desktop-schemas" ,gsettings-desktop-schemas)
       ("libxslt" ,libxslt)
       ("sqlite" ,sqlite)
       ("webkitgtk" ,webkitgtk)
       ("yelp-xsl" ,yelp-xsl)))
    (home-page "https://wiki.gnome.org/Apps/Yelp")
    (synopsis "GNOME help browser")
    (description
     "Yelp is the help viewer in Gnome.  It natively views Mallard, DocBook,
man, info, and HTML documents.  It can locate documents according to the
freedesktop.org help system specification.")
    (license license:gpl2+)))

(define-public yelp-tools
  (package
    (name "yelp-tools")
    (version "3.28.0")
    (source (origin
              (method url-fetch)
              (uri (string-append "mirror://gnome/sources/" name "/"
                                  (version-major+minor version) "/"
                                  name "-" version ".tar.xz"))
              (sha256
               (base32
                "1b61dmlb1sd50fgq6zgnkcpx2s1py33q0x9cx67fzpsr4gmgxnw2"))))
    (build-system gnu-build-system)
    (native-inputs
     `(("pkg-config" ,pkg-config)))
    (propagated-inputs
     ;; Needed by `yelp-build', `yelp-check' or 'yelp.m4'.
     `(("itstool" ,itstool)
       ("xmllint" ,libxml2)
       ("xsltproc" ,libxslt)))
    (inputs
     `(("yelp-xsl" ,yelp-xsl)))
    (home-page "https://wiki.gnome.org/Apps/Yelp/Tools")
    (synopsis "Yelp documentation tools")
    (description
     "Yelp-tools is a collection of scripts and build utilities to help create,
manage, and publish documentation for Yelp and the web.  Most of the heavy
lifting is done by packages like yelp-xsl and itstool.  This package just
wraps things up in a developer-friendly way.")
    (license license:gpl2+)))

(define-public libgee
  (package
    (name "libgee")
    (version "0.20.1")
    (source (origin
              (method url-fetch)
              (uri (string-append "mirror://gnome/sources/" name "/"
                                  (version-major+minor version) "/"
                                  name "-" version ".tar.xz"))
              (sha256
               (base32
                "0c26x8gi3ivmhlbqcmiag4jwrkvcy28ld24j55nqr3jikb904a5v"))))
    (build-system gnu-build-system)
    (arguments
     `(#:phases
       (modify-phases %standard-phases
         (add-after 'unpack 'fix-introspection-install-dir
          (lambda* (#:key outputs #:allow-other-keys)
            (let ((out (assoc-ref outputs "out")))
              (substitute* "gee/Makefile.in"
                (("@INTROSPECTION_GIRDIR@")
                 (string-append out "/share/gir-1.0/"))
                (("@INTROSPECTION_TYPELIBDIR@")
                 (string-append out "/lib/girepository-1.0/")))))))))
    (native-inputs
     `(("glib" ,glib "bin")
       ("pkg-config" ,pkg-config)))
    (inputs
     `(("glib" ,glib)
       ("gobject-introspection" ,gobject-introspection)))
    (home-page "https://wiki.gnome.org/Projects/Libgee")
    (synopsis "GObject collection library")
    (description
     "Libgee is a utility library providing GObject-based interfaces and
classes for commonly used data structures.")
    (license license:lgpl2.1+)))

(define-public gexiv2
  (package
    (name "gexiv2")
    (version "0.10.10")
    (source (origin
              (method url-fetch)
              (uri (string-append "mirror://gnome/sources/" name "/"
                                  (version-major+minor version) "/"
                                  name "-" version ".tar.xz"))
              (sha256
               (base32
                "1qbcwq89g4r67k1dj4laqj441pj4195c8hzhxn8vc6mmg8adg6kx"))))
    (build-system meson-build-system)
    (native-inputs
     `(("glib" ,glib "bin")
       ("pkg-config" ,pkg-config)))
    (propagated-inputs
     ;; Listed in "Requires" section of gexiv2.pc
     `(("exiv2" ,exiv2)))
    (inputs
     `(("glib" ,glib)
       ("gobject-introspection" ,gobject-introspection)))
    (home-page "https://wiki.gnome.org/Projects/gexiv2")
    (synopsis "GObject wrapper around the Exiv2 photo metadata library")
    (description
     "Gexiv2 is a GObject wrapper around the Exiv2 photo metadata library.  It
allows for GNOME applications to easily inspect and update EXIF, IPTC, and XMP
metadata in photo and video files of various formats.")
    (license license:gpl2+)))

(define-public shotwell
  (package
    (name "shotwell")
    (version "0.28.4")
    (source (origin
              (method url-fetch)
              (uri (string-append "mirror://gnome/sources/" name "/"
                                  (version-major+minor version) "/"
                                  name "-" version ".tar.xz"))
              (sha256
               (base32
                "03k7n2kmzqn11kf3733w7m6xjh2b5q9xr84za2hli11fjymzaxm9"))))
    (build-system glib-or-gtk-build-system)
    (propagated-inputs
     `(("dconf" ,dconf)))
    (native-inputs
     `(("pkg-config" ,pkg-config)
       ("itstool" ,itstool)
       ("gettext" ,gettext-minimal)
       ("gtk+" ,gtk+ "bin") ; gtk-update-icon-cache
       ("itstool" ,itstool)
       ("vala" ,vala)))
    (inputs
     `(("glib:bin" ,glib "bin")
       ("gstreamer" ,gstreamer)
       ("gst-plugins-base" ,gst-plugins-base)
       ("libgdata" ,libgdata)
       ("libgee" ,libgee)
       ("gexiv2" ,gexiv2)
       ("libraw" ,libraw)
       ("json-glib" ,json-glib)
       ("webkitgtk" ,webkitgtk)
       ("sqlite" ,sqlite)
       ("libsoup" ,libsoup)
       ("libxml2" ,libxml2)
       ("libgudev" ,libgudev)
       ("libgphoto2" ,libgphoto2)
       ("gcr" ,gcr)))
    (home-page "https://wiki.gnome.org/Apps/Shotwell")
    (synopsis "Photo manager for GNOME 3")
    (description
     "Shotwell is a digital photo manager designed for the GNOME desktop
environment.  It allows you to import photos from disk or camera, organize
them by keywords and events, view them in full-window or fullscreen mode, and
share them with others via social networking and more.")
    (license license:lgpl2.1+)))

(define-public file-roller
  (package
    (name "file-roller")
    (version "3.28.0")
    (source (origin
              (method url-fetch)
              (uri (string-append "mirror://gnome/sources/" name "/"
                                  (version-major+minor version) "/"
                                  name "-" version ".tar.xz"))
              (sha256
               (base32
                "15pn2m80x45bzibig4zrqybnbr0n1f9wpqx7f2p6difldns3jwf1"))))
    (build-system meson-build-system)
    (native-inputs
     `(("desktop-file-utils" ,desktop-file-utils) ; for update-desktop-database
       ("intltool" ,intltool)
       ("pkg-config" ,pkg-config)
       ("gtk+" ,gtk+ "bin") ; gtk-update-icon-cache
       ("glib:bin" ,glib "bin")))
    ;; TODO: Add libnautilus.
    (inputs
     `(("gtk+" ,gtk+)
       ("gdk-pixbuf" ,gdk-pixbuf)
       ("json-glib" ,json-glib)
       ("libarchive" ,libarchive)
       ("libnotify" ,libnotify)
       ("nettle" ,nettle)
       ("itstool" ,itstool)
       ("libxml2" ,libxml2)))
    (synopsis "Graphical archive manager for GNOME")
    (description "File Roller is an archive manager for the GNOME desktop
environment that allows users to view, unpack, and create compressed archives
such as gzip tarballs.")
    (home-page "http://fileroller.sourceforge.net/")
    (license license:gpl2+)))

(define-public gnome-session
  (package
    (name "gnome-session")
    (version "3.28.1")
    (source (origin
              (method url-fetch)
              (uri (string-append "mirror://gnome/sources/" name "/"
                                  (version-major+minor version) "/"
                                  name "-" version ".tar.xz"))
              (sha256
               (base32
                "14nmbirgrp2nm16khbz109saqdlinlbrlhjnbjydpnrlimfgg4xq"))))
    (arguments
     '(#:glib-or-gtk? #t
       #:phases
       (modify-phases %standard-phases
         (add-before 'configure 'pre-configure
           (lambda* (#:key outputs #:allow-other-keys)
             ;; Use elogind instead of systemd.
             (substitute* "meson.build"
               (("libsystemd-login") "libelogind")
               (("and libsystemd_daemon_dep.found.*") ","))
             (substitute* "gnome-session/gsm-systemd.c"
               (("#include <systemd/sd-login.h>")
                "#include <elogind/sd-login.h>"))
             ;; Remove uses of the systemd daemon.
             (substitute* "gnome-session/gsm-autostart-app.c"
               (("#ifdef HAVE_SYSTEMD") "#if 0"))
             #t))
         (add-after 'install 'wrap-gnome-session
           (lambda* (#:key inputs outputs #:allow-other-keys)
             ;; Make sure 'gnome-session' finds the 'gsettings' program.
             (let ((glib (assoc-ref inputs "glib:bin"))
                   (out  (assoc-ref outputs "out")))
               (wrap-program (string-append out "/bin/gnome-session")
                 `("PATH" ":" prefix (,(string-append glib "/bin"))))
               #t)))
         (add-after 'install 'add-absolute-paths-to-desktop-files
           (lambda* (#:key outputs #:allow-other-keys)
             (let* ((out (assoc-ref outputs "out")))
               (substitute* (map (lambda (x)
                                   (string-append out "/share/xsessions/" x))
                                 '("gnome.desktop" "gnome-xorg.desktop"))
                 (("gnome-session") (string-append out "/bin/gnome-session")))
               #t))))

       #:configure-flags
       '("-Ddocbook=false" ; FIXME: disabled because of docbook validation error
         "-Dman=false" ; FIXME: disabled because of docbook validation error
         "-Dsystemd_journal=false")))
    (build-system meson-build-system)
    (native-inputs
     `(("glib:bin" ,glib "bin") ; for glib-compile-schemas, etc.
       ("pkg-config" ,pkg-config)
       ("intltool" ,intltool)
       ("xsltproc" ,libxslt)
       ("libxml2" ,libxml2) ;for 'XML_CATALOG_FILES'
       ("docbook-xsl" ,docbook-xsl)
       ("docbook-xml" ,docbook-xml)
       ("xmlto" ,xmlto)))
    (inputs
     `(("elogind" ,elogind)
       ("gnome-desktop" ,gnome-desktop)
       ("gsettings-desktop-schemas" ,gsettings-desktop-schemas)
       ("gtk+" ,gtk+)
       ("json-glib" ,json-glib)
       ("libsm" ,libsm)
       ("libxcomposite" ,libxcomposite)
       ("libxtst" ,libxtst)
       ("mesa" ,mesa)
       ("upower" ,upower)
       ("xtrans" ,xtrans)))
    (synopsis "Session manager for GNOME")
    (description
     "This package contains the GNOME session manager, as well as a
configuration program to choose applications starting on login.")
    (home-page "https://wiki.gnome.org/Projects/SessionManagement")
    (license license:gpl2+)))

(define-public gjs
  (package
    (name "gjs")
    (version "1.52.3")
    (source (origin
              (method url-fetch)
              (uri (string-append "mirror://gnome/sources/" name "/"
                                  (version-major+minor version) "/"
                                  name "-" version ".tar.xz"))
              (sha256
               (base32
                "1z4n15wdz6pbqd2hfzrqc8mmprhv50v4jk43p08v0xv07yldh8ff"))))
    (build-system gnu-build-system)
    (arguments
     '(#:phases
       (modify-phases %standard-phases
         (add-before
          'check 'pre-check
          (lambda _
            ;; The test suite requires a running X server.
            (system "Xvfb :1 &")
            (setenv "DISPLAY" ":1")

            ;; For the missing /etc/machine-id.
            (setenv "DBUS_FATAL_WARNINGS" "0")

            ;; Our mozjs-38 package does not compile the required Intl API
            ;; support for these failing tests.
            (substitute* "installed-tests/js/testLocale.js"
              ((".*toBeDefined.*") "")
              ((".*expect\\(datestr\\).*") ""))
            #t)))))
    (native-inputs
     `(("glib:bin" ,glib "bin")       ; for glib-compile-resources
       ("pkg-config" ,pkg-config)
       ("xmllint" ,libxml2)
       ;; For testing
       ("dbus-launch" ,dbus)
       ("uuidgen" ,util-linux)
       ("xvfb" ,xorg-server-for-tests)))
    (propagated-inputs
     ;; These are all in the Requires.private field of gjs-1.0.pc.
     `(("cairo" ,cairo)
       ("gobject-introspection" ,gobject-introspection)
       ("mozjs" ,mozjs-52)))
    (inputs
     `(("gtk+" ,gtk+)
       ("readline" ,readline)))
    (synopsis "Javascript bindings for GNOME")
    (home-page "https://live.gnome.org/Gjs")
    (description
     "Gjs is a javascript binding for GNOME.  It's mainly based on spidermonkey
javascript engine and the GObject introspection framework.")
    (license license:gpl2+)))

(define-public gedit
  (package
    (name "gedit")
    (version "3.28.1")
    (source (origin
              (method url-fetch)
              (uri (string-append "mirror://gnome/sources/" name "/"
                                  (version-major+minor version) "/"
                                  name "-" version ".tar.xz"))
              (sha256
               (base32
                "0791r07d3ixmmfk68lvhp3d5i4vnlrnx10csxwgpfqyfb04vwx7i"))))
    (build-system glib-or-gtk-build-system)
    (arguments
     `(#:phases
       (modify-phases %standard-phases
         (add-after
          'install 'wrap-gedit
          (lambda* (#:key inputs outputs #:allow-other-keys)
            (let ((out               (assoc-ref outputs "out"))
                  (gtksourceview     (assoc-ref inputs "gtksourceview"))
                  (gi-typelib-path   (getenv "GI_TYPELIB_PATH"))
                  (python-path       (getenv "PYTHONPATH")))
              (wrap-program (string-append out "/bin/gedit")
                ;; For plugins.
                `("GI_TYPELIB_PATH" ":" prefix (,gi-typelib-path))
                `("PYTHONPATH" ":" prefix (,python-path))
                ;; For language-specs.
                `("XDG_DATA_DIRS" ":" prefix (,(string-append gtksourceview
                                                              "/share")))))
            #t)))))
    (propagated-inputs
     `(("dconf" ,dconf)))
    (native-inputs
     `(("intltool" ,intltool)
       ("itstool" ,itstool)
       ("gobject-introspection" ,gobject-introspection)
       ("pkg-config" ,pkg-config)))
    (inputs
     `(("glib" ,glib)
       ("gspell" ,gspell)
       ("gtk+" ,gtk+)
       ("gtksourceview" ,gtksourceview-3)
       ("libpeas" ,libpeas)
       ("libxml2" ,libxml2)
       ("iso-codes" ,iso-codes)
       ("python-pygobject" ,python-pygobject)
       ("python" ,python)
       ("gsettings-desktop-schemas" ,gsettings-desktop-schemas)
       ("libx11" ,libx11)
       ("vala" ,vala)
       ("adwaita-icon-theme" ,adwaita-icon-theme)
       ("libsoup" ,libsoup)
       ("gnome-desktop" ,gnome-desktop)))
    (home-page "https://wiki.gnome.org/Apps/Gedit")
    (synopsis "GNOME text editor")
    (description "While aiming at simplicity and ease of use, gedit is a
powerful general purpose text editor.")
    (license license:gpl2+)))

(define-public zenity
  (package
    (name "zenity")
    (version "3.28.1")
    (source (origin
              (method url-fetch)
              (uri (string-append "mirror://gnome/sources/" name "/"
                                  (version-major+minor version) "/"
                                  name "-" version ".tar.xz"))
              (sha256
               (base32
                "0swavrkc5ps3fwzy6h6l5mmim0wwy10xrq0qqkay5d0zf9a965yv"))))
    (build-system gnu-build-system)
    (native-inputs
     `(("gettext" ,gettext-minimal)
       ("itstool" ,itstool)
       ("pkg-config" ,pkg-config)))
    (inputs
     `(("libnotify" ,libnotify)
       ("webkitgtk" ,webkitgtk)))
    (synopsis "Display graphical dialog boxes from shell scripts")
    (home-page "https://www.gnome.org")
    (description
     "Zenity is a rewrite of gdialog, the GNOME port of dialog which allows you
to display dialog boxes from the commandline and shell scripts.")
    (license license:lgpl2.0+)))

(define-public mutter
  (package
    (name "mutter")
    (version "3.28.2")
    (source (origin
              (method url-fetch)
              (uri (string-append "mirror://gnome/sources/" name "/"
                                  (version-major+minor version) "/"
                                  name "-" version ".tar.xz"))
              (sha256
               (base32
                "0ighs1zvlssgq16v1h3vg280za7y448snq65gc5m1zmqqawqkymg"))))
    ;; NOTE: Since version 3.21.x, mutter now bundles and exports forked
    ;; versions of cogl and clutter.  As a result, many of the inputs,
    ;; propagated-inputs, and configure flags used in cogl and clutter are
    ;; needed here as well.
    (build-system gnu-build-system)
    (arguments
     '(#:configure-flags
       ;; XXX: build fails with [-Werror]:
       ;;    backends/meta-cursor-renderer.c:112:5: error:
       ;;      implicit declaration of function ?roundf?
       (list "--enable-compile-warnings=minimum"

             "--enable-native-backend"

             ;; The following flags are needed for the bundled clutter
             "--enable-x11-backend=yes"

             (string-append "--with-xwayland-path="
                            (assoc-ref %build-inputs "xorg-server-xwayland")
                            "/bin/Xwayland")

             ;; the remaining flags are needed for the bundled cogl
             "--enable-cogl-gst"
             (string-append "--with-gl-libname="
                            (assoc-ref %build-inputs "mesa")
                            "/lib/libGL.so"))
       #:phases
       (modify-phases %standard-phases
         ;; Replace references to systemd libraries to elogind references.
         (add-before 'configure 'use-elogind
           (lambda _
             (substitute* (list "configure"
                                "src/backends/native/meta-launcher.c"
                                "src/core/main.c")
               (("systemd") "elogind"))
             #t)))))
    (native-inputs
     `(("glib:bin" ,glib "bin") ; for glib-compile-schemas, etc.
       ("gobject-introspection" ,gobject-introspection)
       ("intltool" ,intltool)
       ("pkg-config" ,pkg-config)
       ;; For git build
       ("autoconf" ,autoconf)
       ("automake" ,automake)
       ("libtool" ,libtool)))
    (propagated-inputs
     `(;; libmutter.pc refers to these:
       ("gsettings-desktop-schemas" ,gsettings-desktop-schemas)
       ("gtk+" ,gtk+)
       ;; mutter-clutter-1.0.pc and mutter-cogl-1.0.pc refer to these:
       ("atk" ,atk)
       ("cairo" ,cairo)
       ("gdk-pixbuf" ,gdk-pixbuf)
       ("glib" ,glib)
       ("gtk+" ,gtk+)
       ("json-glib" ,json-glib)
       ("libinput" ,libinput)
       ("libx11" ,libx11)
       ("libxcomposite" ,libxcomposite)
       ("libxdamage" ,libxdamage)
       ("libxext" ,libxext)
       ("libxfixes" ,libxfixes)
       ("libxkbcommon" ,libxkbcommon)
       ("libxrandr" ,libxrandr)
       ("mesa" ,mesa)
       ("pango" ,pango)
       ("udev" ,eudev)
       ("xinput" ,xinput)))
    (inputs
     `(("elogind" ,elogind)
       ("gnome-desktop" ,gnome-desktop)
       ("libcanberra-gtk" ,libcanberra)
       ("libgudev" ,libgudev)
       ("libice" ,libice)
       ("libsm" ,libsm)
       ("libxkbfile" ,libxkbfile)
       ("libxrandr" ,libxrandr)
       ("libxtst" ,libxtst)
       ("startup-notification" ,startup-notification)
       ("upower-glib" ,upower)
       ("xkeyboard-config" ,xkeyboard-config)
       ("xorg-server-xwayland" ,xorg-server-xwayland)
       ("zenity" ,zenity)))
    (synopsis "Window and compositing manager")
    (home-page "https://www.gnome.org")
    (description
     "Mutter is a window and compositing manager that displays and manages your
desktop via OpenGL.  Mutter combines a sophisticated display engine using the
Clutter toolkit with solid window-management logic inherited from the Metacity
window manager.")
    (license license:gpl2+)))

(define-public gnome-online-accounts
  (package
    (name "gnome-online-accounts")
    (version "3.28.0")
    (source (origin
              (method url-fetch)
              (uri (string-append "mirror://gnome/sources/" name "/"
                                  (version-major+minor version) "/"
                                  name "-" version ".tar.xz"))
              (sha256
               (base32
                "035lmm21imr7ddpzffqabv53g3ggjscmqvlzy3j1qkv00zrlxg47"))))
    (outputs '("out" "lib"))
    (build-system glib-or-gtk-build-system)
    (arguments
     `(#:configure-flags
       (list (string-append "--libdir=" (assoc-ref %outputs "out") "/lib"))
       #:phases
       (modify-phases %standard-phases
         (add-before 'configure 'patch-libgoa-output
           (lambda* (#:key outputs #:allow-other-keys)
             (let ((lib (assoc-ref outputs "lib")))
               (substitute* '("src/goa/Makefile.in" "src/goa/goa-1.0.pc.in")
                 (("@prefix@") lib)
                 (("@exec_prefix@") lib)
                 (("@libdir@") (string-append lib "/lib"))
                 (("@includedir@") (string-append lib "/include"))
                 (("@datadir@") (string-append lib "/share")))
               #t))))))
    (native-inputs
     `(("glib:bin" ,glib "bin") ; for glib-compile-schemas, etc.
       ("gobject-introspection" ,gobject-introspection)
       ("intltool" ,intltool)
       ("pkg-config" ,pkg-config)
       ("xsltproc" ,libxslt)))
    (propagated-inputs
     `(("glib" ,glib)           ; required by goa-1.0.pc
       ("gtk+" ,gtk+)))         ; required by goa-backend-1.0.pc
    (inputs
     `(("docbook-xsl" ,docbook-xsl)
       ("json-glib" ,json-glib)
       ("libsecret" ,libsecret)
       ("rest" ,rest)
       ("webkitgtk" ,webkitgtk)))
    (synopsis "Single sign-on framework for GNOME")
    (home-page "https://wiki.gnome.org/Projects/GnomeOnlineAccounts")
    (description
     "GNOME Online Accounts provides interfaces so that applications and
libraries in GNOME can access the user's online accounts.  It has providers for
Google, ownCloud, Facebook, Flickr, Windows Live, Pocket, Foursquare, Microsoft
Exchange, Last.fm, IMAP/SMTP, Jabber, SIP and Kerberos.")
    (license license:lgpl2.0+)))

(define-public evolution-data-server
  (package
    (name "evolution-data-server")
    (version "3.28.3")
    (source (origin
              (method url-fetch)
              (uri (string-append "mirror://gnome/sources/" name "/"
                                  (version-major+minor version) "/"
                                  name "-" version ".tar.xz"))
              (sha256
               (base32
                "11sq795115vrcgxl9svscm6wg8isjj784c3d84qzb6z47zq92zj3"))))
    (outputs '("out" "libedataserverui"))
    (build-system cmake-build-system)
    (arguments
     '(;; XXX FIXME: 11/85 tests are failing.
       #:tests? #f
       #:configure-flags
       (let* ((lib (string-append (assoc-ref %outputs "out")
                                  "/lib"))
              (runpaths (map (lambda (s) (string-append
                                          lib "/evolution-data-server/" s))
                             '("addressbook-backends" "calendar-backends"
                               "camel-providers" "credential-modules"
                               "registry-modules"))))
         (list "-DENABLE_UOA=OFF"             ;disable Ubuntu Online Accounts support
               "-DENABLE_GOOGLE=OFF"          ;disable Google Contacts support
               "-DENABLE_GOOGLE_AUTH=OFF"     ;disable Google authentication
               "-DENABLE_VALA_BINDINGS=ON"
               ;; FIXME: Building against ICU 60 requires C++11 or higher.  Remove
               ;; "-std=gnu++11" when our default compiler is >= GCC6.
               ;; FIXME: Temporarily use "-DU_USING_ICU_NAMESPACE=1" until
               ;; evolution-data-server has been updated to qualify ICU types
               ;; explicitly, as required by ICU 61 and later.  See:
               ;; <https://ssl.icu-project.org/repos/icu/trunk/icu4c/readme.html#RecBuild>
               "-DCMAKE_CXX_FLAGS=-std=gnu++11 -DU_USING_ICU_NAMESPACE=1"
               (string-append "-DCMAKE_INSTALL_RPATH=" lib ";"
                              (string-append lib "/evolution-data-server;")
                              (string-join runpaths ";"))
               "-DENABLE_INTROSPECTION=ON"))  ;required for Vala bindings
       #:phases
       (modify-phases %standard-phases
         (add-after 'unpack 'patch-paths
          (lambda _
            (substitute* "tests/test-server-utils/e-test-server-utils.c"
              (("/bin/rm") (which "rm")))
            #t))
         (add-before 'configure 'dont-override-rpath
           (lambda _
             (substitute* "CMakeLists.txt"
               ;; CMakeLists.txt hard-codes runpath to just the libdir.
               ;; Remove it so the configure flag is respected.
               (("SET\\(CMAKE_INSTALL_RPATH .*") ""))
             #t))
         (add-after 'install 'split
           (lambda* (#:key outputs #:allow-other-keys)
             (let ((out (assoc-ref outputs "out"))
                   (libedsui (assoc-ref outputs "libedataserverui")))
               (for-each (lambda (file)
                           (mkdir-p (dirname (string-append libedsui file)))
                           (rename-file (string-append out file)
                                        (string-append libedsui file)))
                         '("/lib/pkgconfig/libedataserverui-1.2.pc"
                           "/lib/libedataserverui-1.2.so"
                           "/lib/libedataserverui-1.2.so.2"
                           "/lib/libedataserverui-1.2.so.2.0.0"
                           "/lib/girepository-1.0/EDataServerUI-1.2.typelib"
                           "/include/evolution-data-server/libedataserverui"
                           "/share/gir-1.0/EDataServerUI-1.2.gir"
                           "/share/vala/vapi/libedataserverui-1.2.vapi"
                           "/share/vala/vapi/libedataserverui-1.2.deps"))
               (substitute* (string-append libedsui "/lib/pkgconfig/"
                                           "libedataserverui-1.2.pc")
                 ((out) libedsui))
               #t))))))
    (native-inputs
     `(("glib:bin" ,glib "bin") ; for glib-mkenums, etc.
       ("gobject-introspection" ,gobject-introspection)
       ("gperf" ,gperf)
       ("intltool" ,intltool)
       ("pkg-config" ,pkg-config)
       ("vala" ,vala)
       ("python" ,python-wrapper)))
    (propagated-inputs
     ;; These are all in the Requires field of .pc files.
     `(("gtk+" ,gtk+)
       ("libical" ,libical)
       ("libsecret" ,libsecret)
       ("libsoup" ,libsoup)
       ("nss" ,nss)
       ("sqlite" ,sqlite)))
    (inputs
     `(("bdb" ,bdb)
       ("gcr" ,gcr)
       ("gnome-online-accounts:lib" ,gnome-online-accounts "lib")
       ("json-glib" ,json-glib)
       ("libgweather" ,libgweather)
       ("mit-krb5" ,mit-krb5)
       ("openldap" ,openldap)
       ("webkitgtk" ,webkitgtk)))
    (synopsis "Store address books and calendars")
    (home-page "https://wiki.gnome.org/Apps/Evolution")
    (description
     "This package provides a unified backend for programs that work with
contacts, tasks, and calendar information.  It was originally developed for
Evolution (hence the name), but is now used by other packages as well.")
    (license license:lgpl2.0)))

(define-public caribou
  (package
    (name "caribou")
    (version "0.4.21")
    (source (origin
              (method url-fetch)
              (uri (string-append "mirror://gnome/sources/" name "/"
                                  (version-major+minor version) "/"
                                  name "-" version ".tar.xz"))
              (sha256
               (base32
                "0mfychh1q3dx0b96pjz9a9y112bm9yqyim40yykzxx1hppsdjhww"))))
    (build-system glib-or-gtk-build-system)
    (arguments
     '(#:phases
       (modify-phases %standard-phases
         (add-before
          'build 'pre-build
          (lambda* (#:key outputs #:allow-other-keys)
            (let ((out (assoc-ref outputs "out")))
              ;; Use absolute shared library path in Caribou-1.0.typelib.
              (substitute* "libcaribou/Makefile"
                (("--shared-library=libcaribou.so")
                 (string-append "--shared-library="
                                out "/lib/libcaribou.so")))
              #t)))
         (add-after 'install 'wrap-programs
          (lambda* (#:key outputs #:allow-other-keys)
            (let* ((out (assoc-ref outputs "out"))
                   (python-path (getenv "PYTHONPATH"))
                   (gi-typelib-path (getenv "GI_TYPELIB_PATH")))
              (for-each
               (lambda (prog)
                 (wrap-program prog
                   `("PYTHONPATH"      ":" prefix (,python-path))
                   `("GI_TYPELIB_PATH" ":" prefix (,gi-typelib-path))))
               (list (string-append out "/bin/caribou-preferences")
                     (string-append out "/libexec/antler-keyboard"))))
            #t)))))
    (native-inputs
     `(("glib:bin" ,glib "bin") ; for glib-compile-schemas, etc.
       ("gobject-introspection" ,gobject-introspection)
       ("intltool" ,intltool)
       ("pkg-config" ,pkg-config)
       ("python" ,python-2) ; incompatible with Python 3 (print syntax)
       ("vala" ,vala)
       ("xsltproc" ,libxslt)))
    (propagated-inputs
     ;; caribou-1.0.pc refers to all these.
     `(("libgee" ,libgee)
       ("libxklavier" ,libxklavier)
       ("libxtst" ,libxtst)
       ("gtk+" ,gtk+)))
    (inputs
     `(("clutter" ,clutter)
       ("dconf" ,dconf)
       ("gtk+-2" ,gtk+-2)
       ("python-pygobject" ,python2-pygobject)))
    (synopsis "Text entry and UI navigation application")
    (home-page "https://wiki.gnome.org/Projects/Caribou")
    (description
     "Caribou is an input assistive technology intended for switch and pointer
users.")
    (license license:lgpl2.1)))

(define-public network-manager
  (package
    (name "network-manager")
    (version "1.10.10")
    (source (origin
              (method url-fetch)
              (uri (string-append "mirror://gnome/sources/NetworkManager/"
                                  (version-major+minor version) "/"
                                  "NetworkManager-" version ".tar.xz"))
              (sha256
               (base32
                "1jn3g0f2x1irc88awqp8m3gnpdx1whqqqbdgkbgr4x55s702jki4"))
              (snippet
              '(begin
                 (use-modules (guix build utils))
                 (substitute* "configure"
                   ;; Replace libsystemd-login with libelogind.
                   (("libsystemd-login") "libelogind"))
                 (substitute* "src/devices/wwan/nm-modem-manager.c"
                   (("systemd") "elogind"))
                 (substitute* "src/nm-session-monitor.c"
                   (("systemd") "elogind"))
                 (substitute* "./src/nm-logging.c"
                   (("systemd") "elogind"))
                 #t))))
    (build-system gnu-build-system)
    (outputs '("out"
               "doc")) ; 8 MiB of gtk-doc HTML
    (arguments
     '(#:configure-flags
       (let ((out      (assoc-ref %outputs "out"))
             (doc      (assoc-ref %outputs "doc"))
             (dhclient (string-append (assoc-ref %build-inputs "isc-dhcp")
                                      "/sbin/dhclient")))
         (list "--with-systemd-logind=yes" ;In Guix System, this is provided by elogind.
               "--with-consolekit=no"
               "--with-crypto=gnutls"
               "--disable-config-plugin-ibft"
               "--sysconfdir=/etc"
               "--localstatedir=/var"
               (string-append "--with-udev-dir="
                              out "/lib/udev")
               (string-append "--with-dbus-sys-dir="
                              out "/etc/dbus-1/system.d")
               (string-append "--with-html-dir="
                              doc "/share/gtk-doc/html")
               (string-append "--with-dhclient=" dhclient)))
       #:phases
       (modify-phases %standard-phases
         (add-before 'configure 'pre-configure
           (lambda _
             ;; These tests try to test aspects of network-manager's
             ;; functionality within restricted containers, but they don't
             ;; cope with being already in the Guix build jail as that jail
             ;; lacks some features that they would like to proxy over (like
             ;; a /sys mount).
             (substitute* '("Makefile.in")
               (("src/platform/tests/test-address-linux") " ")
               (("src/platform/tests/test-cleanup-linux") " ")
               (("src/platform/tests/test-link-linux") " ")
               (("src/platform/tests/test-route-linux") " ")
               (("src/devices/tests/test-arping") " ")
               (("src/devices/tests/test-lldp") " ")
               (("src/tests/test-route-manager-linux") " "))
             #t))
         (add-after 'unpack 'delete-failing-tests
           (lambda _
             ;; FIXME: These four tests fail for unknown reasons.
             ;; ERROR:libnm-core/tests/test-general.c:5842:
             ;;   _json_config_check_valid: assertion failed (res == expected): (1 == 0)
             ;; ERROR:libnm-core/tests/test-keyfile.c:647:
             ;;   test_team_conf_read_invalid: assertion failed: (nm_setting_team_get_config (s_team) == NULL)
             ;; ERROR:libnm-core/tests/test-setting.c:907:
             ;;   _test_team_config_sync: assertion failed: (nm_streq0 (nm_setting_team_get_runner (s_team), runner))
             ;; NetworkManager:ERROR:src/platform/tests/test-nmp-object.c:397:
             ;;   test_cache_link: assertion failed: (nmp_object_is_visible (obj_new))
             (substitute* "Makefile.in"
               (("libnm-core/tests/test-general") " ")
               (("libnm-core/tests/test-keyfile") " ")
               (("libnm-core/tests/test-setting\\$\\(EXEEXT\\)") " ")
               (("src/platform/tests/test-nmp-object") " "))
             #t))
         (add-before 'check 'pre-check
           (lambda _
             ;; For the missing /etc/machine-id.
             (setenv "DBUS_FATAL_WARNINGS" "0")
             #t))
         (replace 'install
           (lambda _
             (invoke "make"
                     "sysconfdir=/tmp"
                     "rundir=/tmp"
                     "statedir=/tmp"
                     "nmstatedir=/tmp/nm"
                     "install")
             #t)))))
    (propagated-inputs
     `(("glib" ,glib)))
    (native-inputs
     `(("glib:bin" ,glib "bin") ; for gdbus-codegen
       ("gobject-introspection" ,gobject-introspection)
       ("docbook-xsl" ,docbook-xsl)
       ("intltool" ,intltool)
       ("libxslt" ,libxslt)
       ("libxml2" ,libxml2)
       ("pkg-config" ,pkg-config)
       ;; For testing.
       ("python" ,python-wrapper)
       ("python-dbus" ,python-dbus)
       ("python-pygobject" ,python-pygobject)))
    (inputs
     `(("curl" ,curl)
       ("cyrus-sasl" ,cyrus-sasl)
       ("dbus-glib" ,dbus-glib)
       ("dnsmasq" ,dnsmasq)
       ("eudev" ,eudev)
       ("gnutls" ,gnutls)
       ("iptables" ,iptables)
       ("isc-dhcp" ,isc-dhcp)
       ("jansson" ,jansson)
       ("libgcrypt" ,libgcrypt)
       ("libgudev" ,libgudev)
       ("libndp" ,libndp)
       ("libnl" ,libnl)
       ("libsoup" ,libsoup)
       ("modem-manager" ,modem-manager)
       ("newt" ,newt)                       ;for the 'nmtui' console interface
       ("polkit" ,polkit)
       ("ppp" ,ppp)
       ("readline" ,readline)
       ("util-linux" ,util-linux)
       ("elogind" ,elogind)))
    (synopsis "Network connection manager")
    (home-page "https://www.gnome.org/projects/NetworkManager/")
    (description
     "NetworkManager is a system network service that manages your network
devices and connections, attempting to keep active network connectivity when
available.  It manages ethernet, WiFi, mobile broadband (WWAN), and PPPoE
devices, and provides VPN integration with a variety of different VPN
services.")
    (license license:gpl2+)
    (properties '((upstream-name . "NetworkManager")))))

(define-public network-manager-openvpn
  (package
    (name "network-manager-openvpn")
    (version "1.8.4")
    (source (origin
              (method url-fetch)
              (uri (string-append
                    "mirror://gnome/sources/NetworkManager-openvpn/"
                    (version-major+minor version)
                    "/NetworkManager-openvpn-" version ".tar.xz"))
              (sha256
               (base32
                "0gyrv46h9k17qym48qacq4zpxbap6hi17shn921824zm98m2bdvr"))))
    (build-system gnu-build-system)
    (arguments
     '(#:configure-flags '("--enable-absolute-paths")))
    (native-inputs
     `(("pkg-config" ,pkg-config)
       ("intltool" ,intltool)))
    (inputs
     `(("gtk+" ,gtk+)
       ("openvpn" ,openvpn)
       ("network-manager" ,network-manager)
       ("network-manager-applet" ,network-manager-applet) ;for libnma
       ("libsecret" ,libsecret)))
    (home-page "https://wiki.gnome.org/Projects/NetworkManager/VPN")
    (synopsis "OpenVPN plug-in for NetworkManager")
    (description
     "This extension of NetworkManager allows it to take care of connections
to virtual private networks (VPNs) via OpenVPN.")
    (license license:gpl2+)
    (properties `((upstream-name . "NetworkManager-openvpn")))))

(define-public mobile-broadband-provider-info
  (package
    (name "mobile-broadband-provider-info")
    (version "20170310")
    (source (origin
              (method url-fetch)
              (uri (string-append
                    "mirror://gnome/sources/"
                    "mobile-broadband-provider-info/" version "/"
                    "mobile-broadband-provider-info-" version ".tar.xz"))
              (sha256
               (base32
                "0fxm11x8k9hxjg8l5inaldfmmjnwkay3ibjv899jra03bv4h6kql"))))
    (build-system gnu-build-system)
    (arguments
     `(#:tests? #f)) ; No tests
    (home-page "https://wiki.gnome.org/Projects/NetworkManager")
    (synopsis "Database of broadband connection configuration")
    (description "Database of broadband connection configuration.")
    (license license:public-domain)))

(define-public network-manager-applet
  (package
    (name "network-manager-applet")
    (version "1.8.14")
    (source (origin
              (method url-fetch)
              (uri (string-append "mirror://gnome/sources/" name "/"
                                  (version-major+minor version) "/"
                                  name "-" version ".tar.xz"))
              (sha256
               (base32
                "1js0i2kwfklahsn77qgxzdscy33drrlym3mrj1qhlw0zf8ri56ya"))))
    (build-system glib-or-gtk-build-system)
    (arguments '(#:configure-flags '("--disable-migration")))
    (native-inputs
     `(("intltool" ,intltool)
       ("gobject-introspection" ,gobject-introspection)
       ("pkg-config" ,pkg-config)))
    (propagated-inputs
     ;; libnm-gtk.pc refers to all these.
     `(("dbus-glib" ,dbus-glib)
       ("gtk+" ,gtk+)
       ("network-manager" ,network-manager)))
    (inputs
     `(("iso-codes" ,iso-codes)
       ("libgudev" ,libgudev)
       ("libnotify" ,libnotify)
       ("libsecret" ,libsecret)
       ("libselinux" ,libselinux)
       ("jansson" ,jansson) ; for team support
       ("modem-manager" ,modem-manager)))
    (synopsis "Applet for managing network connections")
    (home-page "https://www.gnome.org/projects/NetworkManager/")
    (description
     "This package contains a systray applet for NetworkManager.  It displays
the available networks and allows users to easily switch between them.")
    (license license:gpl2+)))

(define-public libxml++
  (package
    (name "libxml++")
    (version "3.0.1")
    (source (origin
              (method url-fetch)
              (uri (string-append "mirror://gnome/sources/" name "/"
                                  (version-major+minor version) "/"
                                  name "-" version ".tar.xz"))
              (sha256
               (base32
                "19kik79fmg61nv0by0a5f9wchrcfjwzvih4v2waw01hqflhqvp0r"))))
    (build-system gnu-build-system)
    ;; libxml++-3.0.pc refers to all these.
    (propagated-inputs
     `(("libxml2" ,libxml2)
       ("glibmm" ,glibmm)))
    (native-inputs
     `(("perl" ,perl)
       ("pkg-config" ,pkg-config)))
    (home-page "http://libxmlplusplus.sourceforge.net/")
    (synopsis "C++ wrapper for XML parser library libxml2")
    (description
     "This package provides a C++ wrapper for the XML parser library
libxml2.")
    (license license:lgpl2.1+)))

(define-public libxml++-2
  (package
    (inherit libxml++)
    (name "libxml++")
    (version "2.40.1")
    (source (origin
              (method url-fetch)
              (uri (string-append "mirror://gnome/sources/" name "/"
                                  (version-major+minor version) "/"
                                  name "-" version ".tar.xz"))
              (sha256
               (base32
                "1sb3akryklvh2v6m6dihdnbpf1lkx441v972q9hlz1sq6bfspm2a"))))))

(define-public gdm
  (package
    (name "gdm")
    (version "3.28.2")
    (source (origin
              (method url-fetch)
              (uri (string-append "mirror://gnome/sources/" name "/"
                                  (version-major+minor version) "/"
                                  name "-" version ".tar.xz"))
              (patches (search-patches "gdm-CVE-2018-14424.patch"))
              (sha256
               (base32
                "0wdm1503x66n1crdlmzmincbd2hccpxsdgjsl5anx3yjpdzs0hb0"))))
    (build-system glib-or-gtk-build-system)
    (arguments
     '(#:configure-flags
       `("--without-plymouth"
         "--disable-systemd-journal"

         ;; Using --with-initial-vt=7 allows GDM to run alongside TTY 1,
         ;; instead of having to replace it (i.e., stopping the mingetty
         ;; service for TTY 1 before starting GDM).
         "--with-initial-vt=7"

         ;; Use '/etc/environment' for locale settings instead of the
         ;; systemd-specific '/etc/locale.conf'.
         "--with-lang-file=/etc/environment"

         "--localstatedir=/var"
         ,(string-append "--with-default-path="
                         (string-join '("/run/setuid-programs"
                                        "/run/current-system/profile/bin"
                                        "/run/current-system/profile/sbin")
                                      ":"))
         ;; Put GDM in bindir so that glib-or-gtk-build-system wraps the
         ;; XDG_DATA_DIRS so that it finds its schemas.
         "--sbindir" ,(string-append (assoc-ref %outputs "out") "/bin"))
       #:phases
       (modify-phases %standard-phases
         (add-before
          'configure 'pre-configure
          (lambda* (#:key inputs #:allow-other-keys)
            ;; We don't have <systemd/sd-daemon.h>.
            (substitute* '("common/gdm-log.c"
                           "daemon/gdm-server.c"
                           "daemon/gdm-session-worker.c"
                           "daemon/gdm-session-worker-job.c")
              (("#include <systemd/sd-daemon\\.h>") ""))
            ;; Use elogind for sd-login.
            (substitute* '("common/gdm-common.c"
                           "daemon/gdm-manager.c"
                           "libgdm/gdm-user-switching.c")
              (("#include <systemd/sd-login\\.h>")
               "#include <elogind/sd-login.h>"))
            ;; Check for elogind.
            (substitute* '("configure")
              (("libsystemd")
               "libelogind"))
            ;; Look for system-installed sessions in
            ;; /run/current-system/profile/share.
            (substitute* '("libgdm/gdm-sessions.c"
                           "daemon/gdm-session.c"
                           "daemon/gdm-display.c"
                           "daemon/gdm-launch-environment.c")
              (("DATADIR \"/x")
               "\"/run/current-system/profile/share/x")
              (("DATADIR \"/wayland")
               "\"/run/current-system/profile/share/wayland")
              (("DATADIR \"/gnome")
               "\"/run/current-system/profile/share/gnome"))
            (let ((propagate '("GDM_CUSTOM_CONF"
                               "GDM_DBUS_DAEMON"
                               "GDM_X_SERVER"
                               "GDM_X_SESSION"
                               ;; XXX: Remove this once GNOME Shell is
                               ;; a dependency of GDM.
                               "XDG_DATA_DIRS")))
              (substitute* "daemon/gdm-session.c"
                (("set_up_session_environment \\(self\\);")
                 (apply string-append
                        "set_up_session_environment (self);\n"
                        (map (lambda (name)
                               (string-append
                                "gdm_session_set_environment_variable "
                                "(self, \"" name "\","
                                "g_getenv (\"" name "\"));\n"))
                             propagate)))))
            ;; Look for custom GDM conf in /run/current-system.
            (substitute* '("common/gdm-settings-desktop-backend.c")
              (("GDM_CUSTOM_CONF")
               (string-append "(g_getenv(\"GDM_CUSTOM_CONF\") != NULL"
                              " ? g_getenv(\"GDM_CUSTOM_CONF\")"
                              " : GDM_CUSTOM_CONF)")))
            ;; Use service-supplied path to X.
            (substitute* '("daemon/gdm-server.c")
              (("\\(X_SERVER X_SERVER_ARG_FORMAT")
               "(\"%s\" X_SERVER_ARG_FORMAT, g_getenv (\"GDM_X_SERVER\")"))
            (substitute* '("daemon/gdm-x-session.c")
              (("\"dbus-daemon\"")
               "g_getenv (\"GDM_DBUS_DAEMON\")")
              (("X_SERVER")
               "g_getenv (\"GDM_X_SERVER\")")
              (("GDMCONFDIR \"/Xsession\"")
               "g_getenv (\"GDM_X_SESSION\")"))
            ;; Use an absolute path for GNOME Session.
            (substitute* "daemon/gdm-launch-environment.c"
              (("\"gnome-session\"")
               (string-append "\"" (assoc-ref inputs "gnome-session")
                              "/bin/gnome-session\"")))
            #t))
         ;; GDM needs GNOME Session to run these applications.  We link
         ;; their autostart files in `share/gdm/greeter/autostart'
         ;; because GDM explicitly tells GNOME Session to look there.
         ;;
         ;; XXX: GNOME Shell should be linked here too, but currently
         ;; GNOME Shell depends on GDM.
         (add-after 'install 'link-autostart-files
           (lambda* (#:key inputs outputs #:allow-other-keys)
             (let* ((out (assoc-ref outputs "out"))
                    (autostart (string-append out "/share/gdm/"
                                              "greeter/autostart"))
                    (settings (assoc-ref inputs "gnome-settings-daemon")))
               (mkdir-p autostart)
               (with-directory-excursion autostart
                 (for-each (lambda (desktop)
                             (symlink desktop (basename desktop)))
                           (find-files (string-append settings "/etc/xdg"))))
               #t))))))
    (native-inputs
     `(("dconf" ,dconf)
       ("glib:bin" ,glib "bin") ; for glib-compile-schemas, etc.
       ("gobject-introspection" ,gobject-introspection)
       ("intltool" ,intltool)
       ("itstool" ,itstool)
       ("pkg-config" ,pkg-config)
       ("xmllint" ,libxml2)))
    (inputs
     `(("accountsservice" ,accountsservice)
       ("check" ,check) ; for testing
       ("elogind" ,elogind)
       ("gnome-session" ,gnome-session)
       ("gnome-settings-daemon" ,gnome-settings-daemon)
       ("gtk+" ,gtk+)
       ("iso-codes" ,iso-codes)
       ("libcanberra" ,libcanberra)
       ("linux-pam" ,linux-pam)))
    (synopsis "Display manager for GNOME")
    (home-page "https://wiki.gnome.org/Projects/GDM/")
    (description
     "GNOME Display Manager is a system service that is responsible for
providing graphical log-ins and managing local and remote displays.")
    (license license:gpl2+)))

(define-public libgtop
  (package
    (name "libgtop")
    (version "2.38.0")
    (source (origin
              (method url-fetch)
              (uri (string-append "mirror://gnome/sources/" name "/"
                                  (version-major+minor version) "/"
                                  name "-" version ".tar.xz"))
              (sha256
               (base32
                "04mnxgzyb26wqk6qij4iw8cxwl82r8pcsna5dg8vz2j3pdi0wv2g"))))
    (build-system gnu-build-system)
    (native-inputs
     `(("gobject-introspection" ,gobject-introspection)
       ("intltool" ,intltool)
       ("perl" ,perl)
       ("pkg-config" ,pkg-config)))
    (propagated-inputs
     `(("glib" ,glib))) ; required by libgtop-2.0.pc
    (synopsis "Portable system access library")
    (home-page "https://www.gnome.org/")
    (description
     "LibGTop is a library to get system specific data such as CPU and memory
usage and information about running processes.")
    (license license:gpl2+)))

(define-public gnome-bluetooth
  (package
    (name "gnome-bluetooth")
    (version "3.28.0")
    (source (origin
              (method url-fetch)
              (uri (string-append "mirror://gnome/sources/" name "/"
                                  (version-major+minor version) "/"
                                  name "-" version ".tar.xz"))
              (sha256
               (base32
                "0q7yzklrlayj99risj096mr5x35anx94wvr6nbf6pwbvvzv7453p"))))
    (build-system meson-build-system)
    (native-inputs
     `(("glib:bin" ,glib "bin") ; for gdbus-codegen, etc.
       ("gtk+" ,gtk+ "bin") ; gtk-update-icon-cache
       ("gobject-introspection" ,gobject-introspection)
       ("intltool" ,intltool)
       ("pkg-config" ,pkg-config)
       ("xmllint" ,libxml2)))
    (propagated-inputs
     ;; gnome-bluetooth-1.0.pc refers to all these.
     `(("gtk+" ,gtk+)
       ("udev" ,eudev)))
    (inputs
     `(("libcanberra" ,libcanberra)
       ("libnotify" ,libnotify)))
    (synopsis "GNOME Bluetooth subsystem")
    (home-page "https://wiki.gnome.org/Projects/GnomeBluetooth")
    (description
     "This package contains tools for managing and manipulating Bluetooth
devices using the GNOME desktop.")
    (license license:lgpl2.1+)))

(define-public gnome-control-center
  (package
    (name "gnome-control-center")
    (version "3.28.2")
    (source (origin
              (method url-fetch)
              (uri (string-append "mirror://gnome/sources/" name "/"
                                  (version-major+minor version) "/"
                                  name "-" version ".tar.xz"))
              (sha256
               (base32
                "0d6pjdbsra16nav8201kaadja5yma92bhziki9601ilk2ry3v7pz"))))
    (build-system meson-build-system)
    (arguments
     '(#:glib-or-gtk? #t
       #:configure-flags
       (list "-Dcheese=false")
       #:phases
       (modify-phases %standard-phases
         (add-before 'configure 'patch-paths
           (lambda* (#:key inputs #:allow-other-keys)
             (let ((libc   (assoc-ref inputs "libc"))
                   (tzdata (assoc-ref inputs "tzdata")))
               (substitute* "panels/datetime/tz.h"
                 (("/usr/share/zoneinfo/zone.tab")
                  (string-append tzdata "/share/zoneinfo/zone.tab")))
               (substitute* "panels/datetime/test-endianess.c"
                 (("/usr/share/locale")
                  (string-append libc "/share/locale")))
               #t))))))
    (native-inputs
     `(("glib:bin" ,glib "bin") ; for glib-mkenums, etc.
       ("gtk+:bin" ,gtk+ "bin") ; for gtk-update-icon-cache
       ("intltool" ,intltool)
       ("pkg-config" ,pkg-config)
       ("xsltproc" ,libxslt)))
    (inputs
     `(("accountsservice" ,accountsservice)
       ("clutter-gtk" ,clutter-gtk)
       ("colord-gtk" ,colord-gtk)
       ("cups" ,cups)
       ("dconf" ,dconf)
       ("docbook-xsl" ,docbook-xsl)
       ("gdk-pixbuf" ,gdk-pixbuf) ; for loading SVG files
       ("gnome-bluetooth" ,gnome-bluetooth)
       ("gnome-desktop" ,gnome-desktop)
       ("gnome-online-accounts" ,gnome-online-accounts)
       ("gnome-online-accounts:lib" ,gnome-online-accounts "lib")
       ("gnome-settings-daemon" ,gnome-settings-daemon)
       ("grilo" ,grilo)
       ("ibus" ,ibus)
       ("libcanberra" ,libcanberra)
       ("libgudev" ,libgudev)
       ("libgtop" ,libgtop)
       ("libpwquality" ,libpwquality)
       ("libsoup" ,libsoup)
       ("libxml2" ,libxml2)
       ("libwacom" ,libwacom)
       ("mesa" ,mesa)
       ("mit-krb5" ,mit-krb5)
       ("modem-manager" ,modem-manager)
       ("network-manager-applet" ,network-manager-applet)
       ("polkit" ,polkit)
       ("pulseaudio" ,pulseaudio)
       ("smbclient" ,samba)
       ("tzdata" ,tzdata)
       ("upower" ,upower)))
    (synopsis "Utilities to configure the GNOME desktop")
    (home-page "https://www.gnome.org/")
    (description
     "This package contains configuration applets for the GNOME desktop,
allowing to set accessibility configuration, desktop fonts, keyboard and mouse
properties, sound setup, desktop theme and background, user interface
properties, screen resolution, and other GNOME parameters.")
    (license license:gpl2+)))

(define-public gnome-shell
  (package
    (name "gnome-shell")
    (version "3.28.2")
    (source (origin
              (method url-fetch)
              (uri (string-append "mirror://gnome/sources/" name "/"
                                  (version-major+minor version) "/"
                                  name "-" version ".tar.xz"))
              (sha256
               (base32
                "1b9n89ij2g5nqaqp7a13jnqcd8qa2v9p55rbi71al3xvqk091ri7"))
              (patches (search-patches "gnome-shell-theme.patch"))
              (modules '((guix build utils)))
              (snippet
               #~(begin
                   ;; Copy images for use on the GDM log-in screen.
                   (copy-file #$(file-append %artwork-repository
                                             "/slim/0.x/background.png")
                              "data/theme/guix-background.png")
                   (copy-file #$(file-append %artwork-repository
                                             "/logo/Guix-horizontal-white.svg")
                              "data/theme/guix-logo.svg")
                   #t))))
    (build-system meson-build-system)
    (arguments
     `(#:glib-or-gtk? #t
       #:disallowed-references ((,glib "bin")
                                ,inkscape ,libxslt
                                ,ruby-sass)
       #:configure-flags
       (list "-Dsystemd=false"
             ;; Otherwise, the RUNPATH will lack the final path component.
             (string-append "-Dc_link_args=-Wl,-rpath="
                            (assoc-ref %outputs "out")
                            "/lib/gnome-shell"))

       #:modules ((guix build meson-build-system)
                  (guix build utils)
                  (srfi srfi-1))

       #:phases
       (modify-phases %standard-phases
<<<<<<< HEAD
         (add-after 'unpack 'fix-keysdir
=======
         (add-before 'build 'rebuild-css
           (lambda _
             ;; Rebuild the CSS files from the .scss files that our patch
             ;; modifies.
             (invoke "make" "-C" "data"
                     "theme/gnome-shell.css"
                     "theme/gnome-shell-high-contrast.css")))
         (add-before 'build 'convert-logo-to-png
           (lambda* (#:key inputs #:allow-other-keys)
             ;; Convert the logo from SVG to PNG.
             (invoke "inkscape" "--export-png=data/theme/guix-logo.png"
                     "data/theme/guix-logo.svg")))
         (add-before 'build 'record-absolute-file-names
           (lambda* (#:key inputs #:allow-other-keys)
             (substitute* "js/misc/ibusManager.js"
               (("'ibus-daemon'")
                (string-append "'" (assoc-ref inputs "ibus")
                               "/bin/ibus-daemon'")))
             (substitute* "js/ui/status/keyboard.js"
               (("'gkbd-keyboard-display'")
                (string-append "'" (assoc-ref inputs "libgnomekbd")
                               "/bin/gkbd-keyboard-display'")))
             #t))
         (replace 'install
>>>>>>> 0e2b0b05
           (lambda* (#:key outputs #:allow-other-keys)
             (let* ((out     (assoc-ref outputs "out"))
                    (keysdir (string-append
                              out "/share/gnome-control-center/keybindings")))
               (substitute* "meson.build"
                 (("keysdir =.*")
                  (string-append "keysdir = '" keysdir "'\n")))
               #t)))
         (add-before 'configure 'convert-logo-to-png
           (lambda* (#:key inputs #:allow-other-keys)
             ;; Convert the logo from SVG to PNG.
             (invoke "inkscape" "--export-png=data/theme/guix-logo.png"
                     "data/theme/guix-logo.svg")))
         (add-before 'check 'pre-check
           (lambda* (#:key inputs #:allow-other-keys)
             ;; Tests require a running X server.
             (system "Xvfb :1 &")
             (setenv "DISPLAY" ":1")
             #t))
         (add-after 'install 'wrap-programs
           (lambda* (#:key inputs outputs #:allow-other-keys)
             (let ((out              (assoc-ref outputs "out"))
                   (gi-typelib-path  (getenv "GI_TYPELIB_PATH"))
                   (python-path      (getenv "PYTHONPATH")))
               (wrap-program (string-append out "/bin/gnome-shell")
                 `("GI_TYPELIB_PATH" ":" prefix (,gi-typelib-path))
                 ;; FIXME: gnome-shell loads these libraries with unqualified
                 ;; names only, so they need to be on LD_LIBRARY_PATH.  The
                 ;; alternative might be to patch gnome-shell.
                 `("LD_LIBRARY_PATH" ":" prefix
                   ,(map (lambda (pkg)
                           (string-append (assoc-ref inputs pkg) "/lib"))
                         '("gnome-bluetooth" "librsvg" "libgweather"))))
               (for-each
                (lambda (prog)
                  (wrap-program (string-append out "/bin/" prog)
                    `("PYTHONPATH"      ":" prefix (,python-path))
                    `("GI_TYPELIB_PATH" ":" prefix (,gi-typelib-path))))
                '("gnome-shell-extension-tool" "gnome-shell-perf-tool"))
               #t)))
         (replace 'glib-or-gtk-wrap
           (let ((wrap (assoc-ref %standard-phases 'glib-or-gtk-wrap)))
             (lambda* (#:key inputs outputs #:allow-other-keys #:rest rest)
               ;; By default Inkscape et al. would end up in the XDG_DATA_DIRS
               ;; settings of the wrappers created by the 'glib-or-gtk-wrap'
               ;; phase.  Fix that since we don't need these.
               (wrap #:inputs (fold alist-delete inputs
                                    '("inkscape" "intltool" "glib:bin"))
                     #:outputs outputs)))))))
    (native-inputs
     `(("glib:bin" ,glib "bin") ; for glib-compile-schemas, etc.
       ("desktop-file-utils" ,desktop-file-utils) ; for update-desktop-database
       ("gobject-introspection" ,gobject-introspection)
       ("inkscape" ,inkscape)
       ("intltool" ,intltool)
       ("pkg-config" ,pkg-config)
       ("python" ,python)
       ("ruby-sass" ,ruby-sass)
       ("sassc" ,sassc)
       ("xsltproc" ,libxslt)
       ;; For tests
       ("xorg-server" ,xorg-server-for-tests)))
    (inputs
     `(("accountsservice" ,accountsservice)
       ("caribou" ,caribou)
       ("docbook-xsl" ,docbook-xsl)
       ("evolution-data-server" ,evolution-data-server)
       ("gcr" ,gcr)
       ("gdm" ,gdm)
       ("gjs" ,gjs)
       ("gnome-bluetooth" ,gnome-bluetooth)
       ("gnome-desktop" ,gnome-desktop)
       ("gnome-settings-daemon" ,gnome-settings-daemon)
       ("gst-plugins-base" ,gst-plugins-base)
       ("ibus" ,ibus)
       ("libcanberra" ,libcanberra)
       ("libcroco" ,libcroco)
       ("libgnomekbd" ,libgnomekbd)               ;for gkbd-keyboard-display
       ("libgweather" ,libgweather)
       ("libsoup" ,libsoup)
       ("mesa-headers" ,mesa-headers)
       ("mutter" ,mutter)
       ("network-manager-applet" ,network-manager-applet)
       ("polkit" ,polkit)
       ("pulseaudio" ,pulseaudio)
       ("python-pygobject" ,python-pygobject)
       ("startup-notification" ,startup-notification)
       ("telepathy-logger" ,telepathy-logger)
       ("upower" ,upower)
       ;; XXX: These requirements were added in 3.24, but no mention in NEWS.
       ;; Missing propagation? See also: <https://bugs.gnu.org/27264>
       ("librsvg" ,librsvg)
       ("geoclue" ,geoclue)))
    (synopsis "Desktop shell for GNOME")
    (home-page "https://wiki.gnome.org/Projects/GnomeShell")
    (description
     "GNOME Shell provides core user interface functions for the GNOME desktop,
like switching to windows and launching applications.")
    (license license:gpl2+)))

(define-public gtk-vnc
  (package
    (name "gtk-vnc")
    (version "0.9.0")
    (source
     (origin
       (method url-fetch)
       (uri (string-append "mirror://gnome/sources/" name "/"
                           (version-major+minor version) "/"
                           name "-" version ".tar.xz"))
       (sha256
        (base32
         "1dya1wc9vis8h0fv625pii1n70cckf1xjg1m2hndz989d118i6is"))))
    (build-system gnu-build-system)
    (arguments
     '(#:configure-flags '("--with-gtk=3.0")))
    (propagated-inputs
     `(("gtk+" ,gtk+))) ; required by gtk-vnc-2.0.pc.
    (inputs
     `(("cyrus-sasl" ,cyrus-sasl)
       ("gnutls" ,gnutls)
       ("libgcrypt" ,libgcrypt)
       ("pulseaudio" ,pulseaudio)))
    (native-inputs
     `(("glib:bin" ,glib "bin")
       ("gobject-introspection" ,gobject-introspection)
       ("intltool" ,intltool)
       ("pkg-config" ,pkg-config)
       ("python-wrapper" ,python-wrapper)
       ("vala" ,vala)))
    (home-page "https://wiki.gnome.org/Projects/gtk-vnc")
    (synopsis "VNC viewer widget for GTK+")
    (description
     "GTK-VNC is a VNC viewer widget for GTK+, used by remote desktop viewing
applications, for instance the Vinagre client, GNOME Boxes and virt-viewer.
GTK-VNC implements client side RFB protocol and authentication extensions such
as SASL, TLS and VeNCrypt.  Additionally it supports encoding extensions.")
    (license license:lgpl2.1+)))

(define-public gnome-autoar
  (package
    (name "gnome-autoar")
    (version "0.2.3")
    (source (origin
              (method url-fetch)
              (uri (string-append "mirror://gnome/sources/" name "/"
                                  (version-major+minor version) "/"
                                  name "-" version ".tar.xz"))
              (sha256
               (base32
                "02i4zgqqqj56h7bcys6dz7n78m4nj2x4dv1ggjmnrk98n06xpsax"))))
    (build-system glib-or-gtk-build-system)
    (native-inputs
     `(("gnome-common" ,gnome-common)
       ("gobject-introspection" ,gobject-introspection)
       ("pkg-config" ,pkg-config)))
    (propagated-inputs
     `(("libarchive" ,libarchive)))  ; XXX document why
    (inputs
     `(("gtk+" ,gtk+)
       ("nettle" ,nettle))) ; XXX: required by libarchive.pc
    (synopsis "Archives integration support for GNOME")
    (home-page "https://git.gnome.org/browse/gnome-autoar/")
    (description
     "GNOME Autoar is a library which makes creating and extracting archives
easy, safe, and automatic.")
    (license license:lgpl2.1+)))

(define-public tracker
  (package
    (name "tracker")
    (version "2.0.4")
    (source (origin
              (method url-fetch)
              (uri (string-append "mirror://gnome/sources/" name "/"
                                  (version-major+minor version) "/"
                                  name "-" version ".tar.xz"))
              (sha256
               (base32
                "1mfc5lv820kr7ssi7hldn25gmshh65k19kh478qjsnb64sshsbyf"))))
    (build-system glib-or-gtk-build-system)
    (arguments
     `(#:phases
       (modify-phases %standard-phases
         (add-after 'unpack 'disable-broken-tests
           (lambda _
             ;; FIXME: Most of these fail with GLib-GIO-FATAL-ERROR: Settings
             ;; schema 'org.freedesktop.Tracker.FTS' is not installed.
             (substitute* "tests/libtracker-miner/Makefile.in"
               (("tracker-file-notifier-test\\$\\(EXEEXT\\)") "")
               (("tracker-miner-fs-test\\$\\(EXEEXT\\)") "")
               (("tracker-monitor-test\\$\\(EXEEXT\\)") ""))
             (substitute* "tests/libtracker-fts/Makefile.in"
               (("tracker-fts-test\\$\\(EXEEXT\\)") ""))
             (substitute* "tests/libtracker-data/Makefile.in"
               (("tracker-ontology\\$\\(EXEEXT\\)") "")
               (("tracker-ontology-change\\$\\(EXEEXT\\)") "")
               (("tracker-backup\\$\\(EXEEXT\\)") "")
               (("tracker-sparql-blank\\$\\(EXEEXT\\)") "")
               (("tracker-sparql\\$\\(EXEEXT\\)") ""))
             ;; These fail because the SPARQL backend could not be loaded.
             ;; That's because /etc/machine-id is missing, but
             ;; DBUS_FATAL_WARNINGS does not help here.
             (substitute* "tests/libtracker-sparql/Makefile.in"
               (("tracker-gb-737023-test\\$\\(EXEEXT\\)") "")
               (("tracker-sparql-test\\$\\(EXEEXT\\)") ""))
             (substitute* "tests/tracker-steroids/Makefile.in"
               (("tracker-test\\$\\(EXEEXT\\)") ""))
             #t))
         ;; Two tests fail if LANG is not set.
         (add-before 'check 'pre-check
           (lambda _
             (setenv "LANG" "en_US.UTF-8")
             ;; For the missing /etc/machine-id.
             (setenv "DBUS_FATAL_WARNINGS" "0")
             #t)))))
    (native-inputs
     `(("gnome-common" ,gnome-common)
       ("gobject-introspection" ,gobject-introspection)
       ("intltool" ,intltool)
       ("pkg-config" ,pkg-config)
       ("vala" ,vala)))
    (inputs
     `(("gtk+" ,gtk+)
       ("dbus" ,dbus)
       ("gstreamer" ,gstreamer)
       ("gst-plugins-base" ,gst-plugins-base)
       ("sqlite" ,sqlite)
       ("nettle" ,nettle)  ; XXX why is this needed?
       ("python" ,python)
       ("poppler" ,poppler)
       ("libgsf" ,libgsf)
       ("libexif" ,libexif)
       ("libpng" ,libpng)
       ("libtiff" ,libtiff)
       ("libvorbis" ,libvorbis)
       ("flac" ,flac)
       ("totem-pl-parser" ,totem-pl-parser)
       ("zlib" ,zlib)
       ("exempi" ,exempi)
       ("libxml2" ,libxml2)
       ("upower" ,upower)
       ("libunistring" ,libunistring)
       ("giflib" ,giflib)
       ("json-glib" ,json-glib)
       ("openjpeg" ,openjpeg-1)
       ("libosinfo" ,libosinfo)
       ("libcue" ,libcue)
       ("libseccomp" ,libseccomp)
       ("libsoup" ,libsoup)
       ("libuuid" ,util-linux)))
    (synopsis "Metadata database, indexer and search tool")
    (home-page "https://wiki.gnome.org/Projects/Tracker")
    (description
     "Tracker is an advanced framework for first class objects with associated
metadata and tags.  It provides a one stop solution for all metadata, tags,
shared object databases, search tools and indexing.")
    ;; src/libtracker-*/* and src/tracker-extract/* are covered by lgpl2.1+,
    ;; src/gvdb/* are covered by lgpl2.0+, and the rest is gpl2+.
    (license (list license:gpl2+
                   license:lgpl2.1+
                   license:lgpl2.0+))))

(define-public nautilus
  (package
    (name "nautilus")
    (version "3.28.1")
    (source (origin
              (method url-fetch)
              (uri (string-append "mirror://gnome/sources/" name "/"
                                  (version-major+minor version) "/"
                                  name "-" version ".tar.xz"))
              (sha256
               (base32
                "19dhpa2ylrg8d5274lahy7xqr2p9z3jnq1h4qmsh95czkpy7is4w"))))
    (build-system meson-build-system)
    (arguments
     '(#:glib-or-gtk? #t
       ;; XXX: FAIL: check-nautilus
       ;;   Settings schema 'org.gnome.nautilus.preferences' is not installed
       #:tests? #f))
    (native-inputs
     `(("desktop-file-utils" ,desktop-file-utils) ; for update-desktop-database
       ("glib:bin" ,glib "bin")         ; for glib-mkenums, etc.
       ("gtk+:bin" ,gtk+ "bin")         ; for gtk-update-icon-cache
       ("gobject-introspection" ,gobject-introspection)
       ("intltool" ,intltool)
       ("pkg-config" ,pkg-config)))
    (inputs
     `(("dconf" ,dconf)
       ("gexiv2" ,gexiv2)
       ("gvfs" ,gvfs)
       ("exempi" ,exempi)
       ("gnome-desktop" ,gnome-desktop)
       ("gnome-autoar" ,gnome-autoar)
       ("libselinux" ,libselinux)
       ("nettle" ,nettle) ; XXX required by libarchive.pc via gnome-autoar
       ("tracker" ,tracker)
       ;; XXX: gtk+ is required by libnautilus-extension.pc
       ;;
       ;; Don't propagate it to reduces "profile pollution" of the 'gnome' meta
       ;; package.  See:
       ;; <http://lists.gnu.org/archive/html/guix-devel/2016-03/msg00283.html>.
       ("gtk+" ,gtk+)
       ("libexif" ,libexif)
       ("libxml2" ,libxml2)))
    (synopsis "File manager for GNOME")
    (home-page "https://wiki.gnome.org/Apps/Nautilus")
    (description
     "Nautilus (Files) is a file manager designed to fit the GNOME desktop
design and behaviour, giving the user a simple way to navigate and manage its
files.")
    (license license:gpl2+)))

(define-public baobab
  (package
    (name "baobab")
    (version "3.28.0")
    (source (origin
              (method url-fetch)
              (uri (string-append
                    "mirror://gnome/sources/" name "/"
                    (version-major+minor version) "/"
                    name "-" version ".tar.xz"))
              (sha256
               (base32
                "0qsx7vx5c3n4yxlxbr11sppw7qwcv9z3g45b5xb9y7wxw5lv42sk"))))
    (build-system meson-build-system)
    (arguments
     '(#:glib-or-gtk? #t))
    (native-inputs
     `(("intltool" ,intltool)
       ("pkg-config" ,pkg-config)
       ("desktop-file-utils" ,desktop-file-utils) ; for update-desktop-database
       ("gtk+-bin" ,gtk+ "bin") ; for gtk-update-icon-cache
       ("itstool" ,itstool)
       ("xmllint" ,libxml2)
       ("glib" ,glib "bin")
       ("vala" ,vala)))
    (inputs
     `(("gtk+" ,gtk+)))
    (synopsis "Disk usage analyzer for GNOME")
    (description
     "Baobab (Disk Usage Analyzer) is a graphical application to analyse disk
usage in the GNOME desktop environment.  It can easily scan device volumes or
a specific user-requested directory branch (local or remote).  Once the scan
is complete it provides a graphical representation of each selected folder.")
    (home-page "https://wiki.gnome.org/Apps/Baobab")
    (license license:gpl2+)))

(define-public gnome-backgrounds
  (package
    (name "gnome-backgrounds")
    (version "3.28.0")
    (source
     (origin
       (method url-fetch)
       (uri (string-append "mirror://gnome/sources/" name "/"
                           (version-major+minor version) "/"
                           name "-" version ".tar.xz"))
       (sha256
        (base32
         "1qgim0yhzjgcq172y4vp5hqz4rh1ak38a7pgi6s7dq0wklyrcnxj"))))
    (build-system meson-build-system)
    (native-inputs
     `(("intltool" ,intltool)))
    (home-page "https://git.gnome.org/browse/gnome-backgrounds")
    (synopsis "Background images for the GNOME desktop")
    (description
     "GNOME backgrounds package contains a collection of graphics files which
can be used as backgrounds in the GNOME Desktop environment.  Additionally,
the package creates the proper framework and directory structure so that you
can add your own files to the collection.")
    (license (list license:gpl2+
                   license:cc-by2.0
                   license:cc-by-sa2.0
                   license:cc-by-sa3.0))))

(define-public gnome-screenshot
  (package
    (name "gnome-screenshot")
    (version "3.26.0")
    (source
     (origin
       (method url-fetch)
       (uri (string-append "mirror://gnome/sources/" name "/"
                           (version-major+minor version) "/"
                           name "-" version ".tar.xz"))
       (sha256
        (base32
         "1fy8fjl29i3xhj8caik03d3za06x96xgkk8r4fwz88iqbmci3g0v"))))
    (build-system meson-build-system)
    (native-inputs
     `(("glib:bin" ,glib "bin") ; for glib-compile-schemas, etc.
       ("gtk+-bin" ,gtk+ "bin") ; for gtk-update-icon-cache
       ("desktop-file-utils" ,desktop-file-utils) ; for update-desktop-database
       ("intltool" ,intltool)
       ("appstream-glib" ,appstream-glib)
       ("pkg-config" ,pkg-config)))
    (inputs
     `(("gtk+" ,gtk+)
       ("libcanberra" ,libcanberra)
       ("libx11" ,libx11)
       ("libxext" ,libxext)))
    (home-page "https://git.gnome.org/browse/gnome-screenshot")
    (synopsis "Take pictures of your screen")
    (description
     "GNOME Screenshot is a utility used for taking screenshots of the entire
screen, a window or a user defined area of the screen, with optional
beautifying border effects.")
    (license license:gpl2+)))

(define-public dconf-editor
  (package
    (name "dconf-editor")
    (version "3.28.0")
    (source
     (origin
       (method url-fetch)
       (uri (string-append "mirror://gnome/sources/" name "/"
                           (version-major+minor version) "/"
                           name "-" version ".tar.xz"))
       (sha256
        (base32
         "0nhcpwqrkmpxbhaf0cafvy6dlp6s7vhm5vknl4lgs3l24zc56ns5"))))
    (build-system meson-build-system)
    (native-inputs
     `(("glib:bin" ,glib "bin") ; for glib-compile-schemas, gio-2.0.
       ("gtk+-bin" ,gtk+ "bin") ; for gtk-update-icon-cache
       ("intltool" ,intltool)
       ("pkg-config" ,pkg-config)
       ("vala" ,vala)))
    (inputs
     `(("dconf" ,dconf)
       ("gtk+" ,gtk+)
       ("libxml2" ,libxml2)))
    (home-page "https://git.gnome.org/browse/dconf-editor")
    (synopsis "Graphical editor for GNOME's dconf configuration system")
    (description
     "Dconf-editor is a graphical tool for browsing and editing the dconf
configuration system for GNOME.  It allows users to configure desktop
software that do not provide their own configuration interface.")
    (license license:lgpl2.1+)))

(define-public gnome-default-applications
  (package
    (name "gnome-default-applications")
    (version "0")
    (build-system trivial-build-system)
    (source #f)
    (propagated-inputs
     `(("nautilus" ,nautilus)
       ("evince" ,evince)))
    (arguments
     `(#:modules ((guix build utils))
       #:builder
       (begin
         (use-modules (guix build utils))
         (let* ((out (assoc-ref %outputs "out"))
                (apps (string-append out "/share/applications")))
           (mkdir-p apps)
           (call-with-output-file (string-append apps "/defaults.list")
             (lambda (port)
               (format port "[Default Applications]\n")
               (format port "inode/directory=org.gnome.Nautilus.desktop\n")
               (format port "application/pdf=evince.desktop\n")
               (format port "application/postscript=evince.desktop\n")))
           #t))))
    (synopsis "Default MIME type associations for the GNOME desktop")
    (description
     "Given many installed packages which might handle a given MIME type, a
user running the GNOME desktop probably has some preferences: for example,
that folders be opened by default by the Nautilus file manager, not the Baobab
disk usage analyzer.  This package establishes that set of default MIME type
associations for GNOME.")
    (license license:gpl3+)
    (home-page #f)))

(define-public gnome
  (package
    (name "gnome")
    (version (package-version gnome-shell))
    (source #f)
    (build-system trivial-build-system)
    (arguments '(#:builder (begin (mkdir %output) #t)))
    (propagated-inputs
     ;; TODO: Add more packages according to:
     ;;       <https://packages.debian.org/jessie/gnome-core>.
     `(("adwaita-icon-theme"        ,adwaita-icon-theme)
       ("baobab"                    ,baobab)
       ("font-cantarell"            ,font-cantarell)
       ("font-dejavu"               ,font-dejavu)
       ("at-spi2-core"              ,at-spi2-core)
       ("dbus"                      ,dbus)
       ("dconf"                     ,dconf)
       ("desktop-file-utils"        ,desktop-file-utils)
       ("eog"                       ,eog)
       ("epiphany"                  ,epiphany)
       ("evince"                    ,evince)
       ("file-roller"               ,file-roller)
       ("gedit"                     ,gedit)
       ("glib-networking"           ,glib-networking)
       ("gnome-backgrounds"         ,gnome-backgrounds)
       ("gnome-bluetooth"           ,gnome-bluetooth)
       ("gnome-calculator"          ,gnome-calculator)
       ("gnome-control-center"      ,gnome-control-center)
       ("gnome-disk-utility"        ,gnome-disk-utility)
       ("gnome-default-applications" ,gnome-default-applications)
       ("gnome-keyring"             ,gnome-keyring)
       ("gnome-online-accounts"     ,gnome-online-accounts)
       ("gnome-session"             ,gnome-session)
       ("gnome-settings-daemon"     ,gnome-settings-daemon)
       ("gnome-shell"               ,gnome-shell)
       ("gnome-system-monitor"      ,gnome-system-monitor)
       ("gnome-terminal"            ,gnome-terminal)
       ("gnome-themes-standard"     ,gnome-themes-standard)
       ("gst-plugins-base"          ,gst-plugins-base)
       ("gst-plugins-good"          ,gst-plugins-good)
       ("gucharmap"                 ,gucharmap)
       ("gvfs"                      ,gvfs)
       ("hicolor-icon-theme"        ,hicolor-icon-theme)
       ("nautilus"                  ,nautilus)
       ("pinentry-gnome3"           ,pinentry-gnome3)
       ("pulseaudio"                ,pulseaudio)
       ("shared-mime-info"          ,shared-mime-info)
       ("system-config-printer"     ,system-config-printer)
       ("totem"                     ,totem)
       ("xdg-user-dirs"             ,xdg-user-dirs)
       ("yelp"                      ,yelp)
       ("zenity"                    ,zenity)))
    (synopsis "The GNU desktop environment")
    (home-page "https://www.gnome.org/")
    (description
     "GNOME is the graphical desktop for GNU.  It includes a wide variety of
applications for browsing the web, editing text and images, creating
documents and diagrams, playing media, scanning, and much more.")
    (license license:gpl2+)))

(define-public byzanz
  ;; The last stable release of Byzanz was in 2011, but there have been many
  ;; useful commits made to the Byzanz repository since then that it would be
  ;; silly to use such an old release.
  (let ((commit "f7af3a5bd252db84af8365bd059c117a7aa5c4af"))
    (package
      (name "byzanz")
      (version (string-append "0.2-1." (string-take commit 7)))
      (source (origin
                (method git-fetch)
                (uri (git-reference
                      (url "https://git.gnome.org/browse/byzanz")
                      (commit commit)))
                (file-name (string-append name "-" version "-checkout"))
                (sha256
                 (base32
                  "1l60myzxf9cav27v5v3nsijlslz9r7ip6d5kiirfpkf9k0w26hz3"))))
      (build-system glib-or-gtk-build-system)
      (arguments
       '(#:phases
         (modify-phases %standard-phases
           (replace 'bootstrap
             (lambda _
               ;; The build system cleverly detects that we're not building from
               ;; a release tarball and turns on -Werror for GCC.
               ;; Unsurprisingly, there is a warning during compilation that
               ;; causes the build to fail unnecessarily, so we remove the flag.
               (substitute* '("configure.ac")
                 (("-Werror") ""))
               ;; The autogen.sh script in gnome-common will run ./configure
               ;; by default, which is problematic because source shebangs
               ;; have not yet been patched.
               (setenv "NOCONFIGURE" "t")
               (zero? (system* "sh" "autogen.sh")))))))
      (native-inputs
       `(("autoconf" ,autoconf)
         ("automake" ,automake)
         ("gnome-common" ,gnome-common)
         ("intltool" ,intltool)
         ("libtool" ,libtool)
         ("pkg-config" ,pkg-config)
         ("which" ,which)))
      (inputs
       `(("glib" ,glib)
         ("gstreamer" ,gstreamer)
         ("gst-plugins-base" ,gst-plugins-base)
         ("gtk+" ,gtk+)))
      (synopsis "Desktop recording program")
      (description "Byzanz is a simple desktop recording program with a
command-line interface.  It can record part or all of an X display for a
specified duration and save it as a GIF encoded animated image file.")
      (home-page "https://git.gnome.org/browse/byzanz")
      (license license:gpl2+))))

(define-public gsound
  (package
    (name "gsound")
    (version "1.0.2")
    (source (origin
              (method url-fetch)
              (uri (string-append "mirror://gnome/sources/" name "/"
                                  (version-major+minor version) "/"
                                  name "-" version ".tar.xz"))
              (sha256
               (base32
                "0lwfwx2c99qrp08pfaj59pks5dphsnxjgrxyadz065d8xqqgza5v"))))
    (build-system glib-or-gtk-build-system)
    (native-inputs
     `(("pkg-config" ,pkg-config)
       ("gobject-introspection" ,gobject-introspection)
       ("vala" ,vala)))
    (inputs
     `(("glib" ,glib)
       ("libcanberra" ,libcanberra)))
    (home-page "https://wiki.gnome.org/Projects/GSound")
    (synopsis "GObject wrapper for libcanberra")
    (description
     "GSound is a small library for playing system sounds.  It's designed to be
used via GObject Introspection, and is a thin wrapper around the libcanberra C
library.")
    (license license:lgpl2.1+)))

(define-public libzapojit
  (package
    (name "libzapojit")
    (version "0.0.3")
    (source (origin
              (method url-fetch)
              (uri (string-append "mirror://gnome/sources/" name "/"
                                  (version-major+minor version) "/"
                                  name "-" version ".tar.xz"))
              (sha256
               (base32
                "0zn3s7ryjc3k1abj4k55dr2na844l451nrg9s6cvnnhh569zj99x"))))
    (build-system gnu-build-system)
    (native-inputs
     `(("gobject-introspection" ,gobject-introspection)
       ("intltool" ,intltool)
       ("pkg-config" ,pkg-config)))
    (inputs
     `(("gnome-online-accounts:lib" ,gnome-online-accounts "lib")
       ("json-glib" ,json-glib)
       ("rest" ,rest)))
    (home-page "https://wiki.gnome.org/Projects/Zapojit")
    (synopsis "Library for accessing SkyDrive and Hotmail")
    (description
     "Libzapojit is a GLib-based library for accessing online service APIs of
Microsoft SkyDrive and Hotmail, using their REST protocols.")
    (license license:lgpl2.1+)))

(define-public gnome-clocks
  (package
    (name "gnome-clocks")
    (version "3.28.0")
    (source (origin
              (method url-fetch)
              (uri (string-append "mirror://gnome/sources/" name "/"
                                  (version-major+minor version) "/"
                                  name "-" version ".tar.xz"))
              (sha256
               (base32
                "1dd739vchb592mck1dia2hkywn4213cpramyqzgmlmwv8z80p3nl"))))
    (build-system meson-build-system)
    (arguments
     '(#:glib-or-gtk? #t))
    (native-inputs
     `(("vala" ,vala)
       ("pkg-config" ,pkg-config)
       ("glib" ,glib "bin")             ; for glib-compile-resources
       ("gtk+-bin" ,gtk+ "bin")         ; for gtk-update-icon-cache
       ("desktop-file-utils" ,desktop-file-utils)
       ("gettext" ,gettext-minimal)
       ("itstool" ,itstool)))
    (inputs
     `(("glib" ,glib)
       ("gtk+" ,gtk+)
       ("gsound" ,gsound)
       ("geoclue" ,geoclue)
       ("geocode-glib" ,geocode-glib)
       ("libgweather" ,libgweather)
       ("gnome-desktop" ,gnome-desktop)))
    (home-page "https://wiki.gnome.org/Apps/Clocks")
    (synopsis "GNOME's clock application")
    (description
     "GNOME Clocks is a simple clocks application designed to fit the GNOME
desktop.  It supports world clock, stop watch, alarms, and count down timer.")
    (license license:gpl3+)))

(define-public gnome-calendar
  (package
    (name "gnome-calendar")
    (version "3.28.2")
    (source (origin
              (method url-fetch)
              (uri (string-append "mirror://gnome/sources/" name "/"
                                  (version-major+minor version) "/"
                                  name "-" version ".tar.xz"))
              (sha256
               (base32
                "0x6wxngf8fkwgbl6x7rzp0srrb43rm55klpb2vfjk2hahpbjvxyw"))))
    (build-system meson-build-system)
    (arguments
     '(#:glib-or-gtk? #t
       ;; gnome-calendar has to be installed before the tests can be run
       ;; https://bugzilla.gnome.org/show_bug.cgi?id=788224
       #:tests? #f))
    (native-inputs
     `(("gettext" ,gettext-minimal)
       ("glib-bin" ,glib "bin")         ; For glib-compile-schemas
       ("gtk+-bin" ,gtk+ "bin")         ; For gtk-update-icon-cache
       ("pkg-config" ,pkg-config)))
    (inputs
     `(("evolution-data-server" ,evolution-data-server)
       ("gnome-online-accounts:lib" ,gnome-online-accounts "lib")
       ("gsettings-desktop-schemas" ,gsettings-desktop-schemas)
       ("libdazzle" ,libdazzle)
       ("libedataserverui" ,evolution-data-server "libedataserverui")
       ("libgweather" ,libgweather)
       ("geoclue" ,geoclue)))
    (home-page "https://wiki.gnome.org/Apps/Calendar")
    (synopsis "GNOME's calendar application")
    (description
     "GNOME Calendar is a simple calendar application designed to fit the GNOME
desktop.  It supports multiple calendars, month, week and year view.")
    (license license:gpl3+)))

(define-public gnome-todo
  (package
    (name "gnome-todo")
    (version "3.28.1")
    (source (origin
              (method url-fetch)
              (uri (string-append "mirror://gnome/sources/" name "/"
                                  (version-major+minor version) "/"
                                  name "-" version ".tar.xz"))
              (sha256
               (base32
                "08ygqbib72jlf9y0a16k54zz51sncpq2wa18wp81v46q8301ymy7"))))
    (build-system meson-build-system)
    (arguments
     '(#:glib-or-gtk? #t
       #:phases (modify-phases %standard-phases
                  (add-after
                      'install 'wrap-gnome-todo
                    (lambda* (#:key inputs outputs #:allow-other-keys)
                      (let ((out               (assoc-ref outputs "out"))
                            (gi-typelib-path   (getenv "GI_TYPELIB_PATH"))
                            (python-path       (getenv "PYTHONPATH")))
                        (wrap-program (string-append out "/bin/gnome-todo")
                          ;; XXX: gi plugins are broken.
                          ;; See https://bugzilla.gnome.org/show_bug.cgi?id=787212
                          ;; For plugins.
                          `("GI_TYPELIB_PATH" ":" prefix (,gi-typelib-path))
                          `("PYTHONPATH" ":" prefix (,python-path))))
                      #t)))))
    (native-inputs
     `(("gettext" ,gettext-minimal)
       ("gobject-introspection" ,gobject-introspection)
       ("glib:bin" ,glib "bin")         ; For glib-compile-resources
       ("gtk+-bin" ,gtk+ "bin")         ; For gtk-update-icon-cache
       ("pkg-config" ,pkg-config)))
    (inputs
     `(("rest" ,rest)                   ; For Todoist plugin
       ("json-glib" ,json-glib)         ; For Todoist plugin
       ("libedataserverui" ,evolution-data-server "libedataserverui")
       ("libical" ,libical)
       ("libpeas" ,libpeas)
       ("python-pygobject" ,python-pygobject)
       ("evolution-data-server" ,evolution-data-server)
       ("gnome-online-accounts:lib" ,gnome-online-accounts "lib")
       ("gsettings-desktop-schemas" ,gsettings-desktop-schemas)))
    (home-page "https://wiki.gnome.org/Apps/Todo")
    (synopsis "GNOME's ToDo Application")
    (description
     "GNOME To Do is a simplistic personal task manager designed to perfectly
fit the GNOME desktop.")
    (license license:gpl3+)))

(define-public gnome-dictionary
  (package
    (name "gnome-dictionary")
    (version "3.26.1")
    (source (origin
              (method url-fetch)
              (uri (string-append "mirror://gnome/sources/" name "/"
                                  (version-major+minor version) "/"
                                  name "-" version ".tar.xz"))
              (sha256
               (base32
                "007k2bq8iplg4psdpz074r5d4zxvn4s95qym4rw9hs6giljbrf0n"))))
    (build-system meson-build-system)
    (arguments '(#:glib-or-gtk? #t
                 #:phases (modify-phases %standard-phases
                            (add-after 'unpack 'patch-install-script
                              (lambda _
                                ;; This script attempts to compile glib schemas
                                ;; and create an empty MIME database.  We do
                                ;; that elsewhere, so prevent it from running.
                                (substitute* "build-aux/post-install.sh"
                                  (("\\[ -z \"\\$DESTDIR\" \\]") "false"))
                                #t)))))
    (native-inputs
     `(("glib:bin" ,glib "bin")
       ("gobject-introspection" ,gobject-introspection)
       ("intltool" ,intltool)
       ("itstool" ,itstool)
       ("pkg-config" ,pkg-config)
       ("xmllint" ,libxml2)))
    (inputs
     `(("gsettings-desktop-schemas" ,gsettings-desktop-schemas)
       ("gtk+" ,gtk+)))
    (home-page "https://wiki.gnome.org/Apps/Dictionary")
    (synopsis "Look up words in dictionary sources")
    (description
     "GNOME Dictionary can look for the definition or translation of a word in
existing databases over the internet.")
    (license license:gpl3+)))

(define-public gnome-tweak-tool
  (package
    (name "gnome-tweak-tool")
    (version "3.26.4")
    (source (origin
              (method url-fetch)
              (uri (string-append "mirror://gnome/sources/gnome-tweak-tool/"
                                  (version-major+minor version) "/"
                                  "gnome-tweak-tool-" version ".tar.xz"))
              (patches (list
                        (search-patch "gnome-tweak-tool-search-paths.patch")))
              (sha256
               (base32
                "1pq5a0kzh1sz7s7ax5c7p6212k9d51nk5bfvjfyqn99cs928187x"))))
    (build-system glib-or-gtk-build-system)
    (arguments
     `(#:configure-flags '("--localstatedir=/tmp"
                           "--sysconfdir=/tmp")
       #:imported-modules ((guix build python-build-system)
                           ,@%glib-or-gtk-build-system-modules)
       #:phases (modify-phases %standard-phases
                  (delete 'configure)
                  (replace 'build
                    (lambda* (#:key outputs #:allow-other-keys)
                      (invoke "meson" "build"
                                      "--prefix" (assoc-ref outputs "out"))))
                  (replace 'check
                    (lambda _ (invoke "ninja" "-C" "build" "test")))
                  (replace 'install
                    (lambda* (#:key outputs #:allow-other-keys)
                      (invoke "ninja" "-C" "build" "install")))
                  (add-after 'install 'wrap-program
                    (lambda* (#:key outputs #:allow-other-keys)
                      (let ((out               (assoc-ref outputs "out"))
                            (gi-typelib-path   (getenv "GI_TYPELIB_PATH")))
                        (wrap-program (string-append out "/bin/gnome-tweak-tool")
                          `("GI_TYPELIB_PATH" ":" prefix (,gi-typelib-path))))
                      #t))
                  (add-after 'install 'wrap
                    (@@ (guix build python-build-system) wrap)))))
    (native-inputs
     `(("gtk+:bin" ,gtk+ "bin")         ; For gtk-update-icon-cache
       ("intltool" ,intltool)
       ("meson" ,meson-for-build)
       ("ninja" ,ninja)
       ("pkg-config" ,pkg-config)))
    (inputs
     `(("gnome-desktop" ,gnome-desktop)
       ("gtk+" ,gtk+)
       ("gobject-introspection" ,gobject-introspection)
       ("gsettings-desktop-schemas" ,gsettings-desktop-schemas)
       ("libnotify" ,libnotify)
       ("libsoup" ,libsoup)
       ("nautilus" ,nautilus)
       ("python" ,python)
       ("python-pygobject" ,python-pygobject)))
    (synopsis "Customize advanced GNOME 3 options")
    (home-page "https://wiki.gnome.org/action/show/Apps/GnomeTweakTool")
    (description
     "GNOME Tweak Tool allows adjusting advanced configuration settings in
GNOME 3.  This includes things like the fonts used in user interface elements,
alternative user interface themes, changes in window management behavior,
GNOME Shell appearance and extension, etc.")
    (license license:gpl3+)))

(define-public gnome-shell-extensions
  (package
    (name "gnome-shell-extensions")
    (version "3.28.1")
    (source (origin
              (method url-fetch)
              (uri (string-append "mirror://gnome/sources/" name "/"
                                  (version-major+minor version)  "/"
                                  name "-" version ".tar.xz"))
              (sha256
               (base32
                "0n4h8rdnq3knrvlg6inrl62a73h20dbhfgniwy18572jicrh5ip9"))))
    (build-system meson-build-system)
    (arguments
     '(#:configure-flags '("-Dextension_set=all")))
    (native-inputs
     `(("intltool" ,intltool)
       ("pkg-config" ,pkg-config)))
    (propagated-inputs
     `(("glib" ,glib)
       ("glib" ,glib "bin")))
    (synopsis "Extensions for GNOME Shell")
    (description "GNOME Shell extensions modify and extend GNOME Shell
functionality and behavior.")
    (home-page "https://extensions.gnome.org/")
    (license license:gpl3+)))

(define-public arc-theme
  (package
    (name "arc-theme")
    (version "20181022")
    (source (origin
              (method git-fetch)
              (uri (git-reference
                    (url "https://github.com/NicoHood/arc-theme.git")
                    (commit version)))
              (file-name (git-file-name name version))
              (sha256
               (base32
                "08951dk1irfadwpr3p323a4fprmxg53rk2r2niwq3v62ryhi3663"))))
    (build-system gnu-build-system)
    (arguments
     '(#:phases
       (modify-phases %standard-phases
         ;; autogen.sh calls configure at the end of the script.
         (replace 'bootstrap
           (lambda _ (invoke "autoreconf" "-vfi"))))))
    (native-inputs
     `(("autoconf" ,autoconf)
       ("automake" ,automake)
       ("glib" ,glib "bin")             ; for glib-compile-resources
       ("gnome-shell" ,gnome-shell)
       ("gtk+" ,gtk+)
       ("inkscape" ,inkscape)
       ("optipng" ,optipng)
       ("pkg-config" ,pkg-config)
       ("sassc" ,sassc)))
    (synopsis "A flat GTK+ theme with transparent elements")
    (description "Arc is a flat theme with transparent elements for GTK 3, GTK
2, and GNOME Shell which supports GTK 3 and GTK 2 based desktop environments
like GNOME, Unity, Budgie, Pantheon, XFCE, Mate, etc.")
    (home-page "https://github.com/horst3180/arc-theme")
    ;; No "or later" language found.
    (license license:gpl3+)))

(define-public faba-icon-theme
  (package
    (name "faba-icon-theme")
    (version "4.3")
    (source
     (origin
       (method url-fetch)
       (uri (string-append "https://github.com/moka-project/"
                           name "/archive/v" version ".tar.gz"))
       (file-name (string-append name "-" version ".tar.gz"))
       (sha256
        (base32
         "18ln06xl60qzvzz61zq9q72hdbfgjsza3flph8i2asyzx3dffz68"))))
    (build-system meson-build-system)
    (arguments
     `(#:phases
       (modify-phases %standard-phases
         (add-before 'configure 'disable-post-install
           (lambda _
             (substitute* "meson.build"
               (("meson.add_install_script.*") "")))))))
    (native-inputs
     `(("autoconf" ,autoconf)
       ("automake" ,automake)))
    (synopsis "Faba icon theme")
    (description
     "Faba is a minimal icon set used as a basis for other themes such as
Moka")
    (home-page "https://snwh.org/moka")
    (license (list license:lgpl3+
                   license:cc-by-sa4.0))))

(define-public moka-icon-theme
  (package
    (inherit faba-icon-theme)
    (name "moka-icon-theme")
    (version "5.4.0")
    (source (origin
              (method url-fetch)
              (uri (string-append "https://github.com/moka-project"
                                  "/moka-icon-theme/archive/v"
                                  version ".tar.gz"))
              (file-name (string-append name "-" version ".tar.gz"))
              (sha256
               (base32
                "1nbwdjj268hxv9lfagd9aylily9f0hhallp841v0i3imljp84bmk"))))
    (propagated-inputs
     ;; Moka is based on Faba by using it as a fallback icon set instead of
     ;; bundling it, so we need to add it as a propagated input.
     `(("faba-icon-theme" ,faba-icon-theme)))
    (synopsis "Moka icon theme")
    (description "Moka is a stylized desktop icon set, designed to be clear,
simple and consistent.")
    (license (list license:gpl3+
                   license:cc-by-sa4.0))))

(define-public arc-icon-theme
  (package
    (name "arc-icon-theme")
    (version "20161122")
    (source (origin
              (method url-fetch)
              (uri (string-append "https://github.com/horst3180/arc-icon-theme"
                                  "/archive/" version ".tar.gz"))
              (file-name (string-append name "-" version ".tar.gz"))
              (sha256
               (base32
                "1ya1cqvv8q847c0rpcg6apzky87q3h04y8jz5nmi52qk6kg8si0b"))))
    (build-system gnu-build-system)
    (arguments
     `(#:phases
       (modify-phases %standard-phases
         (add-after 'unpack 'disable-configure-during-bootstrap
           (lambda _
             (substitute* "autogen.sh"
               (("^\"\\$srcdir/configure\".*") ""))
             #t)))))
    (native-inputs
     `(("autoconf" ,autoconf)
       ("automake" ,automake)))
    ;; When Arc is missing an icon, it looks in the Moka icon theme for it.
    (propagated-inputs
     `(("moka-icon-theme" ,moka-icon-theme)))
    (synopsis "Arc icon theme")
    (description "The Arc icon theme provides a set of icons matching the
style of the Arc GTK theme.  Icons missing from the Arc theme are provided by
the Moka icon theme.")
    (home-page "https://github.com/horst3180/arc-icon-theme")
    (license license:gpl3+)))

(define-public folks
  (package
    (name "folks")
    (version "0.11.4")
    (source (origin
              (method url-fetch)
              (uri (string-append
                    "mirror://gnome/sources/folks/"
                    (version-major+minor version) "/"
                    "folks-" version ".tar.xz"))
              (sha256
               (base32
                "16hqh2gxlbx0b0hgq216hndr1m72vj54jvryzii9zqkk0g9kxc57"))))
    (build-system glib-or-gtk-build-system)
    (inputs
     `(("bdb" ,bdb)
       ("dbus-glib" ,dbus-glib)
       ("evolution-data-server" ,evolution-data-server)
       ("glib" ,glib)
       ("libgee" ,libgee)
       ("telepathy-glib" ,telepathy-glib)))
    (native-inputs
     `(("gobject-introspection" ,gobject-introspection)
       ("intltool" ,intltool)
       ("pkg-config" ,pkg-config)
       ("vala" ,vala)))
    (synopsis "Library to aggregate data about people")
    (description "Libfolks is a library that aggregates information about people
from multiple sources (e.g., Telepathy connection managers for IM contacts,
Evolution Data Server for local contacts, libsocialweb for web service contacts,
etc.) to create metacontacts.  It's written in Vala, which generates C code when
compiled.")
    (home-page "https://wiki.gnome.org/Projects/Folks")
    (license license:lgpl2.1+)))

(define-public gfbgraph
  (package
    (name "gfbgraph")
    (version "0.2.3")
    (source (origin
              (method url-fetch)
              (uri (string-append
                    "mirror://gnome/sources/" name "/"
                    (version-major+minor version) "/"
                    name "-" version ".tar.xz"))
              (sha256
               (base32
                "1dp0v8ia35fxs9yhnqpxj3ir5lh018jlbiwifjfn8ayy7h47j4fs"))))
    (build-system glib-or-gtk-build-system)
    (arguments
     `(#:tests? #f ; Tests appear to require the network.
       ;; FIXME --enable-gtk-doc fails even with gtk-doc as a native-input.
       #:configure-flags '("--disable-gtk-doc"
                           "--disable-static"
                           "--enable-introspection")))
    (native-inputs
     `(("pkg-config" ,pkg-config)
       ("gobject-introspection" ,gobject-introspection)))
    (inputs
     `(("json-glib" ,json-glib)
       ("gnome-online-accounts:lib" ,gnome-online-accounts "lib")
       ("rest" ,rest)))
    (synopsis "GLib/GObject wrapper for the Facebook API")
    (description "This library allows you to use the Facebook API from
GLib/GObject code.")
    (home-page "https://wiki.gnome.org/Projects/GFBGraph")
    (license license:lgpl2.1+)))

(define-public libgnomekbd
  (package
    (name "libgnomekbd")
    (version "3.26.0")
    (source (origin
              (method url-fetch)
              (uri (string-append "mirror://gnome/sources/" name "/"
                                  (version-major+minor version)  "/"
                                  name "-" version ".tar.xz"))
              (sha256
               (base32
                "0xc8jrc44x2h24v28wv36k70k7bwxy6p2vsvxvvia1n3ay642fza"))))
    (build-system gnu-build-system)
    (native-inputs
     `(("pkg-config" ,pkg-config)
       ("glib" ,glib "bin")
       ("intltool" ,intltool)))
    (propagated-inputs
     ;; Referred to in .h files and .pc.
     `(("glib" ,glib)
       ("gtk+" ,gtk+)
       ("libxklavier" ,libxklavier)))
    (home-page "https://www.gnome.org")
    (synopsis "GNOME keyboard configuration library")
    (description
     "Libgnomekbd is a keyboard configuration library for the GNOME desktop
environment, which can notably display keyboard layouts.")
    (license license:lgpl2.0+)))

;;; This package is no longer maintained:
;;; https://wiki.gnome.org/Attic/LibUnique
;;; "Unique is now in maintenance mode, and its usage is strongly discouraged.
;;; Applications should use the GtkApplication class provided by GTK+ 3.0."
(define-public libunique
  (package
    (name "libunique")
    (version "3.0.2")
    (source (origin
              (method url-fetch)
              (uri (string-append "mirror://gnome/sources/" name "/"
                                  (version-major+minor version)  "/"
                                  name "-" version ".tar.xz"))
              (sha256
               (base32
                "0f70lkw66v9cj72q0iw1s2546r6bwwcd8idcm3621fg2fgh2rw58"))))
    (build-system glib-or-gtk-build-system)
    (arguments
     `(#:configure-flags '("--disable-static"
                           "--disable-dbus" ; use gdbus
                           "--enable-introspection")))
    (native-inputs
     `(("pkg-config" ,pkg-config)
       ("gobject-introspection" ,gobject-introspection)
       ("glib:bin" ,glib "bin")
       ("gtk-doc" ,gtk-doc)))
    (propagated-inputs
     ;; Referred to in .h files and .pc.
     `(("gtk+" ,gtk+)))
    (home-page "https://wiki.gnome.org/Attic/LibUnique")
    (synopsis "Library for writing single instance applications")
    (description
     "Libunique is a library for writing single instance applications.  If you
launch a single instance application twice, the second instance will either just
quit or will send a message to the running instance.  Libunique makes it easy to
write this kind of application, by providing a base class, taking care of all
the IPC machinery needed to send messages to a running instance, and also
handling the startup notification side.")
    (license license:lgpl2.1+)))

(define-public gnome-calculator
  (package
    (name "gnome-calculator")
    (version "3.28.2")
    (source
     (origin
       (method url-fetch)
       (uri (string-append "mirror://gnome/sources/" name "/"
                           (version-major+minor version) "/"
                           name "-" version ".tar.xz"))
       (sha256
        (base32
         "0izsrqc9fm2lh25jr3nzi94p5hh2d3cklxqczbq16by85wr1xm5s"))))
    (build-system glib-or-gtk-build-system)
    (native-inputs
     `(("glib:bin" ,glib "bin") ; for glib-compile-schemas, gio-2.0.
       ("intltool" ,intltool)
       ("itstool" ,itstool)
       ("pkg-config" ,pkg-config)))
    (inputs
     `(("glib" ,glib)
       ("gtksourceview" ,gtksourceview-3)
       ("libsoup" ,libsoup)
       ("libxml2" ,libxml2)
       ("mpc" ,mpc)
       ("mpfr" ,mpfr)))
    (home-page "https://wiki.gnome.org/Apps/Calculator")
    (synopsis "Desktop calculator")
    (description
     "Calculator is an application that solves mathematical equations and
is suitable as a default application in a Desktop environment.")
    (license license:gpl3)))

(define-public xpad
  (package
    (name "xpad")
    (version "5.1.0")
    (source
     (origin
       (method url-fetch)
       (uri (string-append "https://launchpad.net/xpad/trunk/"
                           version "/+download/"
                           name "-" version ".tar.bz2"))
       (sha256
        (base32
         "0l0g5x8g6dwhf5ksnqqrjjsycy57kcvdslkmsr6bl3vrsjd7qml3"))))
    (build-system gnu-build-system)
    (native-inputs
     `(("autoconf" ,autoconf)
       ("automake" ,automake)
       ("gtk+:bin" ,gtk+ "bin")
       ("intltool" ,intltool)
       ("pkg-config" ,pkg-config)))
    (inputs
     `(("gtksourceview" ,gtksourceview)
       ("libsm" ,libsm)))
    (home-page "https://wiki.gnome.org/Apps/Xpad")
    (synopsis "Virtual sticky note")
    (description
     "Xpad is a sticky note that strives to be simple, fault tolerant,
and customizable.  Xpad consists of independent pad windows, each is
basically a text box in which notes can be written.")
    (license license:gpl3+)))

(define-public gucharmap
  (let ((unicode-files
         '(("Blocks.txt"
            "19zf2kd198mcv1paa194c1zf36hay1irbxssi35yi2pd8ad69qas")
           ("DerivedAge.txt"
            "1h9p1g0wnh686l6cqar7cmky465vwc6vjzzn1s7v0i9zcjaqkr4h")
           ("NamesList.txt"
            "0gvpcyq852rnlqmx4y5i1by7bavvcw6rj40i54w48yc7xr3zmgd1")
           ("Scripts.txt"
            "0b9prz2hs6w61afqaplcxnv115f8yk4d5hn9dc5hks8nqpj28bnh")
           ("UnicodeData.txt"
            "1cfak1j753zcrbgixwgppyxhm4w8vda8vxhqymi7n5ljfi6kwhjj")
           ("Unihan.zip"
            "199kz6laypkvc0ykms6d7bkb571jmpds39sv2p7kd5jjm1ij08q1"))))
    (package
      (name "gucharmap")
      (version "10.0.4")
      (source
       (origin
         (method url-fetch)
         (uri (string-append "mirror://gnome/sources/" name "/"
                             (version-major+minor version) "/"
                             name "-" version ".tar.xz"))
         (sha256
          (base32
           "00gh3lll6wykd2qg1lrj05a4wvscsypmrx7rpb6jsbvb4scnh9mv"))))
      (build-system glib-or-gtk-build-system)
      (arguments
       `(#:modules ((ice-9 match)
                    (guix build glib-or-gtk-build-system)
                    (guix build utils))
         #:configure-flags
         (list "--with-unicode-data=../unicode-data")
         #:phases
         (modify-phases %standard-phases
           (add-after 'unpack 'prepare-unicode-data
             (lambda* (#:key inputs #:allow-other-keys)
               (mkdir-p "../unicode-data")
               (with-directory-excursion "../unicode-data"
                 (for-each (match-lambda
                             ((file _)
                              (install-file (assoc-ref inputs file) ".")))
                           ',unicode-files))
               #t)))))
      (native-inputs
       `(("desktop-file-utils" ,desktop-file-utils)
         ("glib:bin" ,glib "bin")       ; for glib-compile-resources.
         ("gobject-introspection" ,gobject-introspection)
         ("intltool" ,intltool)
         ("itstool" ,itstool)
         ("pkg-config" ,pkg-config)
         ,@(map (match-lambda
                  ((file hash)
                   `(,file
                     ,(origin
                        (method url-fetch)
                        (uri (string-append
                              "http://www.unicode.org/Public/10.0.0/ucd/"
                              file))
                        (sha256 (base32 hash))))))
                unicode-files)
         ("unzip" ,unzip)))
      (inputs
       `(("gtk+" ,gtk+)
         ("xmllint" ,libxml2)))
      (home-page "https://wiki.gnome.org/Apps/Gucharmap")
      (synopsis "Unicode character picker and font browser")
      (description
       "This program allows you to browse through all the available Unicode
characters and categories for the installed fonts, and to examine their
detailed properties.  It is an easy way to find the character you might
only know by its Unicode name or code point.")
      (license license:gpl3+))))

(define-public bluefish
  (package
    (name "bluefish")
    (version "2.2.10")
    (source
     (origin
       (method url-fetch)
       (uri (string-append "http://www.bennewitz.com/bluefish/stable/source/"
                           name "-" version ".tar.gz"))
       (sha256
        (base32
         "1jw4has7lbp77lqmzvnnjmqcf0lacjfnka873lkkwdyrpzc4c1q4"))))
    (build-system gnu-build-system)
    (native-inputs
     `(("desktop-file-utils" ,desktop-file-utils)
       ("intltool" ,intltool)
       ("pkg-config" ,pkg-config)))
    (inputs
     `(("enchant" ,enchant)
       ("gtk+" ,gtk+)
       ("python" ,python-2)
       ("xmllint" ,libxml2)
       ("gucharmap" ,gucharmap)))
    (home-page "http://bluefish.openoffice.nl")
    (synopsis "Web development studio")
    (description
     "Bluefish is an editor targeted towards programmers and web developers,
with many options to write web sites, scripts and other code.
Bluefish supports many programming and markup languages.")
    (license license:gpl3+)))

(define-public gnome-system-monitor
  (package
    (name "gnome-system-monitor")
    (version "3.28.2")
    (source
     (origin
       (method url-fetch)
       (uri (string-append "mirror://gnome/sources/" name "/"
                           (version-major+minor version) "/"
                           name "-" version ".tar.xz"))
       (sha256
        (base32
         "164in885dyfvna5yjzgdyrbrsskvh5wzxdmkjgb4mbh54lzqd1zb"))))
    (build-system glib-or-gtk-build-system)
    (native-inputs
     `(("glib:bin" ,glib "bin") ; for glib-mkenums.
       ("intltool" ,intltool)
       ("itstool" ,itstool)
       ("libgtop" ,libgtop)
       ("polkit" ,polkit)
       ("pkg-config" ,pkg-config)))
    (inputs
     `(("gdk-pixbuf" ,gdk-pixbuf) ; for loading SVG files.
       ("gtk+" ,gtk+)
       ("gtkmm" ,gtkmm)
       ("librsvg" ,librsvg)
       ("libxml2" ,libxml2)
       ("libwnck" ,libwnck)))
    (home-page "https://wiki.gnome.org/Apps/SystemMonitor")
    (synopsis "Process viewer and system resource monitor for GNOME")
    (description
     "GNOME System Monitor is a GNOME process viewer and system monitor with
an attractive, easy-to-use interface.  It has features, such as a tree view
for process dependencies, icons for processes, the ability to hide processes,
graphical time histories of CPU/memory/swap usage and the ability to
kill/reinice processes.")
    (license license:gpl2+)))

(define-public python-pyatspi
  (package
    (name "python-pyatspi")
    (version "2.26.0")
    (source (origin
              (method url-fetch)
              (uri (string-append
                    "mirror://gnome/sources/pyatspi/"
                    (version-major+minor version)
                    "/pyatspi-" version ".tar.xz"))
              (sha256
               (base32
                "0xdnix7gxzgf75xy9ris4dd6b05mqwicw190b98xqmypydyf95n6"))))
    (build-system gnu-build-system)
    (native-inputs
     `(("pkg-config" ,pkg-config)))
    (inputs
     `(("python" ,python)
       ("python-pygobject" ,python-pygobject)))
    (synopsis "Python client bindings for D-Bus AT-SPI")
    (home-page "https://wiki.linuxfoundation.org/accessibility\
/atk/at-spi/at-spi_on_d-bus")
    (description
     "This package includes a python client library for the AT-SPI D-Bus
accessibility infrastructure.")
    (license license:lgpl2.0)
    (properties '((upstream-name . "pyatspi")))))

(define-public orca
  (package
    (name "orca")
    (version "3.28.1")
    (source (origin
              (method url-fetch)
              (uri (string-append
                    "mirror://gnome/sources/" name "/"
                    (version-major+minor version) "/"
                    name "-" version ".tar.xz"))
              (sha256
               (base32
                "04l5ccn7wf175gyq3blfpx0yh70ny06n161297jwc9idf951852g"))))
    (build-system glib-or-gtk-build-system)
    (arguments
     '(#:phases
       (modify-phases %standard-phases
         (add-before 'configure 'qualify-xkbcomp
           (lambda* (#:key inputs #:allow-other-keys)
             (let ((xkbcomp (string-append
                             (assoc-ref inputs "xkbcomp") "/bin/xkbcomp")))
               (substitute* "src/orca/orca.py"
                 (("'xkbcomp'") (format #f "'~a'" xkbcomp))))
             #t))
         (add-after 'install 'wrap-orca
           (lambda* (#:key outputs #:allow-other-keys)
             (let* ((out  (assoc-ref outputs "out"))
                    (prog (string-append out "/bin/orca")))
               (wrap-program prog
                 `("GI_TYPELIB_PATH" ":" prefix
                   (,(getenv "GI_TYPELIB_PATH")))
                 `("GST_PLUGIN_SYSTEM_PATH" ":" prefix
                   (,(getenv "GST_PLUGIN_SYSTEM_PATH")))
                 `("PYTHONPATH" ":" prefix
                   (,(getenv "PYTHONPATH")))))
             #t)))))
    (native-inputs
     `(("intltool" ,intltool)
       ("itstool" ,itstool)
       ("pkg-config" ,pkg-config)
       ("xmllint" ,libxml2)))
    (inputs
     `(("at-spi2-atk" ,at-spi2-atk)
       ("gsettings-desktop-schemas" ,gsettings-desktop-schemas)
       ("gstreamer" ,gstreamer)
       ("gst-plugins-base" ,gst-plugins-base)
       ("gst-plugins-good" ,gst-plugins-good)
       ("gtk+" ,gtk+)
       ("python" ,python)
       ("python-pygobject" ,python-pygobject)
       ("python-pyatspi" ,python-pyatspi)
       ("python-speechd" ,speech-dispatcher)
       ("xkbcomp" ,xkbcomp)))
    (synopsis
     "Screen reader for individuals who are blind or visually impaired")
    (home-page "https://wiki.gnome.org/Projects/Orca")
    (description
     "Orca is a screen reader that provides access to the graphical desktop
via speech and refreshable braille.  Orca works with applications and toolkits
that support the Assistive Technology Service Provider Interface (AT-SPI).")
    (license license:lgpl2.1+)))

(define-public gspell
  (package
    (name "gspell")
    (version "1.8.1")
    (source (origin
              (method url-fetch)
              (uri (string-append "mirror://gnome/sources/" name "/"
                                  (version-major+minor version) "/"
                                  name "-" version ".tar.xz"))
              (sha256
               (base32
                "1rdv873ixhwr15jwgc2z6k6y0hj353fqnwsy7zkh0c30qwiiv6l1"))
              (patches (search-patches "gspell-dash-test.patch"))))
    (build-system glib-or-gtk-build-system)
    (arguments
     '(#:phases
       (modify-phases %standard-phases
         (add-before 'check 'pre-check
           (lambda* (#:key inputs #:allow-other-keys)
             ;; Tests require a running X server.
             (system "Xvfb :1 &")
             (setenv "DISPLAY" ":1")

             ;; For the missing /etc/machine-id.
             (setenv "DBUS_FATAL_WARNINGS" "0")

             ;; Allow Enchant and its Aspell backend to find the en_US
             ;; dictionary.
             (setenv "ASPELL_DICT_DIR"
                     (string-append (assoc-ref inputs "aspell-dict-en")
                                    "/lib/aspell"))
             #t)))))
    (inputs
     `(("gtk+" ,gtk+)
       ("glib" ,glib)
       ("iso-codes" ,iso-codes)))
    (native-inputs
     `(("glib" ,glib "bin")
       ("pkg-config" ,pkg-config)
       ("xmllint" ,libxml2)

       ;; For tests.
       ("aspell-dict-en" ,aspell-dict-en)
       ("xorg-server" ,xorg-server)))
    (propagated-inputs
     `(("enchant" ,enchant)))            ;enchant.pc is required by gspell-1.pc
    (home-page "https://wiki.gnome.org/Projects/gspell")
    (synopsis "GNOME's alternative spell checker")
    (description
     "gspell provides a flexible API to add spell-checking to a GTK+
application.  It provides a GObject API, spell-checking to text entries and
text views, and buttons to choose the language.")
    (license license:gpl2+)))

(define-public gnome-planner
  (package
    (name "gnome-planner")
    (version "0.14.6")
    (source (origin
              (method url-fetch)
              (uri (string-append "mirror://gnome/sources/planner/"
                                  (version-major+minor version) "/planner-"
                                  version ".tar.xz"))
              (sha256
               (base32
                "15h6ps58giy5r1g66sg1l4xzhjssl362mfny2x09khdqsvk2j38k"))))
    (build-system glib-or-gtk-build-system)
    (arguments
     ;; Disable the Python bindings because the Planner program functions
     ;; without them, and (as of 2017-06-13) we have not packaged all of
     ;; packages that are necessary for building the Python bindings.
     `(#:configure-flags
       (list "--disable-python"
             ,@(if (string=? "aarch64-linux" (%current-system))
                   '("--build=aarch64-unknown-linux-gnu")
                   '()))))
    (inputs
     `(("libgnomecanvas" ,libgnomecanvas)
       ("libgnomeui" ,libgnomeui)
       ("libglade" ,libglade)
       ("gnome-vfs" ,gnome-vfs)
       ("gconf" ,gconf)
       ("libxml2" ,libxml2)
       ("libxslt" ,libxslt)
       ("gtk+" ,gtk+)
       ("glib" ,glib)))
    (native-inputs
     `(("intltool" ,intltool)
       ("scrollkeeper" ,scrollkeeper)
       ("pkg-config" ,pkg-config)))
    (home-page "https://wiki.gnome.org/Apps/Planner")
    (synopsis "Project management software for the GNOME desktop")
    (description
     "GNOME Planner is a project management tool based on the Work Breakdown
Structure (WBS).  Its goal is to enable you to easily plan projects.  Based on
the resources, tasks, and constraints that you define, Planner generates
various views into a project.  For example, Planner can show a Gantt chart of
the project.  It can show a detailed summary of tasks including their
duration, cost, and current progress.  It can also show a report of resource
utilization that highlights under-utilized and over-utilized resources.  These
views can be printed as PDF or PostScript files, or exported to HTML.")
    (license license:gpl2+)))

(define-public lollypop
  (package
    (name "lollypop")
    (version "0.9.521")
    (source
     (origin
       (method url-fetch)
       (uri (string-append "https://gitlab.gnome.org/World/lollypop/uploads/"
                           "e4df2ed75c5ed71d64afcc668e579b2a/"
                           name "-" version ".tar.xz"))
       (sha256
        (base32
         "0knsqh24siyw98vmiq6b1hzq4y4cazs9f1hq1js9c96hqqj9rvdx"))))
    (build-system meson-build-system)
    (arguments
     `(#:imported-modules ((guix build python-build-system)
                           ,@%meson-build-system-modules)
       #:glib-or-gtk? #t
       #:tests? #f ; no test suite
       #:phases
       (modify-phases %standard-phases
         (add-after 'install 'wrap-program
           (lambda* (#:key outputs #:allow-other-keys)
             (let ((out               (assoc-ref outputs "out"))
                   (gi-typelib-path   (getenv "GI_TYPELIB_PATH")))
               (wrap-program (string-append out "/bin/lollypop")
                 `("GI_TYPELIB_PATH" ":" prefix (,gi-typelib-path))))
             #t))
         (add-after 'install 'wrap
           (@@ (guix build python-build-system) wrap)))))
    (native-inputs
     `(("intltool" ,intltool)
       ("itstool" ,itstool)
       ("glib:bin" ,glib "bin")         ; For glib-compile-resources
       ("gtk+:bin" ,gtk+ "bin")         ; For gtk-update-icon-cache
       ("pkg-config" ,pkg-config)))
    (inputs
     `(("gobject-introspection" ,gobject-introspection)
       ("gst-plugins-base" ,gst-plugins-base)
       ("libnotify" ,libnotify)
       ("libsecret" ,libsecret)
       ("libsoup" ,libsoup)
       ("python" ,python)
       ("python-beautifulsoup4" ,python-beautifulsoup4)
       ("python-gst" ,python-gst)
       ("python-pycairo" ,python-pycairo)
       ("python-pygobject" ,python-pygobject)
       ("python-pylast" ,python-pylast)
       ("totem-pl-parser" ,totem-pl-parser)
       ("webkitgtk" ,webkitgtk)))
    (propagated-inputs
     `(;; gst-plugins-base is required to start Lollypop,
       ;; the others are required to play streaming.
       ("gst-plugins-good" ,gst-plugins-good)
       ("gst-plugins-ugly" ,gst-plugins-ugly)))
    (home-page "https://wiki.gnome.org/Apps/Lollypop")
    (synopsis "GNOME music playing application")
    (description
     "Lollypop is a music player designed to play well with GNOME desktop.
Lollypop plays audio formats such as mp3, mp4, ogg and flac and gets information
from artists and tracks from the web.  It also fetches cover artworks
automatically and it can stream songs from online music services and charts.")
    (license license:gpl3+)))

(define-public gnome-video-effects
  (package
    (name "gnome-video-effects")
    (version "0.4.3")
    (source (origin
              (method url-fetch)
              (uri (string-append "mirror://gnome/sources/" name "/"
                                  (version-major+minor version) "/" name "-"
                                  version ".tar.xz"))
              (sha256
               (base32
                "06c2f1kihyhawap1s3zg5w7q7fypsybkp7xry4hxkdz4mpsy0zjs"))))
    (build-system glib-or-gtk-build-system)
    (arguments
     `(#:out-of-source? #f))
    (native-inputs
     `(("glib:bin" ,glib "bin")
       ("intltool" ,intltool)
       ("gettext" ,gettext-minimal)
       ("pkg-config" ,pkg-config)))
    (home-page "https://wiki.gnome.org/Projects/GnomeVideoEffects")
    (synopsis "Video effects for Cheese and other GNOME applications")
    (description
     "A collection of GStreamer video filters and effects to be used in
photo-booth-like software, such as Cheese.")
    (license license:gpl2+)))

(define-public cheese
  (package
    (name "cheese")
    (version "3.28.0")
    (source (origin
              (method url-fetch)
              (uri (string-append "mirror://gnome/sources/" name "/"
                                  (version-major+minor version) "/" name "-"
                                  version ".tar.xz"))
              (sha256
               (base32
                "06da5qc5hdvwwd5vkbgbx8pjx1l3mvr07yrnnv3v1hfc3wp7l7jw"))))
    (arguments
     ;; Tests require GDK.
     `(#:tests? #f
       #:phases
       (modify-phases %standard-phases
         (add-before 'install 'skip-gtk-update-icon-cache
           (lambda _
             ;; Don't create 'icon-theme.cache'
             (substitute* "Makefile"
               (("gtk-update-icon-cache") (which "true")))
             #t))
         (add-after 'install 'wrap-cheese
           (lambda* (#:key inputs outputs #:allow-other-keys)
             (let ((out             (assoc-ref outputs "out"))
                   (gst-plugin-path (getenv "GST_PLUGIN_SYSTEM_PATH")))
               (wrap-program (string-append out "/bin/cheese")
                 `("GST_PLUGIN_SYSTEM_PATH" ":" prefix (,gst-plugin-path))))
             #t)))))
    (build-system glib-or-gtk-build-system)
    (native-inputs
     `(("glib:bin" ,glib "bin")
       ("intltool" ,intltool)
       ("itstool" ,itstool)
       ("libxml2" ,libxml2)
       ("pkg-config" ,pkg-config)
       ("vala" ,vala)))
    (propagated-inputs
     `(("gnome-video-effects" ,gnome-video-effects)
       ("clutter" ,clutter)
       ("clutter-gst" ,clutter-gst)
       ("clutter-gtk" ,clutter-gtk)
       ("libcanberra" ,libcanberra)
       ("gdk-pixbuf" ,gdk-pixbuf)
       ("glib" ,glib)
       ("gstreamer" ,gstreamer)))
    (inputs
     `(("gnome-desktop" ,gnome-desktop)
       ("gobject-introspection" ,gobject-introspection)
       ("gst-plugins-base" ,gst-plugins-base)
       ("gst-plugins-bad" ,gst-plugins-bad)
       ("gtk+" ,gtk+)
       ("libx11" ,libx11)
       ("libxtst" ,libxtst)))
    (home-page "https://wiki.gnome.org/Apps/Cheese")
    (synopsis "Webcam photo booth software for GNOME")
    (description
     "Cheese uses your webcam to take photos and videos.  Cheese can also
apply fancy special effects and lets you share the fun with others.")
    (license license:gpl2+)))

(define-public sound-juicer
  (package
    (name "sound-juicer")
    (version "3.24.0")
    (source
     (origin
       (method url-fetch)
       (uri (string-append "mirror://gnome/sources/" name "/"
                           (version-major+minor version) "/"
                           name "-" version ".tar.xz"))
       (sha256
        (base32
         "19qg4xv0f9rkq34lragkmhii1llxsa87llbl28i759b0ks4f6sny"))))
    (build-system glib-or-gtk-build-system)
    (native-inputs
     `(("desktop-file-utils" ,desktop-file-utils)
       ("intltool" ,intltool)
       ("itstool" ,itstool)
       ("pkg-config" ,pkg-config)
       ("xmllint" ,libxml2)))
    (inputs
     `(("gtk+" ,gtk+)
       ("gsettings-desktop-schemas" ,gsettings-desktop-schemas)
       ("gstreamer" ,gstreamer)
       ("gst-plugins-base" ,gst-plugins-base)
       ("gst-plugins-good" ,gst-plugins-good)
       ("iso-codes" ,iso-codes)
       ("libbrasero-media3" ,brasero)
       ("libcanberra" ,libcanberra)
       ("libdiscid" ,libdiscid)
       ("libmusicbrainz" ,libmusicbrainz)
       ("neon" ,neon)))
    (home-page "https://wiki.gnome.org/Apps/SoundJuicer")
    (synopsis "Audio music cd ripper")
    (description "Sound Juicer extracts audio from compact discs and convert it
into audio files that a personal computer or digital audio player can play.
It supports ripping to any audio codec supported by a GStreamer plugin, such as
mp3, Ogg Vorbis and FLAC")
    (license license:gpl2+)))

(define-public soundconverter
  (package
    (name "soundconverter")
    (version "3.0.1")
    (source
     (origin
       (method url-fetch)
       (uri (string-append "https://launchpad.net/soundconverter/trunk/"
                           version "/+download/"
                           "soundconverter-" version ".tar.xz"))

       (sha256
        (base32 "1d6x1yf8psqbd9zbybxivfqg55khcnngp2mn92l161dfdk9512c5"))
       (patches
        (search-patches
         "soundconverter-remove-gconf-dependency.patch"))))
    (build-system glib-or-gtk-build-system)
    (arguments
     `(#:imported-modules ((guix build python-build-system)
                           (guix build glib-or-gtk-build-system)
                           ,@%gnu-build-system-modules)

       #:modules ((guix build glib-or-gtk-build-system)
                  (guix build utils)
                  ((guix build gnu-build-system) #:prefix gnu:)
                  ((guix build python-build-system) #:prefix python:))

       #:phases
       (modify-phases %standard-phases
         (add-after 'install 'wrap-soundconverter-for-python
           (assoc-ref python:%standard-phases 'wrap))
         (add-after 'install 'wrap-soundconverter
           (lambda* (#:key inputs outputs #:allow-other-keys)
             (let ((out               (assoc-ref outputs "out"))
                   (gi-typelib-path   (getenv "GI_TYPELIB_PATH"))
                   (gst-plugin-path   (getenv "GST_PLUGIN_SYSTEM_PATH")))
               (wrap-program (string-append out "/bin/soundconverter")
                 `("GI_TYPELIB_PATH"        ":" prefix (,gi-typelib-path))
                 `("GST_PLUGIN_SYSTEM_PATH" ":" prefix (,gst-plugin-path))))
             #t)))))
    (native-inputs
     `(("intltool" ,intltool)
       ("pkg-config" ,pkg-config)
       ("glib:bin" ,glib "bin")))
    (inputs
     `(("gtk+" ,gtk+)
       ("python" ,python)
       ("python-pygobject" ,python-pygobject)
       ("gstreamer" ,gstreamer)
       ("gst-plugins-base" ,gst-plugins-base)))
    (home-page "http://soundconverter.org/")
    (synopsis "Convert between audio formats with a graphical interface")
    (description
     "SoundConverter supports converting between many audio formats including
Opus, Ogg Vorbis, FLAC and more.  It supports parallel conversion, and
configurable file renaming. ")
    (license license:gpl3)))

(define-public workrave
  (package
    (name "workrave")
    (version "1.10.23")
    (source
     (origin
       (method git-fetch)
       (uri (git-reference
             (url "https://github.com/rcaelers/workrave.git")
             (commit (string-append "v" (string-map
                                         (match-lambda (#\. #\_) (chr chr))
                                         version)))))
       (file-name (git-file-name name version))
       (sha256
        (base32 "1qhlwfhwk5agv4904d6bsf83k9k89q7bms6agg967vsca4905vcw"))))
    (build-system glib-or-gtk-build-system)
    (propagated-inputs `(("glib" ,glib)
                         ("gtk+" ,gtk+)
                         ("gdk-pixbuf" ,gdk-pixbuf)
                         ("gtkmm" ,gtkmm)
                         ("glibmm" ,glibmm)
                         ("libx11" ,libx11)
                         ("libxtst" ,libxtst)
                         ("dconf" ,dconf)
                         ("libice" ,libice)))
    (inputs `(("libsm" ,libsm)
              ("python-cheetah" ,python2-cheetah)))
    (native-inputs `(("glib" ,glib "bin")
                     ("pkg-config" ,pkg-config)
                     ("gettext" ,gnu-gettext)
                     ("autoconf" ,autoconf)
                     ("autoconf-archive" , autoconf-archive)
                     ("automake" ,automake)
                     ("libtool" ,libtool)
                     ("intltool" ,intltool)
                     ("libxscrnsaver" ,libxscrnsaver)
                     ("gobject-introspection" ,gobject-introspection)
                     ("python2" ,python-2)))
    (synopsis "Tool to help prevent repetitive strain injury (RSI)")
    (description
     "Workrave is a program that assists in the recovery and prevention of
repetitive strain injury (@dfn{RSI}).  The program frequently alerts you to take
micro-pauses and rest breaks, and restricts you to your daily limit.")
    (home-page "http://www.workrave.org")
    (license license:gpl3+)))

(define-public ghex
  (package
    (name "ghex")
    (version "3.18.3")
    (source (origin
              (method url-fetch)
              (uri (string-append "mirror://gnome/sources/ghex/"
                                  (version-major+minor version) "/"
                                  "ghex-" version ".tar.xz"))
              (sha256
               (base32
                "1lq8920ad2chi9ibmyq0x9hg9yk63b0kdbzid03w42cwdzw50x66"))))
    (build-system glib-or-gtk-build-system)
    (native-inputs
     `(("pkg-config" ,pkg-config)
       ("gnome-common" ,gnome-common)
       ("which" ,which)
       ("intltool" ,intltool)
       ("yelp-tools" ,yelp-tools)
       ("desktop-file-utils" ,desktop-file-utils))) ; for 'desktop-file-validate'
    (inputs
     `(("atk" ,atk)
       ("gtk" ,gtk+)))
    (synopsis "GNOME hexadecimal editor")
    (description "The GHex program can view and edit files in two ways:
hexadecimal or ASCII.  It is useful for editing binary files in general.")
    (home-page "https://wiki.gnome.org/Apps/Ghex")
    (license license:gpl2)))

(define-public libdazzle
  (package
    (name "libdazzle")
    (version "3.28.5")
    (source (origin
              (method url-fetch)
              (uri (string-append "mirror://gnome/sources/libdazzle/"
                                  (version-major+minor version) "/"
                                  "libdazzle-" version ".tar.xz"))
              (sha256
               (base32
                "08qdwv2flywnh6kibkyv0pnm67pk8xlmjh4yqx6hf13hyhkxkqgg"))))
    (build-system meson-build-system)
    (arguments
     `(#:phases
       (modify-phases %standard-phases
         (add-after 'unpack 'disable-failing-test
           (lambda _
             ;; Disable failing test.
             (substitute* "tests/meson.build"
               (("test\\('test-application") "#"))
             #t))
         (add-before 'check 'pre-check
           (lambda _
             ;; Tests require a running X server.
             (system "Xvfb :1 &")
             (setenv "DISPLAY" ":1")
             #t)))))
    (native-inputs
     `(("glib" ,glib "bin")             ; glib-compile-resources
       ("pkg-config" ,pkg-config)
       ;; For tests.
       ("xorg-server" ,xorg-server)))
    (inputs
     `(("glib" ,glib)
       ("gobject-introspection" ,gobject-introspection)
       ("gtk+" ,gtk+)
       ("vala" ,vala)))
    (home-page "https://gitlab.gnome.org/GNOME/libdazzle")
    (synopsis "Companion library to GObject and Gtk+")
    (description "The libdazzle library is a companion library to GObject and
Gtk+.  It provides various features that the authors wish were in the
underlying library but cannot for various reasons.  In most cases, they are
wildly out of scope for those libraries.  In other cases, they are not quite
generic enough to work for everyone.")
    (license license:gpl3+)))

(define-public evolution
  (package
    (name "evolution")
    (version "3.28.1")
    (source (origin
              (method url-fetch)
              (uri (string-append "mirror://gnome/sources/evolution/"
                                  (version-major+minor version) "/"
                                  "evolution-" version ".tar.xz"))
              (sha256
               (base32
                "0sdv5lg2vlz5f4raymz9d8a5jq4j18vbqyigaip6508p3bjnfj8l"))))
    (build-system cmake-build-system)
    (arguments
     `(#:configure-flags
       (list "-DENABLE_PST_IMPORT=OFF"    ; libpst is not packaged
             "-DENABLE_LIBCRYPTUI=OFF"))) ; libcryptui hasn't seen a release
                                          ; in four years and cannot be built.
    (native-inputs
     `(("glib" ,glib "bin")               ; glib-mkenums
       ("pkg-config" ,pkg-config)
       ("intltool" ,intltool)
       ("itstool" ,itstool)))
    (inputs
     `(("enchant" ,enchant)
       ("evolution-data-server" ,evolution-data-server) ; must be the same version
       ("gcr" ,gcr)
       ("gnome-autoar" ,gnome-autoar)
       ("gnome-desktop" ,gnome-desktop)
       ("gtkspell3" ,gtkspell3)
       ("highlight" ,highlight)
       ("libcanberra" ,libcanberra)
       ("libedataserverui" ,evolution-data-server "libedataserverui")
       ("libgweather" ,libgweather)
       ("libnotify" ,libnotify)
       ("libsoup" ,libsoup)
       ("nss" ,nss)
       ("openldap" ,openldap)
       ("webkitgtk" ,webkitgtk)
       ("ytnef" ,ytnef)))
    (home-page "https://gitlab.gnome.org/GNOME/evolution")
    (synopsis "Manage your email, contacts and schedule")
    (description "Evolution is a personal information management application
that provides integrated mail, calendaring and address book
functionality.")
    ;; See COPYING for details.
    (license (list license:lgpl2.1 license:lgpl3 ; either one of these
                   license:openldap2.8 ; addressbook/gui/component/openldap-extract.h
                   license:lgpl2.1+))))  ; smime/lib/*<|MERGE_RESOLUTION|>--- conflicted
+++ resolved
@@ -5888,34 +5888,7 @@
 
        #:phases
        (modify-phases %standard-phases
-<<<<<<< HEAD
          (add-after 'unpack 'fix-keysdir
-=======
-         (add-before 'build 'rebuild-css
-           (lambda _
-             ;; Rebuild the CSS files from the .scss files that our patch
-             ;; modifies.
-             (invoke "make" "-C" "data"
-                     "theme/gnome-shell.css"
-                     "theme/gnome-shell-high-contrast.css")))
-         (add-before 'build 'convert-logo-to-png
-           (lambda* (#:key inputs #:allow-other-keys)
-             ;; Convert the logo from SVG to PNG.
-             (invoke "inkscape" "--export-png=data/theme/guix-logo.png"
-                     "data/theme/guix-logo.svg")))
-         (add-before 'build 'record-absolute-file-names
-           (lambda* (#:key inputs #:allow-other-keys)
-             (substitute* "js/misc/ibusManager.js"
-               (("'ibus-daemon'")
-                (string-append "'" (assoc-ref inputs "ibus")
-                               "/bin/ibus-daemon'")))
-             (substitute* "js/ui/status/keyboard.js"
-               (("'gkbd-keyboard-display'")
-                (string-append "'" (assoc-ref inputs "libgnomekbd")
-                               "/bin/gkbd-keyboard-display'")))
-             #t))
-         (replace 'install
->>>>>>> 0e2b0b05
            (lambda* (#:key outputs #:allow-other-keys)
              (let* ((out     (assoc-ref outputs "out"))
                     (keysdir (string-append
@@ -5929,6 +5902,17 @@
              ;; Convert the logo from SVG to PNG.
              (invoke "inkscape" "--export-png=data/theme/guix-logo.png"
                      "data/theme/guix-logo.svg")))
+         (add-before 'configure 'record-absolute-file-names
+           (lambda* (#:key inputs #:allow-other-keys)
+             (substitute* "js/misc/ibusManager.js"
+               (("'ibus-daemon'")
+                (string-append "'" (assoc-ref inputs "ibus")
+                               "/bin/ibus-daemon'")))
+             (substitute* "js/ui/status/keyboard.js"
+               (("'gkbd-keyboard-display'")
+                (string-append "'" (assoc-ref inputs "libgnomekbd")
+                               "/bin/gkbd-keyboard-display'")))
+             #t))
          (add-before 'check 'pre-check
            (lambda* (#:key inputs #:allow-other-keys)
              ;; Tests require a running X server.

--- conflicted
+++ resolved
@@ -60,14 +60,11 @@
 ;;; Copyright © 2020, 2021 Sébastien Lerique <sl@eauchat.org>
 ;;; Copyright © 2021 Trevor Hass <thass@okstate.edu>
 ;;; Copyright © 2021 Solene Rapenne <solene@perso.pw>
-<<<<<<< HEAD
 ;;; Copyright © 2021 Guillaume Le Vaillant <glv@posteo.net>
 ;;; Copyright © 2021 Felix Gruber <felgru@posteo.net>
 ;;; Copyright © 2021 Maxime Devos <maximedevos@telenet.be>
 ;;; Copyright © 2021 Josselin Poiret <josselin.poiret@protonmail.ch>
-=======
 ;;; Copyright © 2021 Mathieu Othacehe <othacehe@gnu.org>
->>>>>>> 371aa577
 ;;;
 ;;; This file is part of GNU Guix.
 ;;;
@@ -12507,7 +12504,6 @@
 Document Analysis and Recognition program.")
     (license license:gpl3+)))
 
-<<<<<<< HEAD
 (define-public libadwaita
   (let ((commit "8d66b987a19979d9d7b85dacc6bad5ce0c8743fe")
         (revision "1"))
@@ -12550,7 +12546,7 @@
 applications scaling from desktop workstations to mobile phones.  It is the
 successor of @code{libhandy} for GTK4.")
       (license license:lgpl2.1+))))
-=======
+
 (define-public gnome-power-manager
   (package
     (name "gnome-power-manager")
@@ -12578,5 +12574,4 @@
     (synopsis "Power management daemon for the GNOME desktop")
     (description "@code{gnome-power-manager} is a tool for viewing present and
 historical battery usage and related statistics.")
-    (license license:gpl2)))
->>>>>>> 371aa577
+    (license license:gpl2)))
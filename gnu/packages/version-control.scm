;;; GNU Guix --- Functional package management for GNU
;;; Copyright © 2013 Nikita Karetnikov <nikita@karetnikov.org>
;;; Copyright © 2013 Cyril Roelandt <tipecaml@gmail.com>
;;; Copyright © 2013-2022 Ludovic Courtès <ludo@gnu.org>
;;; Copyright © 2013, 2014 Andreas Enge <andreas@enge.fr>
;;; Copyright © 2015, 2016 Mathieu Lirzin <mthl@gnu.org>
;;; Copyright © 2014, 2015, 2016 Mark H Weaver <mhw@netris.org>
;;; Copyright © 2014, 2016, 2019, 2021 Eric Bavier <bavier@posteo.net>
;;; Copyright © 2015, 2016, 2017, 2018, 2019, 2020, 2021, 2022 Efraim Flashner <efraim@flashner.co.il>
;;; Copyright © 2015, 2018, 2020, 2021, 2022 Kyle Meyer <kyle@kyleam.com>
;;; Copyright © 2015, 2017, 2018, 2020 Ricardo Wurmus <rekado@elephly.net>
;;; Copyright © 2016, 2017 Leo Famulari <leo@famulari.name>
;;; Copyright © 2016, 2017, 2018 Nikita <nikita@n0.is>
;;; Copyright © 2017–2022 Tobias Geerinckx-Rice <me@tobias.gr>
;;; Copyright © 2017 Vasile Dumitrascu <va511e@yahoo.com>
;;; Copyright © 2017 Clément Lassieur <clement@lassieur.org>
;;; Copyright © 2017, 2020 EuAndreh <eu@euandre.org>
;;; Copyright © 2017, 2018, 2020, 2022 Marius Bakke <marius@gnu.org>
;;; Copyright © 2017 Stefan Reichör <stefan@xsteve.at>
;;; Copyright © 2017, 2020 Oleg Pykhalov <go.wigust@gmail.com>
;;; Copyright © 2018 Sou Bunnbu <iyzsong@member.fsf.org>
;;; Copyright © 2018 Christopher Baines <mail@cbaines.net>
;;; Copyright © 2018 Timothy Sample <samplet@ngyro.com>
;;; Copyright © 2018 Arun Isaac <arunisaac@systemreboot.net>
;;; Copyright © 2019 Jovany Leandro G.C <bit4bit@riseup.net>
;;; Copyright © 2019 Kei Kebreau <kkebreau@posteo.net>
;;; Copyright © 2019, 2020 Alex Griffin <a@ajgrf.com>
;;; Copyright © 2020 Roel Janssen <roel@gnu.org>
;;; Copyright © 2020, 2021 Brice Waegeneire <brice@waegenei.re>
;;; Copyright © 2020 John D. Boy <jboy@bius.moe>
;;; Copyright © 2020 Jan (janneke) Nieuwenhuizen <janneke@gnu.org>
;;; Copyright © 2020, 2021, 2022 Vinicius Monego <monego@posteo.net>
;;; Copyright © 2020 Tanguy Le Carrour <tanguy@bioneland.org>
;;; Copyright © 2020, 2021, 2022 Michael Rohleder <mike@rohleder.de>
;;; Copyright © 2021 Greg Hogan <code@greghogan.com>
;;; Copyright © 2021, 2022 Maxim Cournoyer <maxim.cournoyer@gmail.com>
;;; Copyright © 2021 Chris Marusich <cmmarusich@gmail.com>
;;; Copyright © 2021 Léo Le Bouter <lle-bout@zaclys.net>
;;; Copyright © 2021 LibreMiami <packaging-guix@libremiami.org>
;;; Copyright © 2021 Xinglu Chen <public@yoctocell.xyz>
;;; Copyright © 2021 François J. <francois-oss@avalenn.eu>
;;; Copyright © 2021 Julien Lepiller <julien@lepiller.eu>
;;; Copyright © 2021 Guillaume Le Vaillant <glv@posteo.net>
;;; Copyright © 2021 jgart <jgart@dismail.de>
;;; Copyright © 2021 Foo Chuan Wei <chuanwei.foo@hotmail.com>
;;; Copyright © 2022 Jai Vetrivelan <jaivetrivelan@gmail.com>
;;; Copyright © 2022 Maxime Devos <maximedevos@telenet.be>
;;; Copyright © 2022 Dhruvin Gandhi <contact@dhruvin.dev>
;;; Copyright © 2015, 2022 David Thompson <davet@gnu.org>
;;;
;;; This file is part of GNU Guix.
;;;
;;; GNU Guix is free software; you can redistribute it and/or modify it
;;; under the terms of the GNU General Public License as published by
;;; the Free Software Foundation; either version 3 of the License, or (at
;;; your option) any later version.
;;;
;;; GNU Guix is distributed in the hope that it will be useful, but
;;; WITHOUT ANY WARRANTY; without even the implied warranty of
;;; MERCHANTABILITY or FITNESS FOR A PARTICULAR PURPOSE.  See the
;;; GNU General Public License for more details.
;;;
;;; You should have received a copy of the GNU General Public License
;;; along with GNU Guix.  If not, see <http://www.gnu.org/licenses/>.

(define-module (gnu packages version-control)
  #:use-module ((guix licenses) #:prefix license:)
  #:use-module (guix utils)
  #:use-module (guix packages)
  #:use-module (guix deprecation)
  #:use-module (guix gexp)
  #:use-module (guix download)
  #:use-module (guix git-download)
  #:use-module (guix hg-download)
  #:use-module (guix build-system cmake)
  #:use-module (guix build-system copy)
  #:use-module (guix build-system gnu)
  #:use-module (guix build-system go)
  #:use-module (guix build-system perl)
  #:use-module (guix build-system python)
  #:use-module (guix build-system trivial)
  #:use-module (gnu packages apr)
  #:use-module (gnu packages autotools)
  #:use-module (gnu packages documentation)
  #:use-module (gnu packages base)
  #:use-module (gnu packages bash)
  #:use-module (gnu packages bison)
  #:use-module (gnu packages boost)
  #:use-module (gnu packages check)
  #:use-module (gnu packages cook)
  #:use-module (gnu packages curl)
  #:use-module (gnu packages docbook)
  #:use-module (gnu packages ed)
  #:use-module (gnu packages file)
  #:use-module (gnu packages flex)
  #:use-module (gnu packages freedesktop)
  #:use-module (gnu packages gettext)
  #:use-module (gnu packages gl)
  #:use-module (gnu packages glib)
  #:use-module (gnu packages gnome)
  #:use-module (gnu packages gnupg)
  #:use-module (gnu packages golang)
  #:use-module (gnu packages groff)
  #:use-module (gnu packages guile)
  #:use-module (gnu packages guile-xyz)
  #:use-module (gnu packages image)
  #:use-module (gnu packages linux)
  #:use-module (gnu packages mail)
  #:use-module (gnu packages man)
  #:use-module (gnu packages maths)
  #:use-module (gnu packages nano)
  #:use-module (gnu packages ncurses)
  #:use-module (gnu packages ssh)
  #:use-module (gnu packages web)
  #:use-module (gnu packages openstack)
  #:use-module (gnu packages pcre)
  #:use-module (gnu packages perl)
  #:use-module (gnu packages perl-check)
  #:use-module (gnu packages pkg-config)
  #:use-module (gnu packages python)
  #:use-module (gnu packages python-build)
  #:use-module (gnu packages python-check)
  #:use-module (gnu packages python-crypto)
  #:use-module (gnu packages python-web)
  #:use-module (gnu packages python-xyz)
  #:use-module (gnu packages readline)
  #:use-module (gnu packages rsync)
  #:use-module (gnu packages sqlite)
  #:use-module (gnu packages texinfo)
  #:use-module (gnu packages admin)
  #:use-module (gnu packages xml)
  #:use-module (gnu packages emacs)
  #:use-module (gnu packages compression)
  #:use-module (gnu packages sdl)
  #:use-module (gnu packages swig)
  #:use-module (gnu packages sync)
  #:use-module (gnu packages tcl)
  #:use-module (gnu packages textutils)
  #:use-module (gnu packages time)
  #:use-module (gnu packages tls)
  #:use-module (gnu packages)
  #:use-module (ice-9 match)
  #:use-module (srfi srfi-1)
  #:export (make-gitolite))

(define-public breezy
  (package
    (name "breezy")
    (version "3.2.2")
    (source
     (origin
       (method url-fetch)
       (uri (string-append "https://launchpad.net/brz/"
                           (version-major+minor version) "/" version
                           "/+download/breezy-" version ".tar.gz"))
       (modules '((guix build utils)))
       ;; Delete pre-generated Cython C files.
       (snippet '(for-each delete-file (find-files "." "\\pyx.c$")))
       (sha256
        (base32
         "1md4b6ajawf5h50fqizmjj0g833ihc674dh7fn0mvl4d412nwyhq"))
       (patches (search-patches "breezy-fix-gio.patch"))))
    (build-system python-build-system)
    (arguments
     (list
      #:tests? #f                       ;FIXME: the test suite hangs
      #:phases
      #~(modify-phases %standard-phases
          (add-after 'unpack 'patch-test-shebangs
            (lambda _
              (substitute* (append (find-files "breezy/bzr/tests")
                                   (find-files "breezy/tests"))
                (("#!/bin/sh")
                 (format #f "#!~a" (which "sh"))))))
          (replace 'check
            (lambda* (#:key tests? #:allow-other-keys)
              (when tests?
                ;; The test_read_bundle tests fails with "TypeError: a
                ;; bytes-like object is required, not '_ResultTuple'" (see:
                ;; https://bugs.launchpad.net/brz/+bug/1968415/comments/4).
                (substitute* "breezy/bzr/tests/__init__.py"
                  (("'test_read_bundle'," all)
                   (string-append "# " all)))
                (setenv "BZR_EDITOR" "nano")
                (setenv "HOME" "/tmp")
                (invoke "testr" "init")
                (invoke "testr" "run")))))))
    (native-inputs
     (list nano                         ;for tests
           python-cython
           python-docutils
           python-subunit
           python-testrepository))
    (inputs
     (list gettext-minimal
           python-configobj
           python-dulwich
           python-fastbencode
           python-fastimport
           python-launchpadlib
           python-paramiko
           python-patiencediff
           python-pycryptodome
           python-pygobject
           python-pygpgme))
    (home-page "https://www.breezy-vcs.org/")
    (synopsis "Decentralized revision control system")
    (description
     "Breezy (@command{brz}) is a decentralized revision control system.  By
default, Breezy provides support for both the
@uref{https://bazaar.canonical.com/, Bazaar} and @uref{https://www.git-scm.com,
Git} file formats.  Breezy is backwabrds compatible with Bazaar's disk format
and protocols.  One of the key differences with Bazaar is that Breezy runs on
Python 3.3 and later, rather than on Python 2.")
    (license license:gpl2+)))

(define-public bazaar
  (deprecated-package "bazaar" breezy))

(define git-cross-configure-flags
  '("ac_cv_fread_reads_directories=yes"
    "ac_cv_snprintf_returns_bogus=no"
    "ac_cv_iconv_omits_bom=no"))

(define-public git
  (package
   (name "git")
<<<<<<< HEAD
   (version "2.39.0")
=======
   (version "2.39.1")
>>>>>>> 20059f92
   (source (origin
            (method url-fetch)
            (uri (string-append "mirror://kernel.org/software/scm/git/git-"
                                version ".tar.xz"))
            (sha256
             (base32
<<<<<<< HEAD
              "0nr6d46z3zfxbr1psww7vylva3mw6vbhnywixhywm6aszc9rn6ds"))))
=======
              "0qf1wly7zagg23svpv533va5v213y7y3lfw76ldkf35k8w48m8s0"))))
>>>>>>> 20059f92
   (build-system gnu-build-system)
   (native-inputs
    `(("native-perl" ,perl)
      ;; Add bash-minimal explicitly to ensure it comes before bash-for-tests,
      ;; see <https://bugs.gnu.org/39513>.
      ("bash" ,bash-minimal)
      ("bash-for-tests" ,bash)
      ("gettext" ,gettext-minimal)
      ;; To build the man pages from the git sources, we would need a dependency
      ;; on a full XML tool chain, and building it actually takes ages.  So we
      ;; use this lazy approach and use released tarball.
      ("git-manpages"
       ,(origin
          (method url-fetch)
          (uri (string-append
                "mirror://kernel.org/software/scm/git/git-manpages-"
                version ".tar.xz"))
          (sha256
           (base32
<<<<<<< HEAD
            "0rwl3rkj50r1dkrlgf3d2paxbz5fz7bq4azhzb6a4d6c8bazcw3p"))))
=======
            "0xf7ki90xw77nvmnkw50xaivyfi8jddfq0h8crzi7m9zjs7aa8mm"))))
>>>>>>> 20059f92
      ;; For subtree documentation.
      ("asciidoc" ,asciidoc)
      ("docbook-xsl" ,docbook-xsl)
      ("xmlto" ,xmlto)
      ("pkg-config" ,pkg-config)))
   (inputs
    `(("curl" ,curl)
      ("expat" ,expat)
      ("openssl" ,openssl)
      ("perl" ,perl)
      ("python" ,python) ; for git-p4
      ("zlib" ,zlib)

      ;; For PCRE support in git grep (USE_LIBPCRE2).
      ("pcre" ,pcre2)

      ;; For 'gitweb.cgi'.
      ("perl-cgi" ,perl-cgi)

      ;; For 'git-svn'.
      ("subversion" ,subversion)
      ("perl-term-readkey" ,perl-term-readkey)

      ;; For 'git-send-email'.
      ("perl-authen-sasl" ,perl-authen-sasl)
      ("perl-net-smtp-ssl" ,perl-net-smtp-ssl)
      ("perl-io-socket-ssl" ,perl-io-socket-ssl)

      ;; For 'git gui', 'gitk', and 'git citool'.
      ("tcl" ,tcl)
      ("tk" ,tk)

      ;; For 'git-credential-libsecret'
      ("glib" ,glib)
      ("libsecret" ,libsecret)))
   (outputs '("out"                               ; the core
              "send-email"                        ; for git-send-email
              "svn"                               ; git-svn
              "credential-netrc"                  ; git-credential-netrc
              "credential-libsecret"              ; git-credential-libsecret
              "subtree"                           ; git-subtree
              "gui"))                             ; gitk, git gui
   (arguments
    `(#:make-flags `("V=1"                        ;more verbose compilation

                     ,(string-append "SHELL_PATH="
                                     (assoc-ref %build-inputs "bash")
                                     "/bin/sh")

                     ;; Tests require a bash with completion support.
                     ,(string-append "TEST_SHELL_PATH="
                                     (assoc-ref %build-inputs "bash-for-tests")
                                     "/bin/bash")

                     "USE_LIBPCRE2=yes"

                     ;; By default 'make install' creates hard links for
                     ;; things in 'libexec/git-core', which leads to huge
                     ;; nars; see <https://bugs.gnu.org/21949>.
                     "NO_INSTALL_HARDLINKS=indeed")

      ;; Make sure the full bash does not end up in the final closure.
      #:disallowed-references (,bash)

      #:test-target "test"

      ;; The explicit --with-tcltk forces the build system to hardcode the
      ;; absolute file name to 'wish'.
      #:configure-flags (list (string-append "--with-tcltk="
                                             (assoc-ref %build-inputs "tk")
                                             "/bin/wish8.6")  ; XXX
                              ,@(if (%current-target-system)
                                    git-cross-configure-flags
                                    '()))

      #:modules ((srfi srfi-1)
                 (srfi srfi-26)
                 ((guix build gnu-build-system) #:prefix gnu:)
                 ,@%gnu-build-system-modules)
      #:phases
      (modify-phases %standard-phases
        ,@(if (%current-target-system)
              ;; The git build system assumes build == host
              `((add-after 'unpack  'use-host-uname_S
                  (lambda _
                    (substitute* "config.mak.uname"
                      (("uname_S := .*" all)
                       (if (equal? ,(%current-target-system) "i586-pc-gnu")
                         "uname_S := GNU\n"
                         all)))
                    #t)))
              ;; We do not have bash-for-tests when cross-compiling.
              `((add-after 'unpack 'modify-PATH
                  (lambda* (#:key inputs #:allow-other-keys)
                    (let ((path (string-split (getenv "PATH") #\:))
                          (bash-full (assoc-ref inputs "bash-for-tests")))
                      ;; Drop the test bash from PATH so that (which "sh") and
                      ;; similar does the right thing.
                      (setenv "PATH" (string-join
                                      (remove (cut string-prefix? bash-full <>) path)
                                      ":"))
                      #t)))))
        ;; Add cross curl-config script to PATH when cross-compiling.
        ,@(if (%current-target-system)
              '((add-before 'configure 'add-cross-curl-config
                   (lambda* (#:key inputs #:allow-other-keys)
                     (setenv "PATH"
                             (string-append (assoc-ref inputs "curl") "/bin:"
                                            (getenv "PATH")))
                     #t)))
              '())
        (add-after 'configure 'patch-makefiles
          (lambda _
            (substitute* "Makefile"
              (("/usr/bin/perl") (which "perl"))
              (("/usr/bin/python") (which "python3")))
            #t))
        (add-after 'configure 'add-PM.stamp
          (lambda _
            ;; Add the "PM.stamp" to avoid "no rule to make target".
            (call-with-output-file "perl/PM.stamp" (const #t))
            #t))
        (add-after 'build 'build-subtree
          (lambda* (#:key inputs #:allow-other-keys)
            (with-directory-excursion "contrib/subtree"
              (substitute* "Makefile"
                ;; Apparently `xmlto' does not bother to looks up the stylesheets
                ;; specified in the XML, unlike the above substitution.  Instead it
                ;; uses a hard-coded URL.  Work around it here, but if this is
                ;; common perhaps we should hardcode this path in xmlto itself.
                (("\\$\\(XMLTO\\) -m \\$\\(MANPAGE_XSL\\)")
                 (string-append "$(XMLTO) -x "
                                (string-append (assoc-ref inputs "docbook-xsl")
                                               "/xml/xsl/docbook-xsl-"
                                               ,(package-version docbook-xsl))
                                "/manpages/docbook.xsl -m $(MANPAGE_XSL)")))
              (invoke "make")
              (invoke "make" "install")
              (invoke "make" "install-doc")
              (substitute* "git-subtree"
                (("/bin/sh") (which "sh"))))
            #t))
        (add-before 'check 'patch-tests
          (lambda _
            (let ((store-directory (%store-directory)))
              ;; These files contain some funny bytes that Guile is unable
              ;; to decode for shebang patching. Just delete them.
              (for-each delete-file '("t/t4201-shortlog.sh"
                                      "t/t7813-grep-icase-iso.sh"))
              ;; Many tests contain inline shell scripts (hooks etc).
              (substitute* (find-files "t" "\\.sh$")
                (("#!/bin/sh") (string-append "#!" (which "sh"))))
              ;; Un-do shebang patching here to prevent checksum mismatch.
              (substitute* '("t/t4034/perl/pre" "t/t4034/perl/post")
                (("^#!.*/bin/perl") "#!/usr/bin/perl"))
              (substitute* "t/t5003-archive-zip.sh"
                (("cp /bin/sh") (string-append "cp " (which "sh"))))
              (substitute* "t/t6030-bisect-porcelain.sh"
                (("\"/bin/sh\"") (string-append "\"" (which "sh") "\"")))
              ;; FIXME: This test runs `git commit` with a bogus EDITOR
              ;; and empty commit message, but does not fail the way it's
              ;; expected to. The test passes when invoked interactively.
              (substitute* "t/t7508-status.sh"
                (("\tcommit_template_commented") "\ttrue"))
              ;; More checksum mismatches due to odd shebangs.
              (substitute* "t/t9100-git-svn-basic.sh"
                (((string-append "\"#!" store-directory ".*/bin/sh")) "\"#!/bin/sh") )
              (substitute* "t/t9300-fast-import.sh"
                (((string-append "\t#!" store-directory ".*/bin/sh")) "\t#!/bin/sh")
                (((string-append "'#!" store-directory ".*/bin/sh")) "'#!/bin/sh"))
              ;; FIXME: Some hooks fail with "basename: command not found".
              ;; See 't/trash directory.t9164.../svn-hook.log'.
              (delete-file "t/t9164-git-svn-dcommit-concurrent.sh")

              ;; XXX: These tests fail intermittently for unknown reasons:
              ;; <https://bugs.gnu.org/29546>.
              (for-each delete-file
                        '("t/t9128-git-svn-cmd-branch.sh"
                          "t/t9167-git-svn-cmd-branch-subproject.sh"
                          "t/t9141-git-svn-multiple-branches.sh"))
              #t)))
        (add-after 'install 'install-shell-completion
          (lambda* (#:key outputs #:allow-other-keys)
            (let* ((out         (assoc-ref outputs "out"))
                   (completions (string-append out "/etc/bash_completion.d")))
              ;; TODO: Install the tcsh and zsh completions in the right place.
              (mkdir-p completions)
              (copy-file "contrib/completion/git-completion.bash"
                         (string-append completions "/git"))
              #t)))
        (add-after 'install 'install-credential-netrc
          (lambda* (#:key outputs #:allow-other-keys)
            (let* ((netrc (assoc-ref outputs "credential-netrc")))
              (install-file "contrib/credential/netrc/git-credential-netrc.perl"
                            (string-append netrc "/bin"))
              (rename-file (string-append netrc "/bin/git-credential-netrc.perl")
                           (string-append netrc "/bin/git-credential-netrc"))
              ;; Previously, Git.pm was automatically found by netrc.
              ;; Perl 5.26 changed how it locates modules so that @INC no
              ;; longer includes the current working directory (the Perl
              ;; community calls this "dotless @INC").
              (wrap-program (string-append netrc "/bin/git-credential-netrc")
                `("PERL5LIB" ":" prefix
                  (,(string-append (assoc-ref outputs "out") "/share/perl5"))))
              #t)))
        (add-after 'install 'install-credential-libsecret
          (lambda* (#:key outputs #:allow-other-keys)
            (let* ((libsecret (assoc-ref outputs "credential-libsecret")))
              (with-directory-excursion "contrib/credential/libsecret"
                ((assoc-ref gnu:%standard-phases 'build))
                (install-file "git-credential-libsecret"
                              (string-append libsecret "/bin"))
                #t))))
        (add-after 'install 'install-subtree
          (lambda* (#:key outputs #:allow-other-keys)
            (let ((subtree (assoc-ref outputs "subtree")))
              (install-file "contrib/subtree/git-subtree"
                            (string-append subtree "/bin"))
              (install-file "contrib/subtree/git-subtree.1"
                            (string-append subtree "/share/man/man1"))
              #t)))
         (add-after 'install 'restore-sample-hooks-shebang
           (lambda* (#:key outputs #:allow-other-keys)
             (let* ((out (assoc-ref outputs "out"))
                    (dir (string-append out "/share/git-core/templates/hooks")))
               (for-each (lambda (file)
                           (format #t "restoring shebang on `~a'~%" file)
                           (substitute* file
                             (("^#!.*/bin/sh") "#!/bin/sh")))
                         (find-files dir ".*"))
               #t)))
        (add-after 'install 'split
          (lambda* (#:key inputs outputs #:allow-other-keys)
            ;; Split the binaries to the various outputs.
            (let* ((out      (assoc-ref outputs "out"))
                   (se       (assoc-ref outputs "send-email"))
                   (svn      (assoc-ref outputs "svn"))
                   (gui      (assoc-ref outputs "gui"))
                   (gitk     (string-append out "/bin/gitk"))
                   (gitk*    (string-append gui "/bin/gitk"))
                   (git-gui  (string-append out "/libexec/git-core/git-gui"))
                   (git-gui* (string-append gui "/libexec/git-core/git-gui"))
                   (git-cit  (string-append out "/libexec/git-core/git-citool"))
                   (git-cit* (string-append gui "/libexec/git-core/git-citool"))
                   (git-se   (string-append out "/libexec/git-core/git-send-email"))
                   (git-se*  (string-append se  "/libexec/git-core/git-send-email"))
                   (git-svn  (string-append out "/libexec/git-core/git-svn"))
                   (git-svn* (string-append svn "/libexec/git-core/git-svn"))
                   (git-sm   (string-append out
                                            "/libexec/git-core/git-submodule")))
              (mkdir-p (string-append gui "/bin"))
              (mkdir-p (string-append gui "/libexec/git-core"))
              (mkdir-p (string-append se  "/libexec/git-core"))
              (mkdir-p (string-append svn "/libexec/git-core"))

              (for-each (lambda (old new)
                          (copy-file old new)
                          (delete-file old)
                          (chmod new #o555))
                        (list gitk git-gui git-cit git-se git-svn)
                        (list gitk* git-gui* git-cit* git-se* git-svn*))

              ;; Tell 'git-svn' where Subversion and perl-term-readkey are.
              (wrap-program git-svn*
                `("PATH" ":" prefix
                  (,(string-append (assoc-ref inputs "subversion")
                                   "/bin")))
                `("PERL5LIB" ":" prefix
                  ,(map (lambda (i) (string-append (assoc-ref inputs i)
                                                   "/lib/perl5/site_perl"))
                        '("subversion" "perl-term-readkey")))

                ;; XXX: The .so for SVN/Core.pm lacks a RUNPATH, so
                ;; help it find 'libsvn_client-1.so'.
                `("LD_LIBRARY_PATH" ":" prefix
                  (,(string-append (assoc-ref inputs "subversion")
                                   "/lib"))))

              ;; Tell 'git-send-email' where perl modules are.
              (wrap-program git-se*
                `("PERL5LIB" ":" prefix
                  ,(map (lambda (o) (string-append o "/lib/perl5/site_perl"))
                        (list
                         ,@(transitive-input-references
                            'inputs
                            (map (lambda (l)
                                   (assoc l (package-inputs this-package)))
                                 '("perl-authen-sasl"
                                   "perl-net-smtp-ssl"
                                   "perl-io-socket-ssl")))))))

              ;; Tell 'gitweb.cgi' where perl modules are.
              (wrap-program (string-append out "/share/gitweb/gitweb.cgi")
                `("PERL5LIB" ":" prefix
                  ,(map (lambda (o) (string-append o "/lib/perl5/site_perl"))
                        (list
                         ,@(transitive-input-references
                            'inputs
                            (map (lambda (l)
                                   (assoc l (package-inputs this-package)))
                                 '("perl-cgi")))))))

              ;; Tell 'git-submodule' where Perl is.
              (wrap-program git-sm
                `("PATH" ":" prefix
                  (,(string-append (assoc-ref inputs "perl")
                                   "/bin"))))

              #t)))
        (add-after 'split 'install-man-pages
          (lambda* (#:key inputs outputs #:allow-other-keys)
            (let* ((out (assoc-ref outputs "out"))
                   (man (string-append out "/share/man"))
                   (manpages (assoc-ref inputs "git-manpages")))
              (mkdir-p man)
              (with-directory-excursion man
                (invoke "tar" "xvf" manpages))))))))

   (native-search-paths
    ;; For HTTPS access, Git needs a single-file certificate bundle, specified
    ;; with $GIT_SSL_CAINFO.
    (list (search-path-specification
           (variable "GIT_SSL_CAINFO")
           (file-type 'regular)
           (separator #f)                         ;single entry
           (files '("etc/ssl/certs/ca-certificates.crt")))
          (search-path-specification
           (variable "GIT_EXEC_PATH")
           (separator #f)                         ;single entry
           (files '("libexec/git-core")))))

   (synopsis "Distributed version control system")
   (description
    "Git is a free distributed version control system designed to handle
everything from small to very large projects with speed and efficiency.")
   ;; XXX: Ignore this CVE to work around a name clash with the unrelated
   ;; "cpe:2.3:a:jenkins:git" package.  The proper fix is for (guix cve) to
   ;; account for "vendor names".
   (properties '((lint-hidden-cve . ("CVE-2018-1000182"
                                     "CVE-2018-1000110"
                                     "CVE-2019-1003010"
                                     "CVE-2020-2136"
                                     "CVE-2021-21684"
                                     "CVE-2022-30947"
                                     "CVE-2022-30948"
                                     "CVE-2022-30949"
                                     "CVE-2022-36882"
                                     "CVE-2022-36883"
                                     "CVE-2022-36884"))))
   (license license:gpl2)
   (home-page "https://git-scm.com/")))

(define-public git-minimal
  ;; The size of the closure of 'git-minimal' is two thirds that of 'git'.
  ;; Its test suite runs slightly faster and most importantly it doesn't
  ;; depend on packages that are expensive to build such as Subversion.
  (package
    (inherit git)
    (name "git-minimal")
    (arguments
     (substitute-keyword-arguments (package-arguments git)
       ((#:phases phases)
        `(modify-phases ,phases
           (replace 'patch-makefiles
             (lambda _
               (substitute* "Makefile"
                 (("/usr/bin/perl") (which "perl")))
               #t))
           (delete 'build-subtree)
           (delete 'split)
           (delete 'install-man-pages)
           (delete 'install-subtree)
           (delete 'install-credential-netrc)
           (delete 'install-credential-libsecret)
           (add-after 'install 'remove-unusable-perl-commands
             (lambda* (#:key outputs #:allow-other-keys)
               (let* ((out     (assoc-ref outputs "out"))
                      (bin     (string-append out "/bin"))
                      (libexec (string-append out "/libexec")))
                 (for-each (lambda (file)
                             (delete-file (string-append libexec
                                                         "/git-core/" file)))
                           '("git-svn" "git-cvsimport" "git-archimport"
                             "git-cvsserver" "git-request-pull"
                             "git-add--interactive" "git-cvsexportcommit"
                             "git-instaweb" "git-send-email"))
                 (delete-file (string-append bin "/git-cvsserver"))

                 ;; These templates typically depend on Perl.  Remove them.
                 (delete-file-recursively
                  (string-append out "/share/git-core/templates/hooks"))

                 ;; Gitweb depends on Perl as well.
                 (delete-file-recursively
                  (string-append out "/share/gitweb"))
                 #t)))))
       ((#:make-flags flags)
        `(delete "USE_LIBPCRE2=yes" ,flags))
       ((#:configure-flags flags)
        `(list
          ,@(if (%current-target-system)
                git-cross-configure-flags
                '())))
       ((#:disallowed-references lst '())
        `(,perl ,@lst))))
    (outputs '("out"))
    (native-inputs
     `(("bash" ,bash-minimal)
       ("bash-for-tests" ,bash)
       ("native-perl" ,perl)
       ("gettext" ,gettext-minimal)))
    (inputs
     (list curl ;for HTTP(S) access
           expat ;for 'git push' over HTTP(S)
           openssl
           perl
           zlib))))

;;; The symbol git-minimal/fixed should be used when git-minimal needs fixes
;;; (security or else) and this deprecation could be removed.
(define-deprecated/public-alias git-minimal/fixed git-minimal/pinned)

(define-public git-minimal/pinned
  ;; Version that rarely changes, depended on by Graphene/GTK+.
  (package/inherit git-minimal
    (version "2.33.1")
    (source (origin
              (method url-fetch)
              (uri (string-append "mirror://kernel.org/software/scm/git/git-"
                                  version ".tar.xz"))
              (sha256
               (base32
                "0bqz401dyp8wnjj3k5ahrniwk4dalndysqazzwdvv25hqbkacm70"))))))

(define-public git2cl
  (let ((commit "1d74d4c0d933fc69ed5cec838c73502584dead05"))
    (package
      (name "git2cl")
      (version (string-append "20120919." (string-take commit 7)))
      (source (origin
                (method git-fetch)
                (uri (git-reference
                      (url "https://git.savannah.nongnu.org/git/git2cl.git")
                      (commit commit)))
                (file-name (git-file-name name version))
                (sha256
                 (base32
                  "0wnnbm2sjvfj0qrksj89jlnl69miwl0vk3wrrvgvpclgys3na2g1"))))
      (build-system copy-build-system)
      (inputs
       (list perl))
      (arguments
       `(#:install-plan '(("git2cl" "bin/git2cl"))))
      (home-page "https://savannah.nongnu.org/projects/git2cl")
      (synopsis "Convert Git logs to GNU ChangeLog format")
      (description "@code{git2cl} is a command line tool for converting Git
logs to GNU ChangeLog format.")
      (license license:gpl2+))))

(define-public gitless
  (package
    (name "gitless")
    (version "0.8.8")
    (source
     (origin
       ;; The PyPI package lacks a test suite.  Build directly from git.
       (method git-fetch)
       (uri (git-reference
             (url "https://github.com/gitless-vcs/gitless")
             (commit (string-append "v" version))))
       (sha256
        (base32 "048kl27zjr68hgs70g3l98ci9765wxva6azzrhcdys7nsdd493n6"))
       (file-name (git-file-name name version))))
    (build-system python-build-system)
    (arguments
     `(#:phases
       (modify-phases %standard-phases
         (add-before 'build 'loosen-requirements
           (lambda _
             (substitute* "setup.py"
               ;; Using Guix's python-pygit2 1.1.0 appears to work fine…
               (("pygit2==") "pygit2>="))
             #t))
         (add-before 'check 'prepare-for-tests
           (lambda _
             ;; Find the 'gl' command.
             (rename-file "gl.py" "gl")
             (setenv "PATH" (string-append (getcwd) ":" (getenv "PATH")))

             ;; The tests try to run git as if it were already set up.
             (setenv "HOME" (getcwd))
             (invoke "git" "config" "--global" "user.email" "git@example.com")
             (invoke "git" "config" "--global" "user.name" "Guix")))
         (replace 'wrap
           (lambda* (#:key inputs outputs #:allow-other-keys)
             (let ((out (assoc-ref outputs "out"))
                   (git (assoc-ref inputs "git")))
               (wrap-program (string-append out "/bin/gl")
                 `("PATH" ":" prefix (,(string-append git "/bin")))
                 `("GUIX_PYTHONPATH" ":" =
                   (,(string-append out "/lib/python"
                                    ,(version-major+minor
                                      (package-version python))
                                    "/site-packages:")
                    ,(getenv "GUIX_PYTHONPATH"))))
               #t))))))
    (native-inputs
     `(("git-for-tests" ,git-minimal)))
    (inputs
     `(("git" ,git-minimal)
       ("python-clint" ,python-clint)
       ("python-pygit2" ,python-pygit2)
       ("python-sh" ,python-sh)))
    (home-page "https://gitless.com")
    (synopsis "Simple version control system built on top of Git")
    (description
     "Gitless is a Git-compatible version control system that aims to be easy to
learn and use.  It simplifies the common workflow by committing changes to
tracked files by default and saving any uncommitted changes as part of a branch.

The friendly @command{gl} command-line interface gives feedback and helps you
figure out what to do next.

Gitless is implemented on top of Git and its commits and repositories are
indistinguishable from Git's.  You (or other contributors) can always fall back
on @command{git}, and use any regular Git hosting service.")
    (license license:expat)))

(define-public git-cal
  (package
    (name "git-cal")
    (version "0.9.1")
    (source (origin
              (method git-fetch)
              (uri (git-reference
                    (url "https://github.com/k4rthik/git-cal")
                    (commit (string-append "v" version))))
              (file-name (git-file-name name version))
              (sha256
               (base32
                "08s9sif3qlk5n2dqpzq5yjczggnqlnxldljspjdqgpfydb2dqg3z"))))
    (build-system perl-build-system)
    (home-page "https://github.com/k4rthik/git-cal/")
    (synopsis "GitHub like contributions calendar for terminal")
    (description "@code{git-cal} is a script to view commits calendar similar
to GitHub contributions calendar.")
    (license license:expat)))

(define-public libgit2
  (package
    (name "libgit2")
    (version "1.4.3")
    (source (origin
              ;; Since v1.1.1, release artifacts are no longer offered (see:
              ;; https://github.com/libgit2/libgit2/discussions/5932#discussioncomment-1682729).
              (method git-fetch)
              (uri (git-reference
                    (url "https://github.com/libgit2/libgit2")
                    (commit (string-append "v" version))))
              (file-name (git-file-name name version))
              (sha256
               (base32
                "02x1a4zrzpzjd0yxnsi8njh5hgihc1iy1v4r0fnl8m4ckcgp6x2s"))
              (modules '((guix build utils)))
              (snippet
               '(begin
                  (delete-file-recursively "deps")

                  ;; The "refs:revparse::date" test is time-dependent: it
                  ;; assumes "HEAD@{10 years ago}" matches a specific commit.
                  ;; See <https://github.com/libgit2/libgit2/pull/6299>.
                  (substitute* "tests/refs/revparse.c"
                    (("test_object.*10 years ago.*" all)
                     (string-append "// " all "\n")))))))
    (build-system cmake-build-system)
    (outputs '("out" "debug"))
    (arguments
     `(#:configure-flags
       (list "-DUSE_NTLMCLIENT=OFF" ;TODO: package this
             "-DREGEX_BACKEND=pcre2"
             "-DUSE_HTTP_PARSER=system"
             "-DUSE_SSH=ON" ; cmake fails to find libssh if this is missing
             ,@(if (%current-target-system)
                   `((string-append
                      "-DPKG_CONFIG_EXECUTABLE="
                      (search-input-file
                       %build-inputs
                       (string-append "/bin/" ,(%current-target-system)
                                      "-pkg-config"))))
                   '()))
       #:phases
       (modify-phases %standard-phases
         ;; Run checks more verbosely, unless we are cross-compiling.
         (replace 'check
           (lambda* (#:key (tests? #t) #:allow-other-keys)
             (if tests?
                 (invoke "./libgit2_tests" "-v" "-Q")
                 ;; Tests may be disabled if cross-compiling.
                 (format #t "Test suite not run.~%")))))))
    (inputs
     (list libssh2 http-parser))
    (native-inputs
     (list pkg-config python))
    (propagated-inputs
     ;; These libraries are in 'Requires.private' in libgit2.pc.
     (list openssl pcre2 zlib))
    (home-page "https://libgit2.org/")
    (synopsis "Library providing Git core methods")
    (description
     "Libgit2 is a portable, pure C implementation of the Git core methods
provided as a re-entrant linkable library with a solid API, allowing you to
write native speed custom Git applications in any language with bindings.")
    ;; GPLv2 with linking exception
    (license license:gpl2)))

(define-public libgit2-1.3
  (package
    (inherit libgit2)
    (version "1.3.0")
    (source (origin
              (inherit (package-source libgit2))
              (method git-fetch)
              (uri (git-reference
                    (url "https://github.com/libgit2/libgit2")
                    (commit (string-append "v" version))))
              (file-name (git-file-name "libgit2" version))
              (sha256
               (base32
                "0vgpb2175a5dhqiy1iwywwppahgqhi340i8bsvafjpvkw284vazd"))))
    (arguments
     (substitute-keyword-arguments (package-arguments libgit2)
       ((#:phases _ '%standard-phases)
        `(modify-phases %standard-phases
           ;; Run checks more verbosely, unless we are cross-compiling.
           (replace 'check
             (lambda* (#:key (tests? #t) #:allow-other-keys)
               (if tests?
                   (invoke "./libgit2_clar" "-v" "-Q")
                   ;; Tests may be disabled if cross-compiling.
                   (format #t "Test suite not run.~%"))))))))))

(define-public libgit2-1.1
  (package
    (inherit libgit2-1.3)
    (version "1.1.0")
    (source (origin
              (inherit (package-source libgit2-1.3))
              (file-name #f)                      ;use the default name
              (method url-fetch)
              (uri (string-append "https://github.com/libgit2/libgit2/"
                                  "releases/download/v" version
                                  "/libgit2-" version ".tar.gz"))
              (sha256
               (base32
                "1fjdglkh04qv3b4alg621pxa689i0wlf8m7nf2755zawjr2zhwxd"))
              (patches (search-patches "libgit2-mtime-0.patch"))))))

(define-public git-crypt
  (package
    (name "git-crypt")
    (version "0.7.0")
    (source
     (origin
       (method git-fetch)
       (uri (git-reference
             (url "https://github.com/AGWA/git-crypt")
             (commit version)))
       (file-name (git-file-name name version))
       (sha256
        (base32 "0ymk2z0jfyhycia8hg6wbj2g06m163yzqzanfk172cxb13fa8c26"))))
    (build-system gnu-build-system)
    (inputs
     (list git openssl))
    (native-inputs
     (list docbook-xsl libxslt))
    (arguments
     `(#:tests? #f ; No tests.
       #:phases
       (modify-phases %standard-phases
         (delete 'configure)
         (add-after 'unpack 'patch-makefile
           (lambda* (#:key inputs #:allow-other-keys)
             (substitute* "Makefile"
               (("http://docbook.sourceforge.net/release/xsl/current/manpages/docbook.xsl")
                (string-append (assoc-ref inputs "docbook-xsl")
                               "/xml/xsl/docbook-xsl-"
                               ,(package-version docbook-xsl)
                               "/manpages/docbook.xsl")))
             #t))
         (replace 'build
           (lambda _
             (invoke "make" "ENABLE_MAN=yes")))
         (replace 'install
           (lambda* (#:key outputs #:allow-other-keys)
             (let ((out (assoc-ref outputs "out")))
               (invoke "make" "install"
                       "ENABLE_MAN=yes"
                       (string-append "PREFIX=" out))))))))
    (home-page "https://www.agwa.name/projects/git-crypt/")
    (synopsis "Transparent encryption of files in a git repository")
    (description "git-crypt enables transparent encryption and decryption of
files in a git repository.  Files which you choose to protect are encrypted when
committed, and decrypted when checked out.  git-crypt lets you freely share a
repository containing a mix of public and private content.  git-crypt gracefully
degrades, so developers without the secret key can still clone and commit to a
repository with encrypted files.  This lets you store your secret material (such
as keys or passwords) in the same repository as your code, without requiring you
to lock down your entire repository.")
    (license license:gpl3+)))

(define-public git-remote-gcrypt
  (package
   (name "git-remote-gcrypt")
   (version "1.5")
   (source (origin
             (method git-fetch)
             (uri (git-reference
                   (url "https://git.spwhitton.name/git-remote-gcrypt")
                   (commit version)))
             (file-name (git-file-name name version))
             (sha256
              (base32
               "1m1wlbqpqyhh2z0ka3gjs5yabd32nnkzw5hak6czcqrhhkfsqbmv"))))
   (build-system trivial-build-system)
   (arguments
    `(#:modules ((guix build utils))
      #:builder (begin
                  (use-modules (guix build utils))
                  (let* ((source (assoc-ref %build-inputs "source"))
                         (output (assoc-ref %outputs "out"))
                         (bindir (string-append output "/bin")))
                    (install-file (string-append source "/git-remote-gcrypt")
                                  bindir)))))
   (home-page "https://spwhitton.name/tech/code/git-remote-gcrypt/")
   (synopsis "Whole remote repository encryption")
   (description "git-remote-gcrypt is a Git remote helper to push and pull from
repositories encrypted with GnuPG.  It works with the standard Git transports,
including repository hosting services like GitLab.

Remote helper programs are invoked by Git to handle network transport.  This
helper handles @code{gcrypt:} URLs that access a remote repository encrypted
with GPG, using our custom format.

Supported locations are local, @code{rsync://} and @code{sftp://}, where the
repository is stored as a set of files, or instead any Git URL where gcrypt
will store the same representation in a Git repository, bridged over arbitrary
Git transport.

The aim is to provide confidential, authenticated Git storage and
collaboration using typical untrusted file hosts or services.")
   (license license:gpl3+)))

(define-public cgit
  (package
    (name "cgit")
    ;; Update the ‘git-source’ input as well.
    (version "1.2.3")
    (source (origin
              (method url-fetch)
              (uri (string-append
                    "https://git.zx2c4.com/cgit/snapshot/cgit-"
                    version ".tar.xz"))
              (sha256
               (base32
                "193d990ym10qlslk0p8mjwp2j6rhqa7fq0y1iff65lvbyv914pss"))))
    (build-system gnu-build-system)
    (arguments
     '(#:tests? #f ; XXX: fail to build the in-source git.
       #:test-target "test"
       #:make-flags '("CC=gcc" "SHELL_PATH=sh")
       #:phases
       (modify-phases %standard-phases
         (add-after 'unpack 'unpack-git
           (lambda* (#:key inputs #:allow-other-keys)
             ;; Unpack the source of git into the 'git' directory.
             (invoke "tar" "--strip-components=1" "-C" "git" "-xf"
                     (assoc-ref inputs "git-source"))))
         (add-after 'unpack 'patch-absolute-file-names
           (lambda* (#:key inputs #:allow-other-keys)
             (define (quoted-file-name input path)
               (string-append "\"" input path "\""))
             (substitute* "ui-snapshot.c"
               (("\"gzip\"")
                (quoted-file-name (assoc-ref inputs "gzip") "/bin/gzip"))
               (("\"bzip2\"")
                (quoted-file-name (assoc-ref inputs "bzip2") "/bin/bzip2"))
               (("\"xz\"")
                (quoted-file-name (assoc-ref inputs "xz") "/bin/xz")))

             (substitute* "filters/about-formatting.sh"
               (("$\\(dirname $0\\)") (string-append (assoc-ref outputs "out")
                                                     "/lib/cgit/filters"))
               (("\\| tr") (string-append "| " (which "tr"))))

             (substitute* "filters/html-converters/txt2html"
               (("sed") (which "sed")))

             (substitute* "filters/html-converters/man2html"
               (("groff") (which "groff")))

             (substitute* "filters/html-converters/rst2html"
               (("rst2html\\.py") (which "rst2html.py")))

             #t))
         (delete 'configure) ; no configure script
         (add-after 'build 'build-man
           (lambda* (#:key make-flags #:allow-other-keys)
             (apply invoke "make" "doc-man" make-flags)))
         (replace 'install
           (lambda* (#:key make-flags outputs #:allow-other-keys)
             (let ((out (assoc-ref outputs "out")))
               (apply invoke
                      "make" "install" "install-man"
                      (string-append "prefix=" out)
                      (string-append "CGIT_SCRIPT_PATH=" out "/share/cgit")
                      make-flags)
               ;; Move the platform-dependent 'cgit.cgi' into lib to get it
               ;; stripped.
               (rename-file (string-append out "/share/cgit/cgit.cgi")
                            (string-append out "/lib/cgit/cgit.cgi"))
               #t)))
         (add-after 'install 'wrap-python-scripts
           (lambda* (#:key outputs #:allow-other-keys)
             (for-each
              (lambda (file)
                (wrap-program (string-append (assoc-ref outputs "out")
                                             "/lib/cgit/filters/" file)
                  `("GUIX_PYTHONPATH" ":" prefix (,(getenv "GUIX_PYTHONPATH")))))
              '("syntax-highlighting.py"
                "html-converters/md2html"))
             #t)))))
    (native-inputs
     ;; For building manpage.
     (list asciidoc gzip bzip2 xz))
    (inputs
     `(;; Building cgit requires a Git source tree.
       ("git-source"
        ,(origin
           (method url-fetch)
           ;; cgit is tightly bound to git.  Use GIT_VER from the Makefile,
           ;; which may not match the current (package-version git).
           (uri "mirror://kernel.org/software/scm/git/git-2.25.4.tar.xz")
           (sha256
            (base32 "11am6s46wmn1yll5614smjhzlghbqq6gysgcs64igjr9y5wzpdxq"))))
       ("openssl" ,openssl)
       ("groff" ,groff)
       ("python" ,python)
       ("python-docutils" ,python-docutils)
       ("python-markdown" ,python-markdown)
       ("python-pygments" ,python-pygments)
       ("zlib" ,zlib)))
    (home-page "https://git.zx2c4.com/cgit/")
    (synopsis "Web frontend for git repositories")
    (description
     "CGit is an attempt to create a fast web interface for the Git SCM, using
a built-in cache to decrease server I/O pressure.")
    (license license:gpl2)))

(define-public python-git-multimail
  (package
    (name "python-git-multimail")
    (version "1.5.0.post1")
    (source
     (origin
       (method url-fetch)
       (uri (pypi-uri "git-multimail" version))
       (sha256
        (base32
         "1zkrbsa70anwpw86ysfwalrb7nsr064kygfiyikyq1pl9pcl969y"))))
    (build-system python-build-system)
    (arguments
     '(#:phases
       (modify-phases %standard-phases
         (add-after 'unpack 'patch
           (lambda* (#:key inputs #:allow-other-keys)
             (substitute* "git-multimail/git_multimail.py"
               (("GIT_EXECUTABLE = 'git'")
                (string-append "GIT_EXECUTABLE = '"
                               (assoc-ref inputs "git") "/bin/git"
                               "'"))
               (("/usr/sbin/sendmail")
                (search-input-file inputs
                                   "/sbin/sendmail"))))))))
    (inputs
     (list git sendmail))
    (home-page "https://github.com/git-multimail/git-multimail")
    (synopsis "Send notification emails for Git pushes")
    (description
     "This hook sends emails describing changes introduced by pushes to a Git
repository.  For each reference that was changed, it emits one ReferenceChange
email summarizing how the reference was changed, followed by one Revision
email for each new commit that was introduced by the reference change.

This script is designed to be used as a post-receive hook in a Git
repository")
    (license license:gpl2)))

(define-public python-ghp-import
  (package
    (name "python-ghp-import")
    (version "2.0.2")
    (source
     (origin
       (method git-fetch)
       (uri (git-reference
             (url "https://github.com/davisp/ghp-import")
             (commit version)))
       (file-name (git-file-name name version))
       (sha256
        (base32 "0i4lxsgqri1y8sw4k44bkwbzmdmk4vpmdi882mw148j8gk4i7vvj"))))
    (build-system python-build-system)
    (arguments
     `(#:phases (modify-phases %standard-phases
                  (add-after 'install 'install-documentation
                    (lambda* (#:key outputs #:allow-other-keys)
                      (let* ((out (assoc-ref outputs "out"))
                             (doc (string-append out "/share/doc"))
                             (licenses (string-append out "/share/licenses")))
                        (install-file "README.md" doc)
                        (install-file "LICENSE" licenses)))))))
    (propagated-inputs (list python-dateutil))
    (home-page "https://github.com/davisp/ghp-import")
    (synopsis "Copy directory to the gh-pages branch")
    (description "Script that copies a directory to the gh-pages branch (by
default) of the repository.")

    ;; See <https://bugs.gnu.org/27913>.
    (license (license:non-copyleft
              "https://raw.githubusercontent.com/davisp/ghp-import/master/LICENSE"
              "Tumbolia Public License"))))

(define-public python-gitdb
  (package
    (name "python-gitdb")
    (version "4.0.2")
    (source (origin
              (method url-fetch)
              (uri (pypi-uri "gitdb" version))
              (sha256
               (base32
                "0l113fphn6msjl3cl3kyf332b6lal7daxdd0nfma0x9ipfb013jr"))))
    (build-system python-build-system)
    (arguments
     `(#:phases (modify-phases %standard-phases
                  (add-before 'check 'create-test-repository
                    (lambda _
                      (mkdir "/tmp/testrepo")
                      ;; Some tests require a git repository, so create one.
                      (with-directory-excursion "/tmp/testrepo"
                        (do ((filecount 1 (1+ filecount)))
                            ((> filecount 1000))
                          (call-with-output-file (string-append
                                                  "file" (number->string filecount))
                            (lambda (port)
                              (format port "~a" filecount))))
                        (begin
                         (invoke "git" "init")
                         (invoke "git" "config" "user.name" "Total Git")
                         (invoke "git" "config" "user.email" "git@localhost")
                         (invoke "git" "add" "-A")
                         (invoke "git" "commit" "-q" "-m" "dummy commit")))

                      ;; The repository checkout must be a "bare" clone.
                      (invoke "git" "clone" "--bare" "/tmp/testrepo"
                              "/tmp/testrepo.git")))
                  (replace 'check
                    (lambda _
                      (setenv "GITDB_TEST_GIT_REPO_BASE" "/tmp/testrepo.git")
                      ;; Skip tests that must be run from the gitdb repository.
                      (setenv "TRAVIS" "1")
                      (invoke "nosetests" "-v"))))))
    (propagated-inputs
     (list python-smmap))
    (native-inputs
     (list git python-nose))
    (home-page "https://github.com/gitpython-developers/gitdb")
    (synopsis "Python implementation of the Git object database")
    (description
     "GitDB allows you to access @dfn{bare} Git repositories for reading and
writing.  It aims at allowing full access to loose objects as well as packs
with performance and scalability in mind.  It operates exclusively on streams,
allowing to handle large objects with a small memory footprint.")
    (license license:bsd-3)))

(define-public python-gitpython
  (package
    (name "python-gitpython")
    (version "3.1.24")
    (source (origin
              (method url-fetch)
              (uri (pypi-uri "GitPython" version))
              (sha256
               (base32
                "1rarp97cpjnhi106k2yhb7kygdyflmlgq0icxv3ggzl4wvszv0yz"))))
    (build-system python-build-system)
    (arguments
     `(#:tests? #f ;XXX: Tests can only be run within the GitPython repository.
       #:phases (modify-phases %standard-phases
                  (add-after 'unpack 'embed-git-reference
                    (lambda* (#:key inputs #:allow-other-keys)
                      (substitute* "git/cmd.py"
                        (("git_exec_name = \"git\"")
                         (string-append "git_exec_name = \""
                                        (assoc-ref inputs "git")
                                        "/bin/git\""))))))))
    (inputs
     (list git))
    (propagated-inputs
     (list python-gitdb python-typing-extensions))
    (native-inputs
     (list python-ddt python-nose))
    (home-page "https://github.com/gitpython-developers/GitPython")
    (synopsis "Python library for interacting with Git repositories")
    (description
     "GitPython is a python library used to interact with Git repositories,
high-level like git-porcelain, or low-level like git-plumbing.

It provides abstractions of Git objects for easy access of repository data,
and additionally allows you to access the Git repository more directly using
either a pure Python implementation, or the faster, but more resource intensive
@command{git} command implementation.")
    (license license:bsd-3)))

(define-public shflags
  (package
    (name "shflags")
    (version "1.2.3")
    (source (origin
              (method git-fetch)
              (uri (git-reference
                     (url "https://github.com/kward/shflags")
                     (commit (string-append "v" version))))
              (file-name (git-file-name name version))
              (sha256
               (base32
                "1ydx0sb6vz9s2dgp5bd64y7fpzh9qvmlfjxrbmzac8saknijrlly"))))
    (build-system gnu-build-system)
    (arguments
     `(#:tests? #f                      ; no tests
       #:phases
       (modify-phases %standard-phases
         (delete 'configure)            ; nothing to configure
         (delete 'build)                ; nothing to build
         (replace 'install
           (lambda* (#:key outputs #:allow-other-keys)
             (let* ((out (assoc-ref outputs "out"))
                    (src (string-append out "/src")))
               (install-file "shflags" src)
               #t))))))
    (home-page "https://github.com/kward/shflags")
    (synopsis "Command-line flags library for shell scripts")
    (description
     "Shell Flags (shFlags) is a library written to greatly simplify the
handling of command-line flags in Bourne based Unix shell scripts (bash, dash,
ksh, sh, zsh).  Most shell scripts use getopt for flags processing, but the
different versions of getopt on various OSes make writing portable shell
scripts difficult.  shFlags instead provides an API that doesn't change across
shell and OS versions so the script writer can be confident that the script
will work.")
    (license license:lgpl2.1)))

(define-public git-flow
  (package
    (name "git-flow")
    ;; This version has not be officially released yet, so we build it
    ;; directly from the git repository.
    (version "1.12.3")
    (source (origin
              (method git-fetch)
              (uri (git-reference
                    (url "https://github.com/petervanderdoes/gitflow-avh/")
                    (commit version)))
              (file-name (git-file-name name version))
              (sha256
               (base32
                "13q4mnrxr03wz2dkhzy73j384g299m4d545cnhxcaznvdwfany4h"))))
    (build-system gnu-build-system)
    (inputs (list shflags))
    (arguments
     '(#:tests? #f                    ; no tests
       #:make-flags (list (string-append "prefix="
                                         (assoc-ref %outputs "out")))
       #:phases
       (modify-phases %standard-phases
         (add-after 'unpack 'reset-shFlags-link
           (lambda* (#:key inputs #:allow-other-keys)
             ;; The link points to a file in the shFlags submodule.
             ;; Redirect it to point to our system shFlags.
             (let ((shflags (assoc-ref inputs "shflags")))
               (begin
                 (delete-file "gitflow-shFlags")
                 (symlink (string-append shflags "/src/shflags")
                          "gitflow-shFlags")))))
         (delete 'configure)
         (delete 'build))))
    (home-page "https://nvie.com/posts/a-successful-git-branching-model/")
    (synopsis "Git extensions for Vincent Driessen's branching model")
    (description
     "Vincent Driessen's branching model is a git branching and release
management strategy that helps developers keep track of features, hotfixes,
and releases in bigger software projects.  The git-flow library of git
subcommands helps automate some parts of the flow to make working with it a
lot easier.")
    (license license:bsd-2)))

(define-public stgit
  (package
    (name "stgit")
    (version "1.5")
    (source
     (origin
       (method git-fetch)
       (uri (git-reference
             (url "https://github.com/ctmarinas/stgit")
             (commit (string-append "v" version))))
       (file-name (git-file-name name version))
       (sha256
        (base32 "1igljjpdgl4na1a5hi0nmg36ph0hw6hw8hhq5436fgcl8yjimyz3"))))
    (build-system python-build-system)
    (native-inputs
     (list perl))
    (inputs
     (list git))
    (arguments
     `(#:phases
       (modify-phases %standard-phases
         (add-after 'unpack 'hard-code-version
           (lambda _
             ;; setup.py tries to cleverly extract the version number from the
             ;; git history, which the source checkout lacks.  Hard-code one.
             (substitute* "setup.py"
               (("get_ver\\(\\)")
                (format #f "'~a'" ,version)))
             #t))
         (add-before 'check 'patch-tests
           (lambda _
             (substitute* (list "t/t1900-mail.sh"
                                "t/t7504-commit-msg-hook.sh")
               (("/bin/sh")
                (which "bash")))
             #t))
         (replace 'check
           (lambda _
             (invoke "make"
                     "PERL_PATH=perl"
                     (string-append "SHELL_PATH=" (which "bash"))
                     "test"))))))
    (home-page "https://stacked-git.github.io/")
    (synopsis "Stacked Git")
    (description
     "StGit is a command-line application that provides functionality similar
to Quilt (i.e., pushing/popping patches to/from a stack), but using Git
instead of @command{diff} and @command{patch}.  StGit stores its patches in a
Git repository as normal Git commits, and provides a number of commands to
manipulate them in various ways.")
    (license license:gpl2)))

(define-public vcsh
  (package
    (name "vcsh")
    (version "2.0.5")
    (source
     (origin
       (method git-fetch)
       (uri (git-reference
             (url "https://github.com/RichiH/vcsh")
             (commit (string-append "v" version))))
       (file-name (git-file-name name version))
       (sha256
        (base32 "15lb09c2q261p1pp5r7j9k8389ybrd2q19xhnp1nnha6gs78i4wq"))))
    (build-system gnu-build-system)
    (native-inputs
     (list autoconf
           automake
           ;; for man page
           ronn-ng
           ;; for tests
           perl
           perl-test-harness
           perl-shell-command
           perl-test-most
           ;; for bash-completion
           pkg-config))
    (inputs
     (list git))
    (arguments
     '(#:phases
       (modify-phases %standard-phases
         (add-before 'bootstrap 'fix-version-gen
           (lambda _
             (call-with-output-file ".tarball-version"
               (lambda (port)
                 (display version port))))))
       #:make-flags (list (string-append "PREFIX="
                                         (assoc-ref %outputs "out")))
       #:test-target "test"))
    (home-page "https://github.com/RichiH/vcsh")
    (synopsis "Version control system for @code{$HOME}")
    (description
     "vcsh version-controls configuration files in several Git repositories,
all in one single directory.  They all maintain their working trees without
clobbering each other or interfering otherwise.  By default, all Git
repositories maintained via vcsh store the actual files in @code{$HOME},
though this can be overridden.")
    (license license:gpl2+)))

(define-public git-test-sequence
  (let ((commit "48e5a2f5a13a5f30452647237e23362b459b9c76"))
    (package
      (name "git-test-sequence")
      (version (string-append "20140312." (string-take commit 7)))
      (source (origin
                (method git-fetch)
                (uri (git-reference
                      ;; There are many other scripts in this directory; we
                      ;; are interested in just one for this package.
                      (url "https://github.com/dustin/bindir")
                      (commit commit)))
                (file-name (git-file-name name version))
                (sha256
                 (base32
                  "1dcq0y16yznbv4k9h8gg90kv1gkn8r8dbvl4m2rpfd7q5nqhn617"))))
      (build-system trivial-build-system)
      (arguments
       `(#:modules ((guix build utils))
         #:builder (begin
                     (use-modules (guix build utils))
                     (let* ((source (assoc-ref %build-inputs "source"))
                            (output (assoc-ref %outputs "out"))
                            (bindir (string-append output "/bin"))
                            (script "git-test-sequence"))
                       (install-file (string-append source "/" script)
                                     bindir)
                       #t))))
      (home-page "https://dustin.sallings.org/2010/03/28/git-test-sequence.html")
      (synopsis "Run a command over a sequence of commits")
      (description
       "git-test-sequence is similar to an automated git bisect except it’s
linear.  It will test every change between two points in the DAG.  It will
also walk each side of a merge and test those changes individually.")
      (license (license:x11-style "file://LICENSE")))))

(define* (make-gitolite #:optional (extra-inputs '()))
  "Make a gitolite package object with EXTRA-INPUTS added to the binary
wrappers, to be used for optional gitolite extensions."
  (package
    (name "gitolite")
    (version "3.6.12")
    (source
     (origin
       (method git-fetch)
       (uri (git-reference
             (url "https://github.com/sitaramc/gitolite")
             (commit (string-append "v" version))))
       (file-name (git-file-name name version))
       (sha256
        (base32 "05xw1pmagvkrbzga5pgl3xk9qyc6b5x73f842454f3w9ijspa8zy"))))
    (build-system gnu-build-system)
    (arguments
     (list #:tests? #f ; no tests
           #:phases
           #~(modify-phases %standard-phases
               (delete 'configure)
               (delete 'build)
               (add-before 'install 'patch-scripts
                 (lambda* _
                   ;; This seems to take care of every shell script that
                   ;; invokes Perl.
                   (substitute* (find-files ".")
                     ((" perl -")
                      (string-append " " #$perl "/bin/perl" " -")))

                   (substitute* (find-files "src/triggers" ".*")
                     ((" sed ")
                      (string-append " " #$sed "/bin/sed" " ")))

                   (substitute*
                       '("src/triggers/post-compile/update-gitweb-access-list"
                         "src/triggers/post-compile/ssh-authkeys-split"
                         "src/triggers/upstream")
                     ((" grep ")
                      (string-append " " #$grep "/bin/grep" " ")))

                   ;; Avoid references to the store in authorized_keys.
                   ;; This works because gitolite-shell is in the PATH.
                   (substitute* "src/triggers/post-compile/ssh-authkeys"
                     (("\\$glshell \\$user")
                      "gitolite-shell $user"))))
               (add-before 'install 'patch-source
                 (lambda* _
                   ;; Gitolite uses cat to test the readability of the
                   ;; pubkey
                   (substitute* "src/lib/Gitolite/Setup.pm"
                     (("\"cat ")
                      (string-append "\"" #$coreutils "/bin/cat" " "))
                     (("\"ssh-keygen")
                      (string-append "\"" #$openssh "/bin/ssh-keygen")))

                   (substitute* '("src/lib/Gitolite/Hooks/PostUpdate.pm"
                                  "src/lib/Gitolite/Hooks/Update.pm")
                     (("/usr/bin/perl")
                      (string-append #$perl "/bin/perl")))

                   (substitute* "src/lib/Gitolite/Common.pm"
                     (("\"ssh-keygen")
                      (string-append "\"" #$openssh "/bin/ssh-keygen"))
                     (("\"logger\"")
                      (string-append "\"" #$inetutils "/bin/logger\"")))

                   (substitute* "src/lib/Gitolite/Cache.pm"
                     (("/usr/sbin/redis-server") "redis-server"))

                   (substitute* "src/commands/svnserve"
                     (("/usr/bin/svnserve") "svnserve"))))
               (replace 'install
                 (lambda* _
                   (let* ((sharedir (string-append #$output "/share/gitolite"))
                          (bindir (string-append #$output "/bin")))
                     (mkdir-p sharedir)
                     (mkdir-p bindir)
                     (invoke "./install" "-to" sharedir)
                     ;; Create symlinks for executable scripts in /bin.
                     (for-each (lambda (script)
                                 (symlink (string-append sharedir "/" script)
                                          (string-append bindir "/" script)))
                               '("gitolite" "gitolite-shell")))))
               (add-after 'install 'wrap-scripts
                 (lambda* _
                   (for-each (lambda (file-name)
                               (wrap-program (string-append #$output file-name)
                                 `("PATH" ":" prefix
                                   ,(map (lambda (dir)
                                           (string-append dir "/bin"))
                                         (list #$output
                                               #$coreutils
                                               #$findutils
                                               #$git
                                               #$@extra-inputs)))))
                             '("/bin/gitolite" "/bin/gitolite-shell")))))))
    (inputs
     (append (list bash-minimal coreutils findutils git inetutils openssh perl)
             extra-inputs))
    (home-page "https://gitolite.com")
    (synopsis "Git access control layer")
    (description
     "Gitolite is an access control layer on top of Git, providing fine access
control to Git repositories.")
    (license license:gpl2)))

(define-public gitolite (make-gitolite))

(define-public gitile
  (package
    (name "gitile")
    (version "0.1.4")
    (source
     (origin
       (method git-fetch)
       (uri (git-reference
              (url "https://git.lepiller.eu/git/gitile")
              (commit version)))
       (file-name (git-file-name name version))
       (sha256
        (base32 "1wb1rajcrzdqjncv40s7hjsnvlh1gq4z9pn9gf210g1iy35vimmz"))))
    (build-system gnu-build-system)
    (arguments
     `(#:imported-modules ((guix build guile-build-system)
                           ,@%gnu-build-system-modules)
       #:make-flags (list "GUILE_AUTO_COMPILE=0")
       #:phases
       (modify-phases %standard-phases
         (add-after 'install-bin 'wrap-program
           (lambda* (#:key inputs outputs #:allow-other-keys)
             (use-modules (guix build guile-build-system))
             ;; Wrap the 'gitile' command to refer to the right modules.
             (let* ((out    (assoc-ref outputs "out"))
                    (commonmark (assoc-ref inputs "guile-commonmark"))
                    (git    (assoc-ref inputs "guile-git"))
                    (bytes  (assoc-ref inputs "guile-bytestructures"))
                    (fibers (assoc-ref inputs "guile-fibers"))
                    (gcrypt (assoc-ref inputs "guile-gcrypt"))
                    (syntax-highlight (assoc-ref inputs "guile-syntax-highlight"))
                    (deps   (list out commonmark git bytes fibers gcrypt
                                  syntax-highlight))
                    (guile  (assoc-ref inputs "guile"))
                    (effective (target-guile-effective-version))
                    (mods   (string-drop-right  ;drop trailing colon
                             (string-join deps
                                          (string-append "/share/guile/site/"
                                                         effective ":")
                                          'suffix)
                             1))
                    (objs   (string-drop-right
                             (string-join deps
                                          (string-append "/lib/guile/" effective
                                                         "/site-ccache:")
                                          'suffix)
                             1)))
               (wrap-program (string-append out "/bin/gitile")
                 `("GUILE_LOAD_PATH" ":" prefix (,mods))
                 `("GUILE_LOAD_COMPILED_PATH" ":" prefix (,objs)))))))))
    (native-inputs
     (list autoconf automake guile-3.0 pkg-config))
    (inputs
     (list guile-3.0
           guile-commonmark
           guile-fibers
           guile-gcrypt
           guile-git
           guile-syntax-highlight-for-gitile
           gnutls))
    (home-page "https://git.lepiller.eu/gitile")
    (synopsis "Simple Git forge written in Guile")
    (description "Gitile is a Git forge written in Guile that lets you
visualize your public Git repositories on a web interface.")
    (license license:agpl3+)))

(define-public pre-commit
  (package
    (name "pre-commit")
    (version "2.20.0")
    (source
     (origin
       (method git-fetch)               ; no tests in PyPI release
       (uri (git-reference
             (url "https://github.com/pre-commit/pre-commit")
             (commit (string-append "v" version))))
       (file-name (git-file-name name version))
       (sha256
        (base32 "19jcg6nfnscp87h4wmbpw6r3lc8c75zkvb6wqgavq5dh7wkyg6pq"))))
    (build-system python-build-system)
    (arguments
     `(#:phases
       (modify-phases %standard-phases
         (add-before 'check 'prepare-check-env
           (lambda _
             ;; Change from /homeless-shelter to /tmp for write permission.
             (setenv "HOME" "/tmp")
             ;; Environment variables used in the tests.
             (setenv "GIT_AUTHOR_NAME" "Your Name")
             (setenv "GIT_COMMITTER_NAME" "Your Name")
             (setenv "GIT_AUTHOR_EMAIL" "you@example.com")
             (setenv "GIT_COMMITTER_EMAIL" "you@example.com")
             ;; Some tests still fail with PermissionError.  Make the source
             ;; tree writable.
             (for-each make-file-writable (find-files "."))
             ;; Some tests will need a working git repository.
             (invoke "git" "init")
             (invoke "git" "config" "--global" "user.name" "Your Name")
             (invoke "git" "config" "--global" "user.email" "you@example.com")))
         (replace 'check
           (lambda* (#:key inputs outputs tests? #:allow-other-keys)
             (add-installed-pythonpath inputs outputs)
             (when tests?
               ;; The file below contains 30+ tests that fail because they
               ;; depend on tools from multiple languages (cargo, npm, cpan,
               ;; Rscript, etc).  Other tests are passing, but it's more
               ;; convenient to skip the file than list 30 tests to skip.
               (invoke "pytest" "--ignore=tests/repository_test.py"
                       ;; Ruby and Node tests require node and gem.
                       "--ignore=tests/languages/node_test.py"
                       "--ignore=tests/languages/ruby_test.py"
                       "-k"
                       (string-append
                        ;; TODO: these tests fail with AssertionError.  It may
                        ;; be possible to fix them.
                        "not test_install_existing_hooks_no_overwrite"
                        " and not test_uninstall_restores_legacy_hooks"
                        " and not test_installed_from_venv"
                        " and not test_healthy_venv_creator"))))))))
    (native-inputs
     `(("git" ,git-minimal)
       ("python-covdefaults" ,python-covdefaults)
       ("python-coverage" ,python-coverage)
       ("python-distlib" ,python-distlib)
       ("python-pytest" ,python-pytest)
       ("python-pytest-env" ,python-pytest-env)
       ("python-re-assert" ,python-re-assert)
       ("which" ,which)))
    ;; Propagate because pre-commit is also used as a module.
    (propagated-inputs
     (list python-cfgv
           python-identify
           python-nodeenv
           python-pyyaml
           python-toml
           python-virtualenv))
    (home-page "https://pre-commit.com/")
    (synopsis "Framework for managing and maintaining pre-commit hooks")
    (description
     "Pre-commit is a multi-language package manager for pre-commit hooks.  You
specify a list of hooks you want and pre-commit manages the installation and
execution of any hook written in any language before every commit.")
    (license license:expat)))

(define-public mercurial
  (package
    (name "mercurial")
    (version "6.2.2")
    (source (origin
             (method url-fetch)
             (uri (string-append "https://www.mercurial-scm.org/"
                                 "release/mercurial-" version ".tar.gz"))
             (patches (search-patches "mercurial-hg-extension-path.patch"
                                      "mercurial-openssl-compat.patch"))
             (sha256
              (base32
               "1pr00hdk3l9095fhq6302fgj0wmbqhqs93y4r457ba4pyjjrvyly"))
             (modules '((guix build utils)))
             (snippet
              '(substitute* (find-files "tests" "\\.(t|sh)$")
                 ;; grep 3.8 emits deprecation warnings for 'egrep' and
                 ;; 'fgrep' which breaks expected test output.
                 (("egrep") "grep -E")
                 (("fgrep") "grep -F")))))
    (build-system gnu-build-system)
    (arguments
     `(#:make-flags
       (list (string-append "PREFIX=" (assoc-ref %outputs "out")))
       #:phases
       (modify-phases %standard-phases
         (delete 'configure)
         (add-after 'unpack 'patch-tests
           (lambda _
             (substitute* (find-files "tests" "\\.(t|py)$")
               (("/bin/sh")
                (which "sh"))
               (("/usr/bin/env")
                (which "env")))))
         (replace 'check
           (lambda* (#:key tests? #:allow-other-keys)
             (with-directory-excursion "tests"
               ;; The following tests are known to fail.
               (for-each delete-file
                         '(;; XXX: This test calls 'run-tests.py --with-hg=
                           ;; `which hg`' and fails because there is no hg on
                           ;; PATH from before (that's why we are building it!)?
                           "test-hghave.t"

                           ;; This test creates a shebang spanning multiple
                           ;; lines which is difficult to substitute.  It
                           ;; only tests the test runner itself, which gets
                           ;; thoroughly tested during the check phase anyway.
                           "test-run-tests.t"

                           ;; These tests fail because the program is not
                           ;; connected to a TTY in the build container.
                           "test-nointerrupt.t"
                           "test-transaction-rollback-on-sigpipe.t"

                           ;; FIXME: This gets killed but does not receive an interrupt.
                           "test-commandserver.t"

                           ;; These tests get unexpected warnings about using
                           ;; deprecated functionality in Python, but otherwise
                           ;; succeed; try enabling for later Mercurial versions.
                           "test-demandimport.py"
                           "test-patchbomb-tls.t"
                           ;; Similarly, this gets a more informative error
                           ;; message from Python 3.10 than it expects.
                           "test-http-bad-server.t"

                           ;; Only works when run in a hg-repo, not in an
                           ;; extracted tarball
                           "test-doctest.py"

                           ;; TODO: the fqaddr() call fails in the build
                           ;; container, causing these server tests to fail.
                           "test-hgwebdir.t"
                           "test-http-branchmap.t"
                           "test-pull-bundle.t"
                           "test-push-http.t"
                           "test-serve.t"
                           "test-subrepo-deep-nested-change.t"
                           "test-subrepo-recursion.t"))
               (when tests?
                 (invoke "./run-tests.py"
                         ;; ‘make check’ does not respect ‘-j’.
                         (string-append "-j" (number->string
                                              (parallel-job-count)))
                         ;; The default time-outs are too low for many systems.
                         ;; Raise them generously: Guix enforces its own.
                         "--timeout" "86400"
                         "--slowtimeout" "86400"
                         ;; The test suite takes a long time and produces little
                         ;; output by default.  Prevent timeouts due to silence.
                         "-v"))))))))
    (native-inputs
     (list python-docutils
           ;; The following inputs are only needed to run the tests.
           python-nose unzip which))
    (inputs
     (list python-wrapper))
    ;; Find third-party extensions.
    (native-search-paths
     (list (search-path-specification
            (variable "HGEXTENSIONPATH")
            (files '("lib/python3.9/site-packages/hgext3rd")))))
    (home-page "https://www.mercurial-scm.org/")
    (synopsis "Decentralized version control system")
    (description
     "Mercurial is a free, distributed source control management tool.  It
efficiently handles projects of any size and offers an easy and intuitive
interface.")
    (license license:gpl2+)))

(define-public python-hg-evolve
  (package
    (name "python-hg-evolve")
    (version "10.3.2")
    (source
      (origin
        (method hg-fetch)
        (uri (hg-reference
               (url "https://www.mercurial-scm.org/repo/evolve")
               (changeset version)))
        (file-name (hg-file-name name version))
        (sha256
          (base32
            "0qgk39s5pwxbshfa6x1f1ccxahja3fs265dddxy6q99spy3b3x5h"))))
    (build-system python-build-system)
    (arguments
     ;; Tests need mercurial source code.
     '(#:tests? #f))
    (propagated-inputs
      (list mercurial))
    (home-page "https://www.mercurial-scm.org/doc/evolution/")
    (synopsis "Flexible evolution of Mercurial history")
    (description "Evolve is a Mercurial extension for faster and safer mutable
history.  It implements the changeset evolution concept for Mercurial.")
    (license license:gpl2)))

(define-public hg-commitsigs
  ;; Latest tag is 11 years old.
  (let ((changeset "b53eb6862bff")
        (revision "0"))
    (package
      (name "hg-commitsigs")
      (version (git-version "0.1.0" revision changeset))
      (source (origin
                (method hg-fetch)
                (uri (hg-reference
                      (url "https://foss.heptapod.net/mercurial/commitsigs")
                      (changeset changeset)))
                (file-name (git-file-name name version))
                (sha256
                 (base32
                  "059gm66q06m6ayl4brsc517zkw3ahmz249b6xm1m32ac5y24wb9x"))))
      (build-system copy-build-system)
      (arguments
       `(#:imported-modules ((guix build python-build-system)
                             ,@%copy-build-system-modules)
         #:modules ((srfi srfi-1)
                    (guix build python-build-system)
                    ;; Don't use `%copy-build-system-modules' because
                    ;; `standard-phases' from (guix build gnu-build-system)
                    ;; shadows the one from (guix build copy-build-system),
                    ;; which is the one we actually want.
                    (guix build copy-build-system)
                    ((guix build gnu-build-system) #:prefix gnu)
                    (guix build utils)
                    (guix build gremlin)
                    (ice-9 ftw)
                    (guix elf))
         #:phases
         (modify-phases %standard-phases
           (add-after 'unpack 'patch-paths
           (lambda* (#:key inputs #:allow-other-keys)
             (let ((gpg (search-input-file inputs "/bin/gpg"))
                   (openssl (search-input-file inputs "/bin/openssl")))
               (substitute* "commitsigs.py"
                 (("b'gpg',") (string-append "b'" gpg "',"))
                 (("b'openssl',") (string-append "b'" openssl "',")))))))
         #:install-plan
         `(("commitsigs.py" ,(string-append "lib/python"
                                            (python-version
                                             (assoc-ref %build-inputs "python"))
                                            "/site-packages/hgext3rd/commitsigs.py")))))
      (native-inputs
       (list python))
      (inputs
       (list gnupg openssl))
      (home-page "https://foss.heptapod.net/mercurial/commitsigs")
      (synopsis "Automatic signing of changeset hashes")
      (description "This package provides a Mercurial extension for signing
the changeset hash of commits.  The signure is embedded directly in the
changeset itself; there won't be any extra commits.  Either GnuPG or OpenSSL
can be used for signing.")
      (license license:gpl2))))                   ;per commitsigs.py

(define-public neon
  (package
    (name "neon")
    (version "0.32.2")
    (source (origin
             (method url-fetch)
             (uri (string-append "https://notroj.github.io/neon/neon-"
                                 version ".tar.gz"))
             (sha256
              (base32
               "11mj5zpp317dmds874wfwcpgij9i3scaahdi1xfzr5b2ii36crcq"))))
    (build-system gnu-build-system)
    (native-inputs
     (list perl pkg-config))
    (inputs
     (list libxml2 openssl zlib))
    (arguments
     `(;; FIXME: Add tests once reverse address lookup is fixed in glibc, see
       ;; https://sourceware.org/bugzilla/show_bug.cgi?id=16475
       #:tests? #f
       #:configure-flags '("--enable-shared"
                           "--disable-static"
                           ;; requires libgnutils-config, deprecated
                           ;; in gnutls 2.8.
                           ; "--with-ssl=gnutls")))
                           "--with-ssl=openssl")))
    (home-page "https://notroj.github.io/neon/")
    (synopsis "HTTP and WebDAV client library")
    (description
     "Neon is an HTTP and WebDAV client library, with a C interface and the
following features:
@enumerate
@item High-level wrappers for common HTTP and WebDAV operations (GET, MOVE,
  DELETE, etc.);
@item low-level interface to the HTTP request/response engine, allowing the use
  of arbitrary HTTP methods, headers, etc.;
@item authentication support including Basic and Digest support, along with
  GSSAPI-based Negotiate on Unix, and SSPI-based Negotiate/NTLM on Win32;
@item SSL/TLS support using OpenSSL or GnuTLS, exposing an abstraction layer for
  verifying server certificates, handling client certificates, and examining
  certificate properties, smartcard-based client certificates are also
  supported via a PKCS#11 wrapper interface;
@item abstract interface to parsing XML using libxml2 or expat, and wrappers for
  simplifying handling XML HTTP response bodies;
@item WebDAV metadata support, wrappers for PROPFIND and PROPPATCH to simplify
  property manipulation.
@end enumerate\n")
    (license license:gpl2+))) ; for documentation and tests; source under lgpl2.0+

(define-public subversion
  (package
    (name "subversion")
    (version "1.14.1")
    (source (origin
             (method url-fetch)
             (uri (string-append "mirror://apache/subversion/"
                                 "subversion-" version ".tar.bz2"))
             (sha256
              (base32
               "1ag1hvcm9q92kgalzbbgcsq9clxnzmbj9nciz9lmabjx4lyajp9c"))))
    (build-system gnu-build-system)
    (arguments
     '(#:parallel-tests? #f             ; TODO Seems to cause test failures on
                                        ; i686-linux
       #:configure-flags '("--enable-static=no")
       #:phases
       (modify-phases %standard-phases
         (add-after 'configure 'patch-libtool-wrapper-ls
           (lambda* (#:key inputs #:allow-other-keys)
             ;; This substitution allows tests svnauthz_tests and svnlook_tests
             ;; to pass.  These tests execute svnauthz and svnlook through
             ;; their libtool wrapper scripts from svn hooks, whose empty
             ;; environments cause "ls: command not found" errors.  It would be
             ;; nice if this fix ultimately made its way into libtool.
             (let ((coreutils (assoc-ref inputs "coreutils")))
               (substitute* "libtool"
                 (("\\\\`ls") (string-append "\\`" coreutils "/bin/ls")))
               #t)))
         (add-before 'build 'patch-test-sh
           (lambda _
             (substitute* "subversion/tests/libsvn_repos/repos-test.c"
               (("#!/bin/sh") (string-append "#!" (which "sh"))))
             #t))
         (add-before 'check 'set-PARALLEL
           (lambda* (#:key parallel-tests? #:allow-other-keys)
             (if parallel-tests?
                 (setenv "PARALLEL" (number->string (parallel-job-count)))
                 (simple-format #t "parallel-tests? are disabled\n"))
             #t))
         (add-after 'install 'install-perl-bindings
           (lambda* (#:key outputs #:allow-other-keys)
             ;; Follow the instructions from 'subversion/bindings/swig/INSTALL'.
             (let ((out (assoc-ref outputs "out")))
               (invoke "make" "swig-pl-lib")
               ;; FIXME: Test failures.
               ;; (invoke "make" "check-swig-pl")
               (invoke "make" "install-swig-pl-lib")

               ;; Set the right installation prefix.
               (with-directory-excursion
                   "subversion/bindings/swig/perl/native"
                 (invoke "perl" "Makefile.PL"
                         "NO_PERLLOCAL=1"
                         (string-append "PREFIX=" out))
                 (invoke "make" "install"
                         (string-append "OTHERLDFLAGS="
                                        "-Wl,-rpath="
                                        out "/lib")))))))))
    (native-inputs
      (list pkg-config
            ;; For the Perl bindings.
            swig))
    (inputs
      `(("apr" ,apr)
        ("apr-util" ,apr-util)
        ("lz4" ,lz4)
        ("serf" ,serf)
        ("perl" ,perl)
        ("python" ,python-wrapper)
        ("sqlite" ,sqlite)
        ("utf8proc" ,utf8proc)
        ("zlib" ,zlib)))
    (home-page "https://subversion.apache.org/")
    (synopsis "Revision control system")
    (description
     "@dfn{Subversion} (svn) exists to be recognized and adopted as a
centralized version control system characterized by its
reliability as a safe haven for valuable data; the simplicity of its model and
usage; and its ability to support the needs of a wide variety of users and
projects, from individuals to large-scale enterprise operations.")
    (license license:asl2.0)))

(define-public rcs
  (package
    (name "rcs")
    (version "5.10.1")
    (source (origin
             (method url-fetch)
             (uri (string-append "mirror://gnu/rcs/rcs-"
                                 version ".tar.lz"))
             (sha256
              (base32
               "1iac4d1dhsfy5zb0n3p605pihdq702v06r4g8vi8b2saf88gxpa3"))))
    (build-system gnu-build-system)
    (arguments `(#:phases
                 (modify-phases %standard-phases
                   (add-after 'install 'install-rcsfreeze
                     (lambda* (#:key outputs #:allow-other-keys)
                       (let* ((out (assoc-ref outputs "out"))
                              (bin (string-append out "/bin"))
                              (man1 (string-append out "/share/man/man1")))
                         (chmod "src/rcsfreeze" #o755)
                         (install-file "src/rcsfreeze" bin)
                         (install-file "man/rcsfreeze.1" man1)))))))
    (native-inputs (list ed lzip))
    (home-page "https://www.gnu.org/software/rcs/")
    (synopsis "Per-file local revision control system")
    (description
     "RCS is the original Revision Control System.  It works on a
file-by-file basis, in contrast to subsequent version control systems such as
CVS, Subversion, and Git.  This can make it suitable for system
administration files, for example, which are often inherently local to one
machine.")
    (license license:gpl3+)))

(define-public rcs-blame
  (package
    (name "rcs-blame")
    (version "1.3.1-20210207")
    (source (origin
             (method url-fetch)
             (uri (string-append
                   "https://invisible-mirror.net/archives/rcs-blame/blame-"
                   version ".tgz"))
             (sha256
              (base32
               "1j0brsvdx3hlbwchddafh8r2xmxv5vg4ahpd68v4bb9xhcq6pcih"))))
    (build-system gnu-build-system)
    (home-page "https://invisible-island.net/rcs-blame/rcs-blame.html")
    (synopsis "Display the last modification for each line in an RCS file")
    (description
     "@code{blame} outputs an annotated revision from each RCS file.  An
annotated RCS file describes the revision and date in which each line was
added to the file, and the author of each line.")
    (license license:gpl2+)))

(define-public rcshist
  (package
    (name "rcshist")
    (version "1.04-20190106")
    (source (origin
             (method url-fetch)
             (uri (string-append
                   "https://invisible-mirror.net/archives/rcshist/rcshist-"
                   version ".tgz"))
             (sha256
              (base32
               "01ab3xwgm934lxr8bm758am3vxwx4hxx7cc9prbgqj5nh30vdg1n"))))
    (build-system gnu-build-system)
    (home-page "https://invisible-island.net/rcshist/rcshist.html")
    (synopsis "Display RCS change history")
    (description
     "The @code{rcshist} utility displays the complete revision history of a
set of RCS files including log messages and patches.  It can also display the
patch associated with a particular revision of an RCS file.")
    (license (list license:bsd-2
                   license:bsd-3))))  ; bsd_queue.h

(define-public cvs
  (package
    (name "cvs")
    (version "1.12.13")
    (source (origin
             (method url-fetch)
             (uri (string-append
                   "https://ftp.gnu.org/non-gnu/cvs/source/feature/"
                   version "/cvs-" version ".tar.bz2"))
             (patches (search-patches "cvs-CVE-2017-12836.patch"))
             (sha256
              (base32
               "0pjir8cwn0087mxszzbsi1gyfc6373vif96cw4q3m1x6p49kd1bq"))))
    (build-system gnu-build-system)
    (arguments
     ;; XXX: The test suite looks flawed, and the package is obsolete anyway.
     '(#:tests? #f
       #:configure-flags (list "--with-external-zlib")))
    (inputs (list zlib nano))                    ; the default editor
    (home-page "http://cvs.nongnu.org")
    (synopsis "Historical centralized version control system")
    (description
     "CVS is a version control system, an important component of Source
Configuration Management (SCM).  Using it, you can record the history of
sources files, and documents.  It fills a similar role to the free software
RCS, PRCS, and Aegis packages.")
    (license license:gpl1+)))

(define-public cvs-fast-export
  (package
    (name "cvs-fast-export")
    (version "1.56")
    (source (origin
              (method url-fetch)
              (uri (string-append "http://www.catb.org/~esr/cvs-fast-export/"
                                  "cvs-fast-export-" version ".tar.gz"))
              (sha256
               (base32
                "058bzp3npng48ascls943m16kgvrl0h197a10brf7mvx8zpfc7sc"))))
    (build-system gnu-build-system)
    (arguments
     '(#:phases
       (modify-phases %standard-phases
         (delete 'configure))       ; no configure script
       #:parallel-build? #f         ; parallel a2x commands fail spectacularly
       #:make-flags
       (list "CC=gcc" (string-append "prefix?=" (assoc-ref %outputs "out")))))
    (inputs
     `(("git" ,git)
       ("python" ,python-wrapper)))
    (native-inputs
     (list asciidoc
           ;; These are needed for the tests.
           cvs rcs))
    (home-page "http://www.catb.org/esr/cvs-fast-export/")
    (synopsis "Export an RCS or CVS history as a fast-import stream")
    (description "This program analyzes a collection of RCS files in a CVS
repository (or outside of one) and, when possible, emits an equivalent history
in the form of a fast-import stream.  Not all possible histories can be
rendered this way; the program tries to emit useful warnings when it can't.

The program can also produce a visualization of the resulting commit directed
acyclic graph (DAG) in the input format of @uref{http://www.graphviz.org,
Graphviz}.  The package also includes @command{cvssync}, a tool for mirroring
masters from remote CVS hosts.")
    (license license:gpl2+)))

(define-public vc-dwim
  (package
    (name "vc-dwim")
    (version "1.10")
    (source (origin
             (method url-fetch)
             (uri (string-append "mirror://gnu/vc-dwim/vc-dwim-"
                                 version ".tar.xz"))
             (sha256
              (base32
               "0am6axxdvkm2vwgg0gjrd930yv4dlsdbf0rdv0zh5bhy1ir64rph"))))
    (build-system gnu-build-system)
    (inputs (list perl))
    (native-inputs
     (list emacs-minimal ; for `ctags'
           inetutils))   ; for `hostname', used in the tests
    (home-page "https://www.gnu.org/software/vc-dwim/")
    (synopsis "Version-control-agnostic ChangeLog diff and commit tool")
    (description
     "The vc-dwim package contains two tools, \"vc-dwim\" and \"vc-chlog\".
vc-dwim is a tool that simplifies the task of maintaining a ChangeLog and
using version control at the same time, for example by printing a reminder
when a file change has been described in the ChangeLog but the file has not
been added to the VC.  vc-chlog scans changed files and generates
standards-compliant ChangeLog entries based on the changes that it detects.")
    (license license:gpl3+)))

(define-public diffstat
  (package
    (name "diffstat")
    (version "1.65")
    (source (origin
              (method url-fetch)
              (uri
               (list
                 (string-append "ftp://invisible-island.net/diffstat/"
                                "diffstat-" version ".tgz")
                 (string-append "http://invisible-mirror.net/archives/diffstat/"
                                "diffstat-" version ".tgz")))
              (sha256
               (base32
                "12m2aysq6syw83bn4gqhpm284a2ran8w6m8pja2wvsvdj8j79wlc"))))
    (build-system gnu-build-system)
    (home-page "https://invisible-island.net/diffstat/")
    (synopsis "Make histograms from the output of @command{diff}")
    (description
     "Diffstat reads the output of @command{diff} and displays a histogram of
the insertions, deletions, and modifications per file.  It is useful for
reviewing large, complex patch files.")
    (license (license:x11-style "file://COPYING"))))

(define-public cssc
  (package
    (name "cssc")
    (version "1.4.1")
    (source (origin
              (method url-fetch)
              (uri (string-append "mirror://gnu/" name "/CSSC-"
                                  version ".tar.gz"))
              (sha256
               (base32
                "1vsisqq573xjr2qpn19iwmpqgl3mq03m790akpa4rvj60b4d1gni"))))
    (build-system gnu-build-system)
    (arguments
     `(#:phases
       (modify-phases %standard-phases
         (add-before 'check 'precheck
           (lambda _
             (begin
               (substitute* "tests/common/test-common"
                 (("/bin/pwd") (which "pwd")))

               (substitute* "tests/prt/all-512.sh"
                 (("/bin/sh") (which "sh")))

               ;; XXX: This test has no hope of passing until there is a "nogroup"
               ;; entry (or at least some group to which the guix builder does
               ;; not belong) in the /etc/group file of the build environment.
               ;; Currently we do not have such a group.  Disable this test for now.
               (substitute* "tests/Makefile"
                 (("test-delta ") ""))))))))
    ;; These are needed for the tests
    (native-inputs (list git cvs))
    (home-page "https://www.gnu.org/software/cssc/")
    (synopsis "File-based version control like SCCS")
    (description  "GNU CSSC provides a replacement for the legacy Unix source
code control system SCCS.  This allows old code still under that system to be
accessed and migrated on modern systems.")
    (license license:gpl3+)))

;; This package can unfortunately work only in -TEST mode, since Aegis
;; requires that it is installed setuid root.
(define-public aegis
  (package
    (name "aegis")
    (version "4.24")
    (source (origin
              (method url-fetch)
              (uri (string-append "mirror://sourceforge/aegis/aegis/" version
                                  "/aegis-" version ".tar.gz"))
              (sha256
               (base32
                "18s86ssarfmc4l17gbpzybca29m5wa37cbaimdji8czlcry3mcjl"))
            (patches (search-patches "aegis-perl-tempdir1.patch"
                                     "aegis-perl-tempdir2.patch"
                                     "aegis-test-fixup-1.patch"
                                     "aegis-test-fixup-2.patch"
                                     "aegis-constness-error.patch"))))
    (build-system gnu-build-system)
    (inputs
     `(("e2fsprogs" ,e2fsprogs)
       ("curl" ,curl)
       ("file" ,file)
       ("libxml2" ,libxml2)
       ("zlib" ,zlib)
       ("gettext" ,gettext-minimal)))
    (native-inputs
     (list bison
           groff
           perl
           ;; Various tests require the following:
           cvs
           flex
           cook
           subversion
           rcs
           ed))
    (arguments
     `(#:configure-flags (list "--with-no-aegis-configured"
                               "--sharedstatedir=/var/com/aegis"
                               ;; Uses the old 'throw()' specifier with 'new'
                               ;; which changed in C++11.
                               "CXXFLAGS=-std=c++03")
       #:parallel-build? #f ; There are some nasty racy rules in the Makefile.
       #:phases
       (modify-phases %standard-phases
         (add-before 'configure 'pre-conf
           (lambda _
              (substitute* (append '("configure"
                                     "etc/check-tar-gz.sh"
                                     "etc/patches.sh"
                                     "etc/test.sh"
                                     "script/aexver.in"
                                     "script/aebisect.in"
                                     "script/aeintegratq.in"
                                     "script/tkaegis.in"
                                     "script/test_funcs.in"
                                     "web/eg_oss_templ.sh"
                                     "web/webiface.html"
                                     "libaegis/getpw_cache.cc")
                                   (find-files "test" "\\.sh"))
                           (("/bin/sh") (which "sh")))
              (setenv "SH" (which "sh"))
              #t))
         (replace 'check
           (lambda _
             (let ((home (string-append (getcwd) "/my-new-home")))
               ;; Some tests need to write to $HOME.
               (mkdir home)
               (setenv "HOME" home)

               ;; This test assumes that flex has been symlinked to "lex".
               (substitute* "test/00/t0011a.sh"
                 (("type lex")  "type flex"))

               ;; XXX Disable tests that fail, for unknown reasons, ‘for now’.
               (for-each
                (lambda (test) (substitute* "Makefile"
                                 (((string-append "test/" test "\\.ES ")) "")))
                (list "00/t0011a"
                      "00/t0049a"
                      "01/t0196a"))

               ;; The author decided to call the check rule "sure".
               (invoke "make" "sure")))))))
    (home-page "https://sourceforge.net/projects/aegis/")
    (synopsis "Project change supervisor")
    (description "Aegis is a project change supervisor, and performs some of
the Software Configuration Management needed in a CASE environment.  Aegis
provides a framework within which a team of developers may work on many
changes to a program independently, and Aegis coordinates integrating these
changes back into the master source of the program, with as little disruption
as possible.  Resolution of contention for source files, a major headache for
any project with more than one developer, is one of Aegis's major functions.")
    (license license:gpl3+)))

(define-public tig
  (package
    (name "tig")
    (version "2.5.7")
    (source (origin
              (method url-fetch)
              (uri (string-append
                    "https://github.com/jonas/tig/releases/download/tig-"
                    version "/tig-" version ".tar.gz"))
              (sha256
               (base32
                "0xna55y1r1jssdmrzpinv96p7w00w9hn39q5l3d8l299dg4bmiyv"))
              (modules '((guix build utils)))
              (snippet
               '(begin
                  ;; TODO: Delete and rebuild doc/*.(1|5|7).
                  (for-each delete-file (find-files "doc" "\\.html$"))))))
    (build-system gnu-build-system)
    (native-inputs
     (list asciidoc xmlto))
    (inputs
     (list ncurses readline))
    (arguments
     `(#:phases
       (modify-phases %standard-phases
         (add-after 'install 'install-doc
           (lambda _
             (invoke "make" "install-doc")))
         (add-after 'install 'install-completions
           (lambda* (#:key outputs #:allow-other-keys)
             (let* ((out   (assoc-ref outputs "out"))
                    (share (string-append out "/share")))
               (mkdir-p (string-append share "/bash-completion/completions"))
               (mkdir-p (string-append share "/zsh/site-functions"))
               (copy-file "contrib/tig-completion.bash"
                          (string-append share "/bash-completion/completions/tig"))
               (copy-file "contrib/tig-completion.zsh"
                          (string-append share "/zsh/site-functions/_tig"))))))
       #:test-target "test"
       #:tests? #f))                    ; tests require access to /dev/tty
    (home-page "https://jonas.github.io/tig/")
    (synopsis "Ncurses-based text user interface for Git")
    (description
     "Tig is an ncurses text user interface for Git, primarily intended as
a history browser.  It can also stage hunks for commit, or colorize the
output of the @code{git} command.")
    (license license:gpl2+)))

(define-public findnewest
  (package
    (name "findnewest")
    (version "0.3")
    (source
     (origin
       (method git-fetch)
       (uri (git-reference
             (url "https://github.com/0-wiz-0/findnewest")
             (commit (string-append "findnewest-" version))))
       (file-name (git-file-name name version))
       (sha256
        (base32 "1x1cbn2b27h5r0ah5xc06fkalfdci2ngrgd4wibxjw0h88h0nvgq"))))
    (build-system gnu-build-system)
    (native-inputs (list autoconf automake))
    (home-page "https://github.com/0-wiz-0/findnewest/releases")
    (synopsis "Print the modification time of the latest file")
    (description
     "Recursively find the newest file in a file tree and print its
modification time.")
    (license license:bsd-2)))

(define-public myrepos
  (package
    (name "myrepos")
    (version "1.20180726")
    (source
     (origin
       (method git-fetch)
       (uri (git-reference
             (url "git://myrepos.branchable.com/myrepos")
             (commit version)))
       (file-name (string-append name "-" version "-checkout"))
       (sha256
        (base32 "0jphw61plm8cgklja6hs639xhdvxgvjwbr6jpvjwpp7hc5gmhms5"))))
    (build-system gnu-build-system)
    (arguments
     '(#:test-target "test"
       #:make-flags (list (string-append "PREFIX=" %output))
       #:phases
       (modify-phases %standard-phases
         (delete 'configure)
         (add-after 'install 'wrap-webcheckout
           (lambda* (#:key inputs outputs #:allow-other-keys)
             (let ((out (assoc-ref outputs "out")))
               (wrap-program (string-append out "/bin/webcheckout")
                 `("PERL5LIB" ":" prefix
                   ,(map (lambda (i) (string-append (assoc-ref inputs i)
                                                    "/lib/perl5/site_perl"))
                         '("perl-encode-locale" "perl-http-date"
                           "perl-http-message" "perl-html-parser" "perl-libwww"
                           "perl-uri" "perl-try-tiny"))))
               #t))))))
    (inputs
     (list perl
           perl-encode-locale
           perl-html-parser
           perl-http-date
           perl-http-message
           perl-libwww
           perl-try-tiny
           perl-uri))
    (home-page "https://myrepos.branchable.com/")
    (synopsis "Multiple repository management tool")
    (description
     "Myrepos provides the @code{mr} command, which maps an operation (e.g.,
fetching updates) over a collection of version control repositories.  It
supports a large number of version control systems: Git, Subversion,
Mercurial, Bazaar, Darcs, CVS, Fossil, and Veracity.")
    (license license:gpl2+)))

(define-public grokmirror
  (package
    (name "grokmirror")
    (version "2.0.11")
    (source
     (origin
       (method git-fetch)
       (uri (git-reference
             (url (string-append "https://git.kernel.org/pub/scm/"
                                 "utils/grokmirror/grokmirror.git"))
             (commit (string-append "v" version))))
       (file-name (string-append name "-" version "-checkout"))
       (sha256
        (base32 "0c6nnfzzyl247r1dcjnsyx16d34nyra9ikjjhi0xzlrbiwnb0w32"))))
    (build-system python-build-system)
    (arguments
     `(#:tests? #f                      ; no test suite
       #:phases
       (modify-phases %standard-phases
         (add-after 'install 'install-manpages
           (lambda* (#:key outputs #:allow-other-keys)
             (let* ((man (string-append (assoc-ref outputs "out")
                                        "/man/man1/")))
               (mkdir-p man)
               (for-each (lambda (file) (install-file file man))
                         (find-files "." "\\.1$"))))))))
    (propagated-inputs
     (list python-packaging python-requests))
    (home-page
     "https://git.kernel.org/pub/scm/utils/grokmirror/grokmirror.git")
    (synopsis "Framework to smartly mirror git repositories")
    (description "Grokmirror enables replicating large git repository
collections efficiently.  Mirrors decide to clone and update repositories
based on a manifest file published by servers.")
    (license license:gpl3+)))

(define-public patatt
  (package
    (name "patatt")
    (version "0.4.9")
    (source
     (origin
       (method url-fetch)
       (uri (pypi-uri "patatt" version))
       (sha256
        (base32 "0fpbkmdlnz9s1lakw11jlrzpz4mb6f4dksdiir9g1ppq0g34sy58"))))
    (build-system python-build-system)
    (arguments '(#:tests? #f))          ; No tests.
    (propagated-inputs
     (list python-pynacl))
    (home-page "https://git.kernel.org/pub/scm/utils/patatt/patatt.git")
    (synopsis "Tool for cryptographic patch attestation")
    (description "This utility provides end-to-end cryptographic attestation
of patches sent via mail.  It does so by adapting the DKIM email signature
standard to include cryptographic signatures via the X-Developer-Signature
email header.")
    (license license:expat-0)))

(define-public b4
  (package
    (name "b4")
    (version "0.8.0")
    (source
     (origin
       (method url-fetch)
       (uri (pypi-uri "b4" version))
       (sha256
        (base32 "115ysciq15sxc8fd9hf7p0f4wnd5xapcfkmq8g33y1c8nbdxclbx"))))
    (build-system python-build-system)
    (arguments
     (list #:tests? #f                  ;no tests
           #:phases
           #~(modify-phases %standard-phases
               ;; XXX: dnspython attempts to read /etc/resolv.conf when loading
               ;; resolver.py, which breaks the sanity check in dependent
               ;; packages.  This should rather be fixed in dnspython.
               (delete 'sanity-check))))
    (inputs
     (list python-dkimpy python-dnspython python-requests))
    (propagated-inputs
     (list patatt))
    (home-page "https://git.kernel.org/pub/scm/utils/b4/b4.git")
    (synopsis "Tool for working with patches in public-inbox archives")
    (description
     "The @code{b4} command is designed to make it easier to participate in
patch-based workflows for projects that have public-inbox archives.

Features include:
@itemize
@item downloading a thread's mbox given a message ID
@item processing an mbox so that is ready to be fed to @code{git-am}
@item creating templated replies for processed patches and pull requests
@item submitting cryptographic attestation for patches.
@end itemize")
    (license license:gpl2+)))

(define-public git-annex-remote-rclone
  (package
    (name "git-annex-remote-rclone")
    (version "0.6")
    (source
     (origin
       (method git-fetch)
       (uri (git-reference
             (url "https://github.com/DanielDent/git-annex-remote-rclone")
             (commit (string-append "v" version))))
       (file-name (git-file-name name version))
       (sha256
        (base32
         "0j0hlxji8d974fq7zd4xc02n0jpi31ylhxc7z4zp8iiwad5mkpxp"))))
    (build-system trivial-build-system)
    (arguments
     `(#:modules ((guix build utils))
       #:builder
       (begin
         (use-modules (guix build utils))
         (let ((bash (search-input-file %build-inputs "/bin/bash"))
               (rclone (search-input-file %build-inputs "/bin/rclone")))
           (copy-file (string-append (assoc-ref %build-inputs "source")
                                     "/git-annex-remote-rclone")
                      "git-annex-remote-rclone")
           (substitute* "git-annex-remote-rclone"
             (("/bin/bash") bash)
             (("runcmd rclone") (string-append "runcmd " rclone)))
           (install-file "git-annex-remote-rclone"
                         (string-append %output "/bin"))
           #t))))
    (inputs
     (list bash rclone))
    (home-page "https://github.com/DanielDent/git-annex-remote-rclone")
    (synopsis "Use rclone-supported cloud storage providers with git-annex")
    (description "This wrapper around rclone makes any destination supported
by rclone usable with git-annex.")
    (license license:gpl3+)))

(define-public fossil
  (package
    (name "fossil")
    (version "2.20")
    (source
     (origin
       (method url-fetch)
       (uri (string-append
             "https://www.fossil-scm.org/home/tarball/"
             "210e89a0597f225f49722b096cf5563bf193e920e02a9bd38503a906deacd416"
             "/fossil-src-" version ".tar.gz"))
       ;; XXX: Currently the above hash must be manually updated.
       (sha256
        (base32 "08g7img88n2nwcdkpzmg4aqbp2iy40nllgas53502dspm97ym4h8"))
       (modules '((guix build utils)))
       (snippet
        '(delete-file-recursively "compat"))))
    (build-system gnu-build-system)
    (native-inputs
     (list tcl                          ;for configuration only
           which                        ;for tests only
           ed))                         ;ditto
    (inputs
     (list openssl zlib sqlite-next))   ;SQLite 3.37 or later
    (arguments
     `(#:configure-flags (list "--with-openssl=auto"
                               "--disable-internal-sqlite")
       #:test-target "test"
       #:phases (modify-phases %standard-phases
                  (add-after 'patch-source-shebangs 'patch-sh
                    (lambda _
                      (substitute* '("auto.def")
                        (("/bin/sh") (which "sh")))))
                  (replace 'configure
                    (lambda* (#:key outputs (configure-flags '())
                              #:allow-other-keys)
                      ;; The 'configure' script is not an autoconf script and
                      ;; chokes on unrecognized options.
                      (apply invoke
                             "./configure"
                             (string-append "--prefix="
                                            (assoc-ref outputs "out"))
                             configure-flags)))
                  (add-before 'check 'test-setup
                    (lambda _
                      (setenv "USER" "guix")
                      (setenv "TZ" "UTC"))))))
    (home-page "https://fossil-scm.org")
    (synopsis "Software configuration management system")
    (description
     "Fossil is a distributed source control management system which supports
access and administration over HTTP CGI or via a built-in HTTP server.  It has
a built-in wiki, built-in file browsing, built-in tickets system, etc.")
    (properties
     '((release-monitoring-url
        . "https://fossil-scm.org/home/uv/latest-release.md")))
    (license (list license:public-domain        ;src/miniz.c, src/shell.c
                   license:bsd-2))))

(define-public stagit
  (package
    (name "stagit")
    (version "1.0")
    (source (origin
              (method git-fetch)
              (uri (git-reference
                     (url "git://git.codemadness.org/stagit")
                     (commit version)))
              (file-name (git-file-name name version))
              (sha256
               (base32
                "0j2242vx5pbwdv79gcjxdbrwii48qphr8gk1lk7szj2irxdql171"))))
    (build-system gnu-build-system)
    (arguments
     `(#:tests? #f ; No tests
       #:make-flags (list (string-append "CC=" ,(cc-for-target))
                          (string-append "PREFIX=" %output))
       #:phases
       (modify-phases %standard-phases
         (delete 'configure)))) ; No configure script
    (inputs
     (list libgit2))
    (home-page "https://git.codemadness.org/stagit/")
    (synopsis "Static git page generator")
    (description "Stagit creates static pages for git repositories, the results can
be served with a HTTP file server of your choice.")
    (license license:expat)))

(define-public gource
  (package
    (name "gource")
    (version "0.51")
    (source (origin
              (method url-fetch)
              (uri (string-append
                    "https://github.com/acaudwell/Gource/releases/download"
                    "/gource-" version "/gource-" version ".tar.gz"))
              (sha256
               (base32
                "16p7b1x4r0915w883lp374jcdqqja37fnb7m8vnsfnl2n64gi8qr"))))
    (build-system gnu-build-system)
    (arguments
     `(#:configure-flags
       (list (string-append "--with-boost-libdir="
                            (assoc-ref %build-inputs "boost")
                            "/lib"))))
    (native-inputs
     (list pkg-config))
    (inputs
     (list boost
           ftgl
           glew
           glm
           glu
           libpng
           mesa
           pcre
           (sdl-union (list sdl2 sdl2-image))))
    (home-page "https://gource.io/")
    (synopsis "3D visualisation tool for source control repositories")
    (description "@code{gource} provides a software version control
visualization.  The repository is displayed as a tree where the root of the
repository is the centre, directories are branches and files are leaves.
Contributors to the source code appear and disappear as they contribute to
specific files and directories.")
    (license license:gpl3+)))

(define-public src
  (package
    (name "src")
    (version "1.29")
    (source (origin
              (method url-fetch)
              (uri (string-append
                    "http://www.catb.org/~esr/src/src-" version ".tar.gz"))
              (sha256
               (base32
                "0ha287gc95vz6bdvn42pi3qibc56h1w5dshsvjvdn2zd283amksd"))))
    (build-system gnu-build-system)
    (arguments
     '(#:make-flags
       (list (string-append "prefix=" (assoc-ref %outputs "out")))
       #:phases
       (modify-phases %standard-phases
         (delete 'configure)            ; no 'configure' script
         (add-after 'install 'wrap-program
           (lambda* (#:key inputs outputs #:allow-other-keys)
             (let* ((out  (assoc-ref outputs "out"))
                    (prog (string-append out "/bin/src"))
                    (rcs  (assoc-ref inputs "rcs")))
               (wrap-program prog
                 `("PATH" ":" prefix (,(string-append rcs "/bin"))))
               #t)))
         (replace 'check
           (lambda _
             (setenv "HOME" (getenv "TMPDIR"))
             (invoke "git" "config" "--global" "user.name" "guix")
             (invoke "git" "config" "--global" "user.email" "guix")
             (invoke "./srctest"))))))
    (native-inputs
     ;; For testing.
     (list git perl))
    (inputs
     `(("cssc" ,cssc)
       ("python" ,python-wrapper)
       ("rcs" ,rcs)))
    (synopsis "Simple revision control")
    (home-page "http://www.catb.org/~esr/src/")
    (description
     "SRC (or src) is simple revision control, a version-control system for
single-file projects by solo developers and authors.  It modernizes the
venerable RCS, hence the anagrammatic acronym.  The design is tuned for use
cases like all those little scripts in your @file{~/bin} directory, or a
directory full of HOWTOs.")
    (license license:bsd-2)))

(define-public git-when-merged
  ;; Use an unreleased version to get a PY3 compatibility fix.
  (let ((commit "ab6af7865a0ba55ba364a6c507e0be6f84f31c6d"))
    (package
      (name "git-when-merged")
      (version (string-append "1.2.0-" (string-take commit 7)))
      (source (origin
                (method git-fetch)
                (uri (git-reference
                      (url "https://github.com/mhagger/git-when-merged/")
                      (commit commit)))
                (file-name (git-file-name name version))
                (sha256
                 (base32
                  "0iyk2psf97bc9h43m89p3xjmm79fsx99i7px29g4lcnmdy5kmz0p"))))
      (build-system gnu-build-system)
      (arguments
       `(#:tests? #f                    ; there are no tests
         #:phases
         (modify-phases %standard-phases
           (delete 'configure)
           (delete 'build)
           (replace 'install
             (lambda* (#:key outputs #:allow-other-keys)
               (install-file "bin/git-when-merged"
                             (string-append (assoc-ref outputs "out")
                                            "/bin"))
               #t))
           (add-before 'install 'patch-git
             (lambda* (#:key inputs #:allow-other-keys)
               (let ((git (search-input-file inputs "/bin/git")))
                 (substitute* "bin/git-when-merged"
                   (("'git'") (string-append "'" git "'")))
                 #t)))
           (add-after 'install 'wrap-script
             (lambda* (#:key outputs #:allow-other-keys)
               (wrap-program (string-append (assoc-ref outputs "out")
                                            "/bin/git-when-merged")
                 `("GUIX_PYTHONPATH" ":" prefix (,(getenv "GUIX_PYTHONPATH"))))
               #t)))))
      (inputs
       `(("git" ,git)
         ("python" ,python-wrapper)))
      (home-page "https://github.com/mhagger/git-when-merged")
      (synopsis "Determine when a commit was merged into a Git branch")
      (description "This Git extension defines a subcommand,
@code{when-merged}, whose core operation is to find the merge that brought a
given commit into the specified ref(s).  It has various options that control
how information about the merge is displayed.")
      (license license:gpl2+))))

(define-public git-imerge
  (package
    (name "git-imerge")
    (version "1.1.0")
    (source
     (origin
       (method git-fetch)
       (uri (git-reference
             (url "https://github.com/mhagger/git-imerge")
             (commit (string-append "v" version))))
       (file-name (git-file-name name version))
       (sha256
        (base32 "0vi1w3f0yk4gqhxj2hzqafqq28rihyhyfnp8x7xzib96j2si14a4"))))
    (build-system gnu-build-system)
    (arguments
     `(#:tests? #f                      ; only manual test scripts
       #:make-flags (list (string-append "DESTDIR=" %output)
                          "PREFIX=")
       #:phases
       (modify-phases %standard-phases
         (delete 'configure)
         (add-before 'install 'patch-git
           (lambda* (#:key inputs #:allow-other-keys)
             (let ((git (search-input-file inputs "/bin/git")))
               (substitute* "git-imerge"
                 (("'git'") (string-append "'" git "'")))
               #t)))
         (add-after 'install 'wrap-script
           (lambda* (#:key outputs #:allow-other-keys)
             (wrap-program (string-append (assoc-ref outputs "out")
                                          "/bin/git-imerge")
               `("GUIX_PYTHONPATH" ":" prefix (,(getenv "GUIX_PYTHONPATH"))))
             #t)))))
    (inputs
     `(("git" ,git)
       ("python" ,python-wrapper)))
    (home-page "https://github.com/mhagger/git-imerge")
    (synopsis "Incremental merge for Git")
    (description "This Git extension defines a subcommand, @code{imerge},
which performs an incremental merge between two branches.  Its two primary
design goals are to reduce the pain of resolving merge conflicts by finding
the smallest possible conflicts and to allow a merge to be saved, tested,
interrupted, published, and collaborated on while in progress.")
    (license license:gpl2+)))

(define-public git-lfs
  (package
    (name "git-lfs")
    (version "2.13.3")
    (source (origin
              (method git-fetch)
              (uri (git-reference
                    (url "https://github.com/git-lfs/git-lfs")
                    (commit (string-append "v" version))))
              (file-name (git-file-name name version))
              (sha256
               (base32
                "0r7dmqhkhz91d3n7qfpny483x8f1n88yya22j2fvx75rgg33z2sg"))))
    (build-system go-build-system)
    (arguments
     `(#:import-path "github.com/git-lfs/git-lfs"
       #:install-source? #f
       #:phases
       (modify-phases %standard-phases
         (add-before 'build 'man-gen
           ;; Without this, the binary generated in 'build
           ;; phase won't have any embedded usage-text.
           (lambda _
             (with-directory-excursion "src/github.com/git-lfs/git-lfs"
               (invoke "make" "mangen"))))
         (add-after 'build 'build-man-pages
           (lambda _
             (with-directory-excursion "src/github.com/git-lfs/git-lfs"
               (invoke "make" "man"))
             #t))
         (add-after 'install 'install-man-pages
           (lambda* (#:key outputs #:allow-other-keys)
             (with-directory-excursion "src/github.com/git-lfs/git-lfs/man"
               (let ((out (assoc-ref outputs "out")))
                 (for-each
                   (lambda (manpage)
                     (install-file manpage (string-append out "/share/man/man1")))
                   (find-files "." "^git-lfs.*\\.1$"))))
             #t)))))
    ;; make `ronn` available during build for man page generation
    (native-inputs (list ronn-ng))
    (home-page "https://git-lfs.github.com/")
    (synopsis "Git extension for versioning large files")
    (description
     "Git Large File Storage (LFS) replaces large files such as audio samples,
videos, datasets, and graphics with text pointers inside Git, while storing the
file contents on a remote server.")
    (license license:expat)))

(define-public git-open
  (package
    (name "git-open")
    (version "2.1.0")
    (source
     (origin
       (method git-fetch)
       (uri (git-reference
             (url "https://github.com/paulirish/git-open")
             (commit (string-append "v" version))))
       (file-name (git-file-name name version))
       (sha256
        (base32 "11n46bngvca5wbdbfcxzjhjbfdbad7sgf7h9gf956cb1q8swsdm0"))))
    (build-system copy-build-system)
    (inputs
     (list xdg-utils))
    (arguments
     `(#:phases
       (modify-phases %standard-phases
         (add-after 'install 'wrap-program
           (lambda* (#:key outputs inputs #:allow-other-keys)
             (let ((out (assoc-ref outputs "out"))
                   (xdg-utils (assoc-ref inputs "xdg-utils")))
               (wrap-program (string-append out "/bin/git-open")
                 `("PATH" ":" prefix (,(string-append xdg-utils "/bin"))))))))
       #:install-plan
       '(("git-open" "bin/git-open"))))
    (home-page "https://github.com/paulirish/git-open")
    (synopsis "Open a Git repository's homepage from the command-line")
    (description
     "@code{git open} opens the repository's website from the command-line,
guessing the URL pattern from the @code{origin} remote.")
    (license license:expat)))

(define-public tla
  (package
    (name "gnu-arch")
    (version "1.3.5")
    (source (origin
              (method url-fetch)
              (uri (string-append "https://ftp.gnu.org/old-gnu/gnu-arch/"
                                  "tla-" version ".tar.gz"))
              (sha256
               (base32
                "01mfzj1i6p4s8191cgd5850hds1zls88hkf9rb6qx1vqjv585aj0"))
              (modules '((guix build utils)))
              (snippet
               '(begin
                  ;; In tar 1.32, '--preserve' is ambiguous and leads to an
                  ;; error, so address that.
                  (substitute* "src/tla/libarch/archive.c"
                    (("\"--preserve\"")
                     "\"--preserve-permissions\""))
                  #t))))
    (build-system gnu-build-system)
    (arguments
     '(#:phases (modify-phases %standard-phases
                  (replace 'configure
                    (lambda* (#:key inputs outputs #:allow-other-keys)
                      (let ((out (assoc-ref outputs "out")))
                        (chdir "src")

                        (mkdir "=build")
                        (chdir "=build")

                        ;; For libneon's 'configure' script.
                        ;; XXX: There's a bundled copy of neon.
                        (setenv "CONFIG_SHELL" (which "sh"))

                        (invoke "../configure" "--prefix" out
                                "--config-shell" (which "sh")
                                "--with-posix-shell" (which "sh")
                                "--with-cc" "gcc")))))


       ;; There are build failures when building in parallel.
       #:parallel-build? #f
       #:parallel-tests? #f

       #:test-target "test"))
    (native-inputs
     (list which))
    (synopsis "Historical distributed version-control system")
    (description
     "GNU Arch, aka. @code{tla}, was one of the first free distributed
version-control systems (DVCS).  It saw its last release in 2006.  This
package is provided for users who need to recover @code{tla} repositories and
for historians.")
    (home-page "https://www.gnu.org/software/gnu-arch/")
    (license license:gpl2)))                      ;version 2 only

(define-public diff-so-fancy
  (package
    (name "diff-so-fancy")
    (version "1.4.3")
    (source (origin
              (method git-fetch)
              (uri (git-reference
                    (url "https://github.com/so-fancy/diff-so-fancy")
                    (commit (string-append "v" version))))
              (file-name (git-file-name name version))
              (sha256
               (base32
                "11vkq5njjlvjipic7db44ga875n61drszw1qrdzwxmmfmnz425zz"))))
    (inputs
     (list perl ncurses))
    (build-system copy-build-system)
    (arguments
     '(#:phases
       (modify-phases %standard-phases
         (add-after 'unpack 'patch-lib-path
           (lambda* (#:key outputs #:allow-other-keys)
             (let ((lib (string-append (assoc-ref outputs "out") "/lib")))
               (substitute* "diff-so-fancy"
                 (("use lib.*$")
                  (string-append "use lib '" lib "';\n"))))))
         (add-after 'install 'symlink-executable
           (lambda* (#:key outputs inputs #:allow-other-keys)
             (let ((out (assoc-ref outputs "out"))
                   (ncurses (assoc-ref inputs "ncurses"))
                   (perl (assoc-ref inputs "perl")))
               (wrap-program (string-append out "/bin/diff-so-fancy")
                 `("PATH" ":" prefix (,(string-append ncurses "/bin")
                                      ,(string-append perl "/bin"))))))))
       #:install-plan
       '(("lib" "lib")
         ("diff-so-fancy" "bin/"))))
    (home-page "https://github.com/so-fancy/diff-so-fancy")
    (synopsis "Makes diffs more human friendly and readable")
    (description
     "@code{diff-so-fancy} strives to make your diffs human readable instead
of machine readable.  This helps improve code quality and helps you spot
defects faster.")
    (license license:expat)))

(define-public go-github-go-git
  (package
    (name "go-github-go-git")
    (version "5.1.0")
    (source (origin
              (method git-fetch)
              (uri (git-reference
                    (url "https://github.com/go-git/go-git")
                    (commit (string-append "v" version))))
              (file-name (git-file-name name version))
              (sha256
               (base32
                "1vkcmhh2qq8c38sjbnzf0wvg2rzr19wssaq177bsvrjwj1xz1qbs"))))
    (build-system go-build-system)
    (arguments
     `(#:tests? #f ;requires network connection
       #:import-path "github.com/go-git/go-git/v5"
       #:phases
       (modify-phases %standard-phases
         (add-before 'build 'setup
           (lambda* (#:key inputs #:allow-other-keys)
             (let* ((git (assoc-ref inputs "git"))
                    (git-bin (string-append (assoc-ref inputs "git") "/bin"))
                    (git-exe (string-append git-bin "/git")))
               (setenv "GIT_DIST_PATH=" git)
               (setenv "GIT_EXEC_PATH=" git-bin)
               (setenv "HOME" (getcwd))
               (invoke git-exe "config" "--global" "user.email" "gha@example.com")
               (invoke git-exe "config" "--global" "user.name" "GitHub Actions")
               #t)
             #t)))))
    (native-inputs
     `(("go-github-com-emirpasic-gods" ,go-github-com-emirpasic-gods)
       ("go-github-com-go-git-gcfg" ,go-github-com-go-git-gcfg)
       ("go-github-com-go-git-go-billy" ,go-github-com-go-git-go-billy)
       ("go-github-com-imdario-mergo" ,go-github-com-imdario-mergo)
       ("go-github-com-jbenet-go-context" ,go-github-com-jbenet-go-context)
       ("go-github-com-kevinburke-ssh-config" ,go-github-com-kevinburke-ssh-config)
       ("go-github-com-mitchellh-go-homedir" ,go-github-com-mitchellh-go-homedir)
       ("go-github-com-sergi-go-diff" ,go-github-com-sergi-go-diff)
       ("go-github-com-xanzy-ssh-agentf" ,go-github-com-xanzy-ssh-agent)
       ("go-golang-org-x-crypto" ,go-golang-org-x-crypto)
       ("go-golang-org-x-net" ,go-golang-org-x-net)
       ("go-gopkg-in-warnings" ,go-gopkg-in-warnings)
       ("go-github-com-go-git-go-git-fixtures" ,go-github-com-go-git-go-git-fixtures)
       ("go-gopkg-in-check-v1" ,go-gopkg-in-check-v1)
       ("go-github-com-alcortesm-tgz" ,go-github-com-alcortesm-tgz)
       ("go-golang-org-x-text" ,go-golang-org-x-text)
       ("git" ,git)))
    (home-page "https://github.com/go-git/")
    (synopsis "Git implementation library")
    (description "This package provides a Git implementation library.")
    (license license:asl2.0)))

(define-public gita
  (let ((commit "e41b504dca90a25e9be27f296da7ce22e5782893")
        (revision "1"))
    (package
      (name "gita")
      (version (git-version "0.12.9" revision commit))
      (source (origin
                (method git-fetch)
                (uri (git-reference
                      (url "https://github.com/nosarthur/gita")
                      (commit commit)))
                (file-name (git-file-name name version))
                (sha256
                 (base32
                  "1k03zgcbhl91cgyh4k7ywyjp00y63q4bqbimncqh5b3lni8l8j5l"))))
      (build-system python-build-system)
      (native-inputs
       (list git ;for tests
             python-pytest))
      (propagated-inputs
       (list python-pyyaml))
      (arguments
       `(#:phases
         (modify-phases %standard-phases
           (replace 'check
             (lambda* (#:key inputs outputs #:allow-other-keys)
               (substitute* "tests/test_main.py"
                 (("'gita\\\\n'") "'source\\n'")
                 (("'gita'") "'source'"))
               (invoke (search-input-file inputs "/bin/git")
                       "init")
               (add-installed-pythonpath inputs outputs)
               (invoke (search-input-file inputs "/bin/pytest")
                       "-vv" "tests")))
           (add-after 'install 'install-shell-completions
             (lambda* (#:key outputs #:allow-other-keys)
               (let* ((out (assoc-ref outputs "out"))
                      (bash-completion (string-append out "/etc/bash_completion.d"))
                      (zsh-completion (string-append out "/etc/zsh/site-functions")))
                 (mkdir-p bash-completion)
                 (copy-file ".gita-completion.bash"
                            (string-append bash-completion "/gita"))
                 (mkdir-p zsh-completion)
                 (copy-file ".gita-completion.zsh"
                            (string-append zsh-completion "/_gita"))))))))
      (home-page "https://github.com/nosarthur/gita")
      (synopsis "Command-line tool to manage multiple Git repos")
      (description "This package provides a command-line tool to manage
multiple Git repos.

This tool does two things:
@itemize
@item display the status of multiple Git repos such as branch, modification,
commit message side by side
@item (batch) delegate Git commands/aliases from any working directory
@end itemize

If several repos are related, it helps to see their status together.")
      (license license:expat))))

(define-public ghq
  (package
    (name "ghq")
    (version "1.1.7")
    (home-page "https://github.com/x-motemen/ghq")
    (source (origin
              (method git-fetch)
              (uri (git-reference
                    (url home-page)
                    (commit (string-append "v" version))))
              (file-name (git-file-name name version))
              (sha256
               (base32
                "155sfmhmh4ia3iinm1s8fk7fxyn5dxdryad9xkbg7mr3i3ikqjwh"))))
    (build-system go-build-system)
    (arguments
     '(#:install-source? #f
       #:import-path "github.com/x-motemen/ghq"
       #:phases
       (modify-phases %standard-phases
         (add-after 'install 'install-completions
           (lambda* (#:key outputs import-path #:allow-other-keys)
             (let* ((out (assoc-ref outputs "out"))
                    (bash-completion (string-append out "/etc/bash_completion.d"))
                    (zsh-completion (string-append out "/share/zsh/site-functions")))
               (with-directory-excursion (string-append "src/" import-path)
                 (mkdir-p bash-completion)
                 (copy-file "misc/bash/_ghq"
                            (string-append bash-completion "/ghq"))
                 (mkdir-p zsh-completion)
                 (copy-file "misc/zsh/_ghq"
                            (string-append zsh-completion "/_ghq"))))
             #t)))))
    (native-inputs
     `(("git" ,git-minimal)))
    (inputs
     `(("github.com/songmu/gitconfig" ,go-github-com-songmu-gitconfig)
       ("github.com/mattn/go-isatty" ,go-github-com-mattn-go-isatty)
       ("github.com/motemen/go-colorine" ,go-github-com-motemen-go-colorine)
       ("github.com/saracen/walker" ,go-github-com-saracen-walker)
       ("github.com/urfave/cli/v2" ,go-github-com-urfave-cli-v2)
       ("golang.org/x/net/html" ,go-golang-org-x-net-html)
       ("golang.org/x/sync/errgroup" ,go-golang.org-x-sync-errgroup)))
    (synopsis "Manage remote repository clones")
    (description
     "@code{ghq} provides a way to organize remote repository clones, like
@code{go get} does.  When you clone a remote repository by @code{ghq get}, ghq
makes a directory under a specific root directory (by default @file{~/ghq})
using the remote repository URL's host and path.")
    (license license:expat)))

(define-public tkrev
  (package
    (name "tkrev")
    (version "9.4.1")
    (source
     (origin
       (method url-fetch)
       (uri (string-append
             "mirror://sourceforge/tkcvs/tkrev_" version ".tar.gz"))
       (sha256
        (base32 "0bpfbhkngzmwy476mfc69mkd94l0m2wxznrn0qzd81s450yxjw2q"))))
    (build-system gnu-build-system)
    (arguments
     `(#:phases
       (modify-phases %standard-phases
         (delete 'configure)
         (delete 'build)
         (replace 'install
           (lambda* (#:key outputs #:allow-other-keys)
             (let* ((out (assoc-ref outputs "out"))
                    (bin (string-append out "/bin")))
               (invoke "wish" "doinstall.tcl" "-nox" out)
               (install-file "contrib/tkdirdiff" bin))))
         (add-after 'install 'wrap-programs
           (lambda* (#:key outputs #:allow-other-keys)
             (for-each
               (lambda (file)
                 (wrap-program (string-append (assoc-ref outputs "out")
                                              "/bin/" file)
                   `("PATH" ":" prefix (,(dirname (which "wish"))))))
               '("tkdiff"
                 "tkdirdiff"
                 "tkrev")))))
       #:tests? #f))
    (inputs
     (list tk))
    (home-page "https://tkcvs.sourceforge.io")
    (synopsis "Graphical interface to CVS, Subversion, Git, and RCS")
    (description
     "TkRev (formerly TkCVS) is a Tcl/Tk-based graphical interface to the CVS,
Subversion and Git configuration management systems.  It will also help with
RCS.  It shows the status of the files in the current working directory, and
has tools for tagging, merging, checking in/out, and other user operations.
TkDiff is included for browsing and merging your changes.")
    (license license:gpl2+)))

(define-public git-filter-repo
  (package
    (name "git-filter-repo")
    (version "2.29.0")
    (source
     (origin
       ;; Use a release tarball instead of 'git-fetch' because it contains
       ;; pre-compiled man-pages which are too hard to build in this context
       ;; as it depends on Git's Makefile.
       (method url-fetch)
       (uri (string-append "https://github.com/newren/git-filter-repo/releases/"
                           "download/v" version
                           "/git-filter-repo-" version ".tar.xz"))
       (sha256
        (base32
         "00nn7k9jqrybb762486fmigsnbcn9lbvimgpfvvarz4ikdp9y9pb"))))
    (build-system copy-build-system)
    (arguments
     `(#:install-plan
       '(("git-filter-repo" "libexec/git-core/")
         ("Documentation/man1/" "share/man/man1")
         ("/" "" #:include ()))))
    (inputs (list python))                ;for the shebang
    (home-page "https://github.com/newren/git-filter-repo")
    (synopsis "Quickly rewrite Git repository history")
    (description
     "@command{git filter-repo} is a versatile tool for rewriting history,
which roughly falls into the same space of tool like git filter-branch but
with more capabilities.  @command{git filter-repo} is now recommended by the
Git project instead of @command{git filter-branch}.")
    (license (list license:expat ;; Main license.
                   license:gpl2)))) ;; For test harness.

(define-public gitlint
  (package
    (name "gitlint")
    (version "0.17.0")
    (source (origin
              (method url-fetch)
              ;; the gitlint-core pypi package contains the actual gitlint
              ;; code; the gitlint package only pulls in gitlint-core with
              ;; stricter dependency versioning
              (uri (pypi-uri "gitlint-core" version))
              (sha256
               (base32
                "14cn89biys8r7mwcdgllv371k34km9k1941ylxf53a7sxwrzsbbp"))))
    (build-system python-build-system)
    (arguments
     (list
      #:phases
      #~(modify-phases %standard-phases
          (add-before 'build 'loosen-requirements
            (lambda* (#:key inputs #:allow-other-keys)
              (substitute* "gitlint/shell.py"
                (("'git'") (string-append
                            "'"
                            (search-input-file inputs "bin/git")
                            "'"))
                ;; force using subprocess instead of sh so git does not need
                ;; to be a propagated input
                (("if USE_SH_LIB") "if False")))))))
    (inputs
     (list git python-arrow python-click python-sh))
    (home-page "https://jorisroovers.com/gitlint/")
    (synopsis "Linting Git commit messages")
    (description
     "Gitlint is a Git commit message linter written in Python: it checks your
commit messages for style.")
    (license license:expat)))

(define-public hut
  (package
    (name "hut")
    (version "0.2.0")
    (source
     (origin
       (method git-fetch)
       (uri (git-reference
             (url "https://git.sr.ht/~emersion/hut")
             (commit (string-append "v" version))))
       (file-name (git-file-name name version))
       (sha256
        (base32 "0ybngrwwmkm00dlkdhvkfcvcjhp5xzs8fh90zqr0h12ssqx9pll3"))))
    (build-system go-build-system)
    (arguments
     (list
      #:import-path "git.sr.ht/~emersion/hut"
      #:phases
      #~(modify-phases %standard-phases
          (replace 'build
            (lambda* (#:key import-path #:allow-other-keys)
              (with-directory-excursion (string-append "src/" import-path)
                ;; The flags are copied from (guix build go-build-system).
                (setenv "CGO_LDFLAGS" "-s -w")
                (invoke "make" "all" "GOFLAGS=-v -x"))))
          (replace 'install
            (lambda* (#:key import-path #:allow-other-keys)
              (with-directory-excursion (string-append "src/" import-path)
                (invoke "make" "install"
                        (string-append "PREFIX=" #$output))))))))
    (native-inputs
     (list scdoc))
    (inputs
     (list go-git-sr-ht-emersion-go-scfg
           go-git-sr-ht-emersion-gqlclient
           go-github-com-juju-ansiterm
           go-github-com-spf13-cobra
           go-golang-org-x-oauth2
           go-golang-org-x-term))
    (home-page "https://git.sr.ht/~emersion/hut")
    (synopsis "CLI tool for sr.ht")
    (description "@command{hut} is a CLI tool for
@uref{https://sr.ht/~sircmpwn/sourcehut/, sr.ht}.  It helps you interact with
sr.ht's public services:
@table @asis
@item builds
submit and manage build jobs
@item git
create, and manage git repositories and artifacts
@item hg
list Mercurial repositories
@item lists
manage mailing lists and patches
@item meta
manage PGP, and SSH keys
@item pages
publish and manage hosted websites
@item paste
create and manage pastes
@item todo
create and manage trackers, tickets
@item graphql
interact with GraphQL APIs directly
@end table")
    (license license:agpl3)))<|MERGE_RESOLUTION|>--- conflicted
+++ resolved
@@ -225,22 +225,14 @@
 (define-public git
   (package
    (name "git")
-<<<<<<< HEAD
-   (version "2.39.0")
-=======
    (version "2.39.1")
->>>>>>> 20059f92
    (source (origin
             (method url-fetch)
             (uri (string-append "mirror://kernel.org/software/scm/git/git-"
                                 version ".tar.xz"))
             (sha256
              (base32
-<<<<<<< HEAD
-              "0nr6d46z3zfxbr1psww7vylva3mw6vbhnywixhywm6aszc9rn6ds"))))
-=======
               "0qf1wly7zagg23svpv533va5v213y7y3lfw76ldkf35k8w48m8s0"))))
->>>>>>> 20059f92
    (build-system gnu-build-system)
    (native-inputs
     `(("native-perl" ,perl)
@@ -260,11 +252,7 @@
                 version ".tar.xz"))
           (sha256
            (base32
-<<<<<<< HEAD
-            "0rwl3rkj50r1dkrlgf3d2paxbz5fz7bq4azhzb6a4d6c8bazcw3p"))))
-=======
             "0xf7ki90xw77nvmnkw50xaivyfi8jddfq0h8crzi7m9zjs7aa8mm"))))
->>>>>>> 20059f92
       ;; For subtree documentation.
       ("asciidoc" ,asciidoc)
       ("docbook-xsl" ,docbook-xsl)

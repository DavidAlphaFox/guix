--- conflicted
+++ resolved
@@ -1119,10 +1119,6 @@
     "ru" "sco" "si" "sk" "sl" "son" "sq" "sr" "sv-SE" "szl" "ta" "te" "th" "tl"
     "tr" "trs" "uk" "ur" "uz" "vi" "xh" "zh-CN" "zh-TW"))
 
-<<<<<<< HEAD
-(define %icedove-build-id "20230411000000") ;must be of the form YYYYMMDDhhmmss
-(define %icedove-version "102.10.0")
-=======
 (define icecat-102.9.0-source
   (let* ((base-version "102.9.0")
          (version "102.9.0-guix0-preview1")
@@ -1293,9 +1289,8 @@
                         "--sort=name"
                         icecat-dir)))))))))
 
-(define %icedove-build-id "20230328000000") ;must be of the form YYYYMMDDhhmmss
-(define %icedove-version "102.9.1")
->>>>>>> 0fe2c78c
+(define %icedove-build-id "20230411000000") ;must be of the form YYYYMMDDhhmmss
+(define %icedove-version "102.10.0")
 
 ;; Provides the "comm" folder which is inserted into the icecat source.
 ;; Avoids the duplication of Icecat's source tarball.

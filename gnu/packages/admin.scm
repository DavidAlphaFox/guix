--- conflicted
+++ resolved
@@ -163,19 +163,14 @@
     (build-system gnu-build-system)
     (arguments
      '(#:configure-flags '("--localstatedir=/var")))
-<<<<<<< HEAD
-    (native-inputs `(("pkg-config" ,pkg-config)))
-    (inputs `(("guile" ,guile-2.2)))
-=======
     (native-inputs
      `(("pkg-config" ,pkg-config)
 
        ;; This is the Guile we use as a cross-compiler...
-       ("guile" ,guile-2.0)))
+       ("guile" ,guile-2.2)))
     (inputs
      ;; ... and this is the one that appears in shebangs when cross-compiling.
-     `(("guile" ,guile-2.0)))
->>>>>>> 61adfb00
+     `(("guile" ,guile-2.2)))
     (synopsis "System service manager")
     (description
      "The GNU Shepherd is a daemon-managing daemon, meaning that it supervises

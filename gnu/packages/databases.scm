--- conflicted
+++ resolved
@@ -3600,21 +3600,11 @@
              version "/apsw-" version ".zip"))
        (sha256
         (base32
-<<<<<<< HEAD
-         "06x3qgg71xz8l3kz8gz04wkfp5f6zfrg476a4mm1c5hikqyw6ykj"))
-       ;; Cherry-picked from upstream, remove when bumping to 3.39.3.
-       (patches
-        (search-patches "python-apsw-3.39.2.1-test-fix.patch"))))
-    (build-system python-build-system)
-    (native-inputs (list unzip))
-    (inputs (list sqlite))
-=======
          "02sgja00azvd08wi2wm105apmhp2644s7aw9b1zdg3dkcwjnsiad"))))
     (build-system pyproject-build-system)
     (native-inputs
      (list python-cython unzip))
     (inputs (list sqlite-next))         ;SQLite 3.40 required.
->>>>>>> 595b53b7
     (arguments
      (list
       #:phases

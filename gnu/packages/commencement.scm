--- conflicted
+++ resolved
@@ -2378,14 +2378,9 @@
 (define gnu-make-final
   ;; The final GNU Make, which uses the final Guile.
   (let ((pkg-config (package
-<<<<<<< HEAD
-                      (inherit pkg-config)
-                      (inputs (%boot5-inputs))
-=======
                       (inherit %pkg-config)       ;the native pkg-config
                       (inputs `(("guile" ,guile-final)
                                 ,@(%boot5-inputs)))
->>>>>>> 87e7faa2
                       (arguments
                        `(#:implicit-inputs? #f
                          ,@(package-arguments pkg-config))))))

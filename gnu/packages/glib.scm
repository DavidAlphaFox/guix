--- conflicted
+++ resolved
@@ -1059,14 +1059,7 @@
     (propagated-inputs
      (list dbus))                      ;mentioned in the pkg-config file
     (inputs
-<<<<<<< HEAD
-     `(("efl" ,efl)
-       ("expat" ,expat)
-       ("glib" ,glib)
-       ("libunwind" ,libunwind)))
-=======
      (list efl expat glib libunwind))
->>>>>>> 070b8a89
     (native-inputs
      (list pkg-config))
     (arguments

;; GNU Guix news, for use by 'guix pull'.
;;
;; Copyright © 2019, 2020 Ludovic Courtès <ludo@gnu.org>
;; Copyright © 2020 Mathieu Othacehe <m.othacehe@gmail.com>
;;
;; Copying and distribution of this file, with or without modification, are
;; permitted in any medium without royalty provided the copyright notice and
;; this notice are preserved.

(channel-news
 (version 0)

<<<<<<< HEAD
 (entry (commit "b6bee63bed4f013064c0d902e7c8b83ed7514ade")
        (title (en "@code{guile} package now refers to version 3.0"))
        (body (en "The @code{guile} package has been upgraded to version 3.0
 (instead of 2.2).  The @code{guile3.0-} packages have been renamed to their
original name, and @code{guile2.2-} variants of these packages have been
defined.  Additionally, derivations are now all built with Guile 3.0, and
system services also run on 3.0.")))
=======
 (entry (commit "0468455e7d279c89ea3ad1b51935efb2b785ec47")
        (title (en "Rottlog service added to @code{%base-services}"))
        (body (en "An instance of @code{rottlog-service-type}, the system
service responsible for log rotation, has been added to @code{%base-services}.
If your operating system configuration for Guix System is explicitly adding
@code{rottlog-service-type} to the services, you should now remove it.  See
the ``Log Rotation'' section of the manual for more information.")))
>>>>>>> ba6f2bda

 (entry (commit "e3e1a7ba08af2d58c47264c543617e499c239444")
        (title (en "@command{guix pull} now supports SSH authenticated
repositories")
               (de "@command{guix pull} unterstützt nun SSH-authentifizierte
Repositorys")
               (fr "@command{guix pull} prend maintenant en charge
l'authentification en SSH pour les dépôts.")
               (nl "@command{guix pull} ondersteunt nu SSH-geauthenticeerde
repository's."))
        (body (en "The @command{guix pull} command now supports SSH
authenticated repositories as argument of @option{--url} and in custom
channels definitions.  The authentication requires that an @command{ssh-agent}
is running.")
              (de "Der Befehl @command{guix pull} unterstützt nun über SSH
authentifizierte Repositorys als Argument von @option{--url} und in
selbstgeschriebenen Kanaldefinitionen. Zur Authentisierung muss ein
@command{ssh-agent} laufen.")
              (fr "La commande @command{guix pull} prend maintenant en
charge l'authentification SSH pour les dépôts dans l'argument @option{--url}
et dans le définitions de canaux personnalisés.  L'authentification
nécessite qu'un @command{ssh-agent} soit lancé.")
              (nl "Het @command{guix pull}-commando ondersteunt nu
SSH-geauthenticeerde opslag als argument na @option{--url} en bij het
schrijven van eigen kanaaldefinities.  Hiervoor moet een @command{ssh-agent}
gestart zijn.")))

 (entry (commit "8234fe653e61d0090138cbd4c48d877568355439")
        (title (en "Guix now runs on Guile 3.0")
               (de "Guix läuft jetzt auf Guile 3.0")
               (fr "Guix tourne maintenant sous Guile 3.0")
               (nl "Guix draait nu op Guile 3.0"))
        (body (en "The Guix revision you just pulled runs on version 3.0 of
GNU@tie{}Guile (previously it would run on version 2.2).  Guile 3.0 improves
performance through the use of just-in-time (JIT) native code generation.  The
switch should be entirely transparent to you.  See
@uref{https://gnu.org/software/guile} for more information on Guile 3.0.")
              (de "Die Guix-Version, die Sie gerade gepullt haben, läuft auf
Version 3.0 von GNU@tie{}Guile (und nicht mehr auf Version 2.2).  Guile 3.0
verbessert die Rechenleistung, indem native Maschinenbefehle „just in time“
erzeugt werden (JIT-Kompilierung).  Der Wechsel sollte für Sie völlig
transparent sein und Guix verhält sich gleich.  Siehe
@uref{https://gnu.org/software/guile} für weitere Informationen zu Guile
3.0.")
              (fr "La révision de Guix que tu viens de récupérer tourne sous
la version 3.0 de GNU@tie{}Guile (Guix tournait avant sous la version 2.2).
Guile 3.0 améliore la performance en générant du code natif à la volée (JIT).
Le changement devrait être totalement transparent pour toi.  Voir
@uref{https://gnu.org/software/guile} pour plus d'information sur Guile 3.0.")
              (nl "De Guix die u net heeft gepulld gebruikt versie 3.0 van
GNU@tie{}Guile (voorheen was dat versie 2.2).  Guile@tie{}3.0 draait dezelfde
programma's doorgaans sneller door ze ‘just-in-time’ (JIT) te vertalen naar
machine-instructies.  De omschakeling zou voor u volledig naadloos moeten
zijn.  Lees @uref{https://gnu.org/software/guile} voor meer informatie over
Guile@tie{}3.0.")))

 (entry (commit "828a39da68a9169ef1d9f9ff02a1c66b1bcbe884")
        (title (en "New @option{--diff} option for @command{guix challenge}")
               (de "Neue @option{--diff}-Option für @command{guix challenge}")
               (fr "Nouvelle option @option{--diff} sur @command{guix challenge}"))
        (body (en "The @command{guix challenge} command, which compares
binaries provided by different substitute servers as well as those built
locally, has a new @option{--diff} option.  With @option{--diff=simple} (the
default), @command{guix challenge} automatically downloads binaries and
reports the list of differing files; @option{--diff=diffoscope} instructs it
to pass them to @command{diffoscope}, which simplifies the comparison process.
Run @command{info \"(guix) Invoking guix challenge\"}, for more info.")
              (fr "La commande @command{guix challenge} qui compare les binaires
fournis par différents serveurs de substituts aux contsructions locales a une
nouvelle option @option{--diff}.  Avec @option{--diff=simple} (par défaut),
@command{guix challenge} télécharge automatiquement les binaires et rapporte
la liste des fichiers différents@tie{}; @option{--diff=diffoscope} lui dit
de les passer à @command{diffoscope} qui simplifie le processus de comparaison.
Lance @command{info \"(guix.fr) Invoquer guix challenge\"} pour plus d'info.")
              (de "Der Befehl @command{guix challenge}, mit dem Binärdateien
von unterschiedlichen Substitut-Servern oder lokale Erstellungen miteinander
verglichen werden können, hat eine neue Befehlszeilenoption @option{--diff}
bekommen.  Bei @option{--diff=simple} (der Voreinstellung) lädt @command{guix
challenge} automatisch Binärdateien herunter und listet sich unterscheidende
Dateien auf; wird @option{--diff=diffoscope} angegeben, werden sie an
@command{diffoscope} geschickt, was deren Vergleich erleichtert.  Führen Sie
@command{info \"(guix.de) Aufruf von guix challenge\"} aus, um nähere
Informationen zu erhalten.")))

 (entry (commit "f675f8dec73d02e319e607559ed2316c299ae8c7")
        (title (en "New command @command{guix time-machine}")
               (de "Neuer Befehl @command{guix time-machine}")
               (fr "Nouvelle commande @command{guix time-machine}"))
        (body (en "The new command @command{guix time-machine} facilitates
access to older or newer revisions of Guix than the one that is installed.
It can be used to install different versions of packages, and to
re-create computational environments exactly as used in the past.")
              (de "Der neue Befehl @command{guix time-machine} vereinfacht
den Zugriff auf ältere oder neuere Guix-Versionen als die installierte.
Er kann zur Installation bestimmter Paketversionen verwendet werden, aber
auch zur Wiederherstellung von Entwicklungsumgebungen, wie sie in der
Vergangenheit verwendet wurden.")
              (fr "La nouvelle commande @command{guix time-machine}
facilite l'accès à des versions antérieures ou postérieures par rapport
à la version installée.  Elle sert à installer des versions spécifiques
de paquets, ainsi à la restauration d'environnements dans un état
historique.")))
 (entry (commit "3e962e59d849e4300e447d94487684102d9d412e")
        (title (en "@command{guix graph} now supports package
transformations")
               (de "@command{guix graph} unterstützt nun Paketumwandlungen"))
        (body
         (en "The @command{guix graph} command now supports the common package
transformation options (see @command{info \"(guix) Package Transformation
Options\"}).  This is useful in particular to see the effect of the
@option{--with-input} dependency graph rewriting option.")
         (de "Der Befehl @command{guix graph} unterstützt nun die mit anderen
Befehlen gemeinsamen Umwandlungsoptionen (siehe @command{info \"(guix.de)
Paketumwandlungsoptionen\"}).  Sie helfen insbesondere dabei, die Wirkung der
Befehlszeilenoption @option{--with-input} zum Umschreiben des
Abhängigkeitsgraphen zu sehen.")
         (es "La orden @command{guix graph} ahora implementa las opciones
comunes de transformación de paquetes (véase @command{info \"(guix.es)
Opciones de transformación de paquetes\"}). Esto es particularmente
útil para comprobar el efecto de la opción de reescritura del grafo
de dependencias @option{--with-input}.")))

 (entry (commit "49af34cfac89d384c46269bfd9388b2c73b1220a")
        (title (en "@command{guix pull} now honors
@file{/etc/guix/channels.scm}")
               (de "@command{guix pull} berücksichtigt nun
@file{/etc/guix/channels.scm}")
               (es "Ahora @command{guix pull} tiene en cuenta
@file{/etc/guix/channels.scm}")
               (fr "@command{guix pull} lit maintenant
@file{/etc/guix/channels.scm}"))
        (body
         (en "The @command{guix pull} command will now read the
@file{/etc/guix/channels.scm} file if it exists and if the per-user
@file{~/.config/guix/channels.scm} is not present.  This allows administrators
of multi-user systems to define site-wide defaults.")
         (de "Der Befehl @command{guix pull} liest nun die Datei
@file{/etc/guix/channels.scm}, wenn sie existiert und es für den jeweiligen
Benutzer keine @file{~/.config/guix/channels.scm} gibt.  Dadurch können
Administratoren von Mehrbenutzersystemen systemweite Voreinstellungen
vornehmen.")
         (es "Ahora la orden @command{guix pull} lee el fichero
@file{/etc/guix/channels.scm} si existe y el fichero personalizable
@file{~/.config/guix/channels.scm} no está presente. Esto permite a quienes
administran sistemas con múltiples usuarias definir valores predeterminados
en el sistema.")
         (fr "La commande @command{guix pull} lira maintenant le fichier
@file{/etc/guix/channels.scm} s'il existe et si le fichier
@file{~/.config/guix/channels.scm} par utilisateur·rice n'est pas présent.
Cela permet aux personnes administrant des systèmes multi-utilisateurs de
définir les canaux par défaut.")))

 (entry (commit "81c580c8664bfeeb767e2c47ea343004e88223c7")
        (title (en "Insecure @file{/var/guix/profiles/per-user} permissions (CVE-2019-18192)")
               (de "Sicherheitslücke in @file{/var/guix/profiles/per-user}-Berechtigungen (CVE-2019-18192)")
               (es "Vulnerabilidad en los permisos de @file{/var/guix/profiles/per-user} (CVE-2019-18192)")
               (fr "Permissions laxistes pour @file{/var/guix/profiles/per-user} (CVE-2019-18192)")
               (nl "Onveilige @file{/var/guix/profiles/per-user}-rechten (CVE-2019-18192)"))
        (body
         (en "The default user profile, @file{~/.guix-profile}, points to
@file{/var/guix/profiles/per-user/$USER}.  Until now,
@file{/var/guix/profiles/per-user} was world-writable, allowing the
@command{guix} command to create the @code{$USER} sub-directory.

On a multi-user system, this allowed a malicious user to create and populate
that @code{$USER} sub-directory for another user that had not yet logged in.
Since @code{/var/@dots{}/$USER} is in @code{$PATH}, the target user could end
up running attacker-provided code.  See
@uref{https://issues.guix.gnu.org/issue/37744} for more information.

This is now fixed by letting @command{guix-daemon} create these directories on
behalf of users and removing the world-writable permissions on
@code{per-user}.  On multi-user systems, we recommend updating the daemon now.
To do that, run @code{sudo guix pull} if you're on a foreign distro, or run
@code{guix pull && sudo guix system reconfigure @dots{}} on Guix System.  In
both cases, make sure to restart the service afterwards, with @code{herd} or
@code{systemctl}.")
         (de "Das voreingestellte Benutzerprofil, @file{~/.guix-profile},
verweist auf @file{/var/guix/profiles/per-user/$USER}.  Bisher hatte jeder
Benutzer Schreibzugriff auf @file{/var/guix/profiles/per-user}, wodurch der
@command{guix}-Befehl berechtigt war, das Unterverzeichnis @code{$USER}
anzulegen.

Wenn mehrere Benutzer dasselbe System benutzen, kann ein böswilliger Benutzer
so das Unterverzeichnis @code{$USER} und Dateien darin für einen anderen
Benutzer anlegen, wenn sich dieser noch nie angemeldet hat.  Weil
@code{/var/…/$USER} auch in @code{$PATH} aufgeführt ist, kann der betroffene
Nutzer dazu gebracht werden, vom Angreifer vorgegebenen Code auszuführen.
Siehe @uref{https://issues.guix.gnu.org/issue/37744} für weitere
Informationen.

Der Fehler wurde nun behoben, indem @command{guix-daemon} diese Verzeichnisse
jetzt selbst anlegt statt das dem jeweiligen Benutzerkonto zu überlassen.  Der
Schreibzugriff auf @code{per-user} wird den Benutzern entzogen.  Für Systeme
mit mehreren Benutzern empfehlen wir, den Daemon jetzt zu aktualisieren.  Auf
einer Fremddistribution führen Sie dazu @code{sudo guix pull} aus; auf einem
Guix-System führen Sie @code{guix pull && sudo guix system reconfigure …}
aus.  Achten Sie in beiden Fällen darauf, den Dienst mit @code{herd} oder
@code{systemctl} neuzustarten.")
         (es "El perfil predeterminado de la usuaria, @file{~/.guix-profile},
apunta a @file{/var/guix/profiles/per-user/$USUARIA}.  Hasta ahora cualquiera
podía escribir en @file{/var/guix/profiles/per-user}, lo cual permitía
a la orden @command{guix} crear el subdirectorio @code{$USUARIA}.

En un sistema con múltiples usuarias, esto permitiría a cualquiera con
intención de causar daño crear ese subdirectorio @code{$USUARIA} con el nombre
de alguien que no hubiese ingresado en el sistema. Puesto que ese
subdirectorio @code{/var/@dots{}/$USUARIA} se encuentra en la ruta de binarios
predeterminada @code{$PATH}, el objetivo del ataque podría ejecutar código
proporcionado por la parte atacante. Véase
@uref{https://issues.guix.gnu.org/issue/37744} para obtener más información.

Se ha solucionando delegando en @command{guix-daemon} la creación de esos
directorios y eliminando los permisos de escritura para todo el mundo en
@code{per-user}. En sistemas con múltiples usuarias recomendamos actualizar
cuanto antes el daemon. Para hacerlo ejecute @code{sudo guix pull} si se
encuentra en una distribución distinta, o ejecute @code{guix pull && sudo guix system reconfigure @dots{}} en el sistema Guix. En ambos casos, asegurese de
reiniciar el servicio tras ello, con @code{herd} o @code{systemctl}.")
         (fr "Le profil utilisateur par défaut, @file{~/.guix-profile},
pointe vers @file{/var/guix/profiles/per-user/$USER}.  Jusqu'à
maintenant, @file{/var/guix/profiles/per-user} était disponible en
écriture pour tout le monde, ce qui permettait à la commande
@command{guix} de créér le sous-répertoire @code{$USER}.

Sur un système multi-utilisateur, cela permet à un utilisateur
malveillant de créer et de remplir le sous-répertoire @code{USER} pour
n'importe quel utilisateur qui ne s'est jamais connecté.  Comme
@code{/var/@dots{}/$USER} fait partie de @code{$PATH}, l'utilisateur
ciblé pouvait exécuter des programmes fournis par l'attaquant.  Voir
@uref{https://issues.guix.gnu.org/issue/37744} pour plus de détails.

Cela est maintenant corrigé en laissant à @command{guix-daemon} le soin
de créer ces répertoire pour le compte des utilisateurs et en
supprimant les permissions en écriture pour tout le monde sur
@code{per-user}.  Nous te recommandons de mettre à jour le démon
immédiatement.  Pour cela, lance @code{sudo guix pull} si tu es sur
une distro externe ou @code{guix pull && sudo guix system reconfigure
@dots{}} sur le système Guix.  Dans tous les cas, assure-toi ensuite de
redémarrer le service avec @code{herd} ou @code{systemctl}.")
         (nl "Het standaard gebruikersprofiel, @file{~/.guix-profile}, verwijst
naar @file{/var/guix/profiles/per-user/$USER}.  Tot op heden kon om het even wie
in @file{/var/guix/profiles/per-user} schrijven, wat het @command{guix}-commando
toestond de @code{$USER} submap aan te maken.

Op systemen met meerdere gebruikers kon hierdoor een kwaadaardige gebruiker een
@code{$USER} submap met inhoud aanmaken voor een andere gebruiker die nog niet
was ingelogd.  Omdat @code{/var/@dots{}/$USER} zich in @code{$PATH} bevindt,
kon het doelwit zo code uitvoeren die door de aanvaller zelf werd aangeleverd.
Zie @uref{https://issues.guix.gnu.org/issue/37744} voor meer informatie.

Dit probleem is nu verholpen: schrijven door iedereen in @code{per-user} is niet
meer toegestaan en @command{guix-daemon} maakt zelf submappen aan namens de
gebruiker.  Op systemen met meerdere gebruikers raden we aan om
@code{guix-daemon} nu bij te werken.  Op Guix System kan dit met
@code{guix pull && sudo guix system reconfigure @dots{}}, op andere distributies
met @code{sudo guix pull}.  Herstart vervolgens in beide gevallen
@code{guix-daemon} met @code{herd} of @code{systemctl}.")))

 (entry (commit "5f3f70391809f8791c55c05bd1646bc58508fa2c")
        (title (en "GNU C Library upgraded")
               (de "GNU-C-Bibliothek aktualisiert")
               (es "Actualización de la biblioteca C de GNU")
               (fr "Mise à jour de la bibliothèque C de GNU")
               (nl "GNU C-bibliotheek bijgewerkt"))
        (body
         (en "The GNU C Library (glibc) has been upgraded to version 2.29.  To
run previously-installed programs linked against glibc 2.28, you need to
install locale data for version 2.28 in addition to locale data for 2.29:

@example
guix install glibc-locales glibc-locales-2.28
@end example

On Guix System, you can adjust the @code{locale-libcs} field of your
@code{operating-system} form.  Run @code{info \"(guix) Locales\"}, for more
info.")
         (de "Die GNU-C-Bibliothek (glibc) wurde auf Version 2.29
aktualisiert. Um zuvor installierte Programme, die an glibc 2.28 gebunden
worden sind, weiter benutzen zu können, müssen Sie Locale-Daten für Version
2.28 zusätzlich zu den Locale-Daten für 2.29 installieren:

@example
guix install glibc-locales glibc-locales-2.28
@end example

Auf Guix System genügt es, das @code{locale-libcs}-Feld Ihrer
@code{operating-system}-Form anzupassen. Führen Sie @code{info \"(guix.de)
Locales\"} aus, um weitere Informationen dazu zu erhalten.")
         (es "Se ha actualizado la biblioteca de C de GNU (glibc) a la versión
2.29. Para ejecutar programas instalados previamente que se encuentren
enlazados con glibc 2.28, es necesario que instale los datos de localización
de la versión 2.28 junto a los datos de localización de la versión 2.29:

@example
guix install glibc-locales glibc-locales-2.28
@end example

En el sistema Guix, puede ajustar el campo @code{locale-libcs} de su
declaración @code{operating-system}. Ejecute @code{info \"(guix.es)
Localizaciones\"} para obtener más información.")
         (fr "La bibliothèque C de GNU (glibc) a été mise à jour en version
2.29.  Pour pouvoir lancer tes programmes déjà installés et liés à glibc 2.28,
tu dois installer les données pour la version 2.28 en plus des données de
régionalisation pour la version 2.29 :

@example
guix install glibc-locales glibc-locales-2.28
@end example

Sur le système Guix, tu peux ajuster le champ @code{locale-libcs} de ta forme
@code{operating-system}.  Lance @code{info \"(guix.fr) Régionalisation\"} pour
plus de détails.")
         (nl "De GNU C-bibliotheek (glibc) werd bijgewerkt naar versie 2.29.
Om gebruik te maken van reeds geïnstalleerde programma's die aan glibc 2.28
gebonden zijn, moet u de regionale informatie van versie 2.28 naast die van
versie 2.29 installeren:

@example
guix install glibc-locales glibc-locales-2.28
@end example

Op Guix System kunt u het @code{locale-libcs}-veld van uw
@code{operating-system}-vorm aanpassen.   Voer @code{info \"(guix) Locales\"}
uit voor verdere uitleg.")))
 (entry (commit "cdd3bcf03883d129581a79e6d6611b2afd3b277b")
        (title (en "New reduced binary seed bootstrap")
               (de "Neues Bootstrapping mit kleinerem Seed")
               (es "Nueva reducción de la semilla binaria para el lanzamiento inicial")
               (fr "Nouvel ensemble de binaires de bootstrap réduit")
               (nl "Nieuwe bootstrap met verkleinde binaire kiem"))
        (body
         (en "The package graph on x86_64 and i686 is now rooted in a
@dfn{reduced set of binary seeds}.  The initial set of binaries from which
packages are built now weighs in at approximately 130 MiB, half of what it
used to be.  Run @code{info \"(guix) Bootstrapping\"} to learn more, or watch
the talk at @uref{https://archive.fosdem.org/2019/schedule/event/gnumes/}.")
         (de "Der Paketgraph auf x86_64 und i686 hat jetzt eine @dfn{kleinere
Menge an binären Seeds} als Wurzel. Das heißt, die ursprüngliche Menge an
Binärdateien, aus denen heraus Pakete erstellt werden, machen nun ungefähr
130 MiB aus, halb so viel wie früher. Führen Sie @code{info \"(guix.de)
Bootstrapping\"} aus, um mehr zu erfahren, oder schauen Sie sich den Vortrag
auf @uref{https://archive.fosdem.org/2019/schedule/event/gnumes/} an.")
         (fr "Le graphe des paquets sur x86_64 et i686 prend maintenant sa
source dans un @dfn{ensemble réduit de binaires}.  L'ensemble initial des
binaires à partir desquels les paquets sont construits pèse maintenant environ
130 Mio, soit la moitié par rapport à l'ensemble précédent.  Tu peux lancer
@code{info \"(guix) Bootstrapping\"} pour plus de détails, ou regarder la
présentation sur @uref{https://archive.fosdem.org/2019/schedule/event/gnumes/}.")
         (es "El grafo de paquetes en x86_64 y i686 ahora tiene su raíz en un
@dfn{conjunto reducido de semillas binarias}. El conjunto inicial de binarios
desde el que se construyen los paquetes ahora tiene un tamaño aproximado de
130_MiB , la mitad de su tamaño anterior. Ejecute @code{info \"(guix.es)
Lanzamiento inicial\"} para aprender más, o puede ver la charla en inglés
en@uref{https://archive.fosdem.org/2019/schedule/event/gnumes/}.")
         (nl "Het netwerk van pakketten voor x86_64 en i686 is nu geworteld in
een @dfn{verkleinde verzameling van binaire kiemen}.  Die beginverzameling
van binaire bestanden waaruit pakketten gebouwd worden is nu zo'n 130 MiB
groot; nog maar half zo groot als voorheen.  Voer @code{info \"(guix)
Bootstrapping\"} uit voor meer details, of bekijk de presentatie op
@uref{https://archive.fosdem.org/2019/schedule/event/gnumes/}.")))

 (entry (commit "dcc90d15581189dbc30e201db2b807273d6484f0")
        (title (en "New channel news mechanism")
               (de "Neuer Mechanismus, um Neuigkeiten über Kanäle anzuzeigen.")
               (es "Nuevo mecanismo de noticias de los canales")
               (fr "Nouveau mécanisme d'information sur les canaux")
               (nl "Nieuw mechanisme voor nieuwsberichten per kanaal"))
        (body
         (en "You are reading this message through the new channel news
mechanism, congratulations!  This mechanism allows channel authors to provide
@dfn{news entries} that their users can view with @command{guix pull --news}.
Run @command{info \"(guix) Invoking guix pull\"} for more info.")
         (de "Sie lesen diese Meldung mit Hilfe des neuen Mechanismus, um
Neuigkeiten über Kanäle anzuzeigen — Glückwunsch! Mit diesem
Mechanismus können Kanalautoren Ihren Nutzern @dfn{Einträge zu
Neuigkeiten} mitteilen, die diese sich mit @command{guix pull --news}
anzeigen lassen können. Führen Sie @command{info \"(guix.de) Aufruf
von guix pull\"} aus, um weitere Informationen zu erhalten.")
         (es "Está leyendo este mensaje a través del mecanismo de noticias del
canal, ¡enhorabuena! Este mecanismo permite a las autoras de canales
proporcionar @dfn{entradas de noticias} que las usuarias pueden ver con
@command{guix pull --news}. Ejecute @command{info \"(guix.es) Invocación de
guix pull\"} para obtener más información.")
         (fr "Ce message t'arrive à travers le nouveau mécanisme d'information
des canaux, bravo !  Ce mécanisme permet aux auteur·rice·s de canaux de
fournir des informations qu'on peut visualiser avec @command{guix pull
--news}.  Tape @command{info \"(guix.fr) Invoquer guix pull\"} pour plus de
détails.")
         (nl "U leest dit bericht door een nieuw mechanisme om per kanaal
@dfn{nieuwsberichten} te verspreiden.  Proficiat!  Hiermee kunnen kanaalauteurs
mededelingen uitzenden die hun gebruikers met @command{guix pull --news} kunnen
lezen.  Voer @command{info \"(guix) Invoking guix pull\"} uit voor meer
informatie."))))<|MERGE_RESOLUTION|>--- conflicted
+++ resolved
@@ -10,7 +10,14 @@
 (channel-news
  (version 0)
 
-<<<<<<< HEAD
+ (entry (commit "0468455e7d279c89ea3ad1b51935efb2b785ec47")
+        (title (en "Rottlog service added to @code{%base-services}"))
+        (body (en "An instance of @code{rottlog-service-type}, the system
+service responsible for log rotation, has been added to @code{%base-services}.
+If your operating system configuration for Guix System is explicitly adding
+@code{rottlog-service-type} to the services, you should now remove it.  See
+the ``Log Rotation'' section of the manual for more information.")))
+
  (entry (commit "b6bee63bed4f013064c0d902e7c8b83ed7514ade")
         (title (en "@code{guile} package now refers to version 3.0"))
         (body (en "The @code{guile} package has been upgraded to version 3.0
@@ -18,15 +25,6 @@
 original name, and @code{guile2.2-} variants of these packages have been
 defined.  Additionally, derivations are now all built with Guile 3.0, and
 system services also run on 3.0.")))
-=======
- (entry (commit "0468455e7d279c89ea3ad1b51935efb2b785ec47")
-        (title (en "Rottlog service added to @code{%base-services}"))
-        (body (en "An instance of @code{rottlog-service-type}, the system
-service responsible for log rotation, has been added to @code{%base-services}.
-If your operating system configuration for Guix System is explicitly adding
-@code{rottlog-service-type} to the services, you should now remove it.  See
-the ``Log Rotation'' section of the manual for more information.")))
->>>>>>> ba6f2bda
 
  (entry (commit "e3e1a7ba08af2d58c47264c543617e499c239444")
         (title (en "@command{guix pull} now supports SSH authenticated

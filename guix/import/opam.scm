--- conflicted
+++ resolved
@@ -2,11 +2,8 @@
 ;;; Copyright © 2018 Julien Lepiller <julien@lepiller.eu>
 ;;; Copyright © 2020 Martin Becze <mjbecze@riseup.net>
 ;;; Copyright © 2021 Xinglu Chen <public@yoctocell.xyz>
-<<<<<<< HEAD
 ;;; Copyright © 2021 Sarah Morgensen <iskarian@mgsn.dev>
-=======
 ;;; Copyright © 2021 Alice Brenon <alice.brenon@ens-lyon.fr>
->>>>>>> 49922efb
 ;;;
 ;;; This file is part of GNU Guix.
 ;;;
@@ -309,27 +306,8 @@
           (map dependency->native-input depends)))
 
 (define (dependency-list->inputs lst)
-<<<<<<< HEAD
   (map string->symbol
        (ocaml-names->guix-names lst)))
-
-(define* (opam-fetch name #:optional (repository (get-opam-repository)))
-  (and-let* ((repository repository)
-             (version (find-latest-version name repository))
-             (file (string-append repository "/packages/" name "/" name "." version "/opam")))
-    `(("metadata" ,@(get-metadata file))
-      ("version" . ,(if (string-prefix? "v" version)
-                        (substring version 1)
-                        version)))))
-
-(define* (opam->guix-package name #:key (repo 'opam) version)
-  "Import OPAM package NAME from REPOSITORY (a directory name) or, if
-REPOSITORY is #f, from the official OPAM repository.  Return a 'package' sexp
-=======
-  (map
-   (lambda (dependency)
-     (list dependency (list 'unquote (string->symbol dependency))))
-   (ocaml-names->guix-names lst)))
 
 (define* (opam-fetch name #:optional (repositories-specs '("opam")))
   (or (fold (lambda (repository others)
@@ -341,10 +319,9 @@
             (filter-map get-opam-repository repositories-specs))
       (leave (G_ "package '~a' not found~%") name)))
 
-(define* (opam->guix-package name #:key (repo '()) version)
-  "Import OPAM package NAME from REPOSITORIES (a list of names, URLs or local
-paths, always including OPAM's official repository).  Return a 'package' sexp
->>>>>>> 49922efb
+(define* (opam->guix-package name #:key (repo 'opam) version)
+  "Import OPAM package NAME from REPOSITORY (a directory name) or, if
+REPOSITORY is #f, from the official OPAM repository.  Return a 'package' sexp
 or #f on failure."
   (and-let* ((with-opam (if (member "opam" repo) repo (cons "opam" repo)))
              (opam-file (opam-fetch name with-opam))
